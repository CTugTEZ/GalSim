# Copyright (c) 2012-2014 by the GalSim developers team on GitHub
# https://github.com/GalSim-developers
#
# This file is part of GalSim: The modular galaxy image simulation toolkit.
# https://github.com/GalSim-developers/GalSim
#
# GalSim is free software: redistribution and use in source and binary forms,
# with or without modification, are permitted provided that the following
# conditions are met:
#
# 1. Redistributions of source code must retain the above copyright notice, this
#    list of conditions, and the disclaimer given in the accompanying LICENSE
#    file.
# 2. Redistributions in binary form must reproduce the above copyright notice,
#    this list of conditions, and the disclaimer given in the documentation
#    and/or other materials provided with the distribution.
#
"""@file shapelet.py 

Shapelet is a GSObject that implements a shapelet decomposition of a profile.
"""

import galsim
from galsim import GSObject
import _galsim
from ._galsim import LVector, ShapeletSize

class Shapelet(GSObject):
    """A class describing polar shapelet surface brightness profiles.

    This class describes an arbitrary profile in terms of a shapelet decomposition.  A shapelet
    decomposition is an eigenfunction decomposition of a 2-d function using the eigenfunctions
    of the 2-d quantum harmonic oscillator.  The functions are Laguerre polynomials multiplied
    by a Gaussian.  See Bernstein & Jarvis, 2002 or Massey & Refregier, 2005 for more detailed 
    information about this kind of decomposition.  For this class, we follow the notation of 
    Bernstein & Jarvis.

    The decomposition is described by an overall scale length, `sigma`, and a vector of 
    coefficients, `b`.  The `b` vector is indexed by two values, which can be either (p,q) or (N,m).
    In terms of the quantum solution of the 2-d harmonic oscillator, p and q are the number of 
    quanta with positive and negative angular momentum (respectively).  Then, N=p+q, m=p-q.

    The 2D image is given by (in polar coordinates):

        I(r,theta) = 1/sigma^2 Sum_pq b_pq psi_pq(r/sigma, theta)

    where psi_pq are the shapelet eigenfunctions, given by:

        psi_pq(r,theta) = (-)^q/sqrt(pi) sqrt(q!/p!) r^m exp(i m theta) exp(-r^2/2) L_q^(m)(r^2)

    and L_q^(m)(x) are generalized Laguerre polynomials.
    
    The coeffients b_pq are in general complex.  However, we require that the resulting 
    I(r,theta) be purely real, which implies that b_pq = b_qp* (where * means complex conjugate).
    This further implies that b_pp (i.e. b_pq with p==q) is real. 

    Initialization
    --------------
    
    1. Make a blank Shapelet instance with all b_pq = 0.

        >>> shapelet = galsim.Shapelet(sigma, order)

    2. Make a Shapelet instance using a given vector for the b_pq values.

        >>> order = 2
        >>> bvec = [ 1, 0, 0, 0.2, 0.3, -0.1 ]
        >>> shapelet = galsim.Shapelet(sigma, order, bvec)

    We use the following order for the coefficients, where the subscripts are in terms of p,q.

    [ b00  Re(b10)  Im(b10)  Re(b20)  Im(b20)  b11  Re(b30)  Im(b30)  Re(b21)  Im(b21) ... ]

    i.e. we progressively increase N, and for each value of N, we start with m=N and go down to 
    m=0 or 1 as appropriate.  And since m=0 is intrinsically real, it only requires one spot
    in the list.

    @param sigma        The scale size in the standard units (usually arcsec).
    @param order        The order of the shapelet decomposition.  This is the maximum
                        N=p+q included in the decomposition.
    @param bvec         The initial vector of coefficients.  [default: None, which means to use
                        all zeros]
    @param gsparams     An optional GSParams argument.  See the docstring for GSParams for
                        details. [default: None]

    Fitting an Image
    ----------------

    There is also a factory function that measures the shapelet decomposition of a given
    image

        >>> shapelet = galsim.FitShapelet(sigma, order, image)

    Attributes
    ----------

    After construction, the `sigma`, `order`, and `bvec` are available as attributes.

    Methods
    -------

    In addition to the usual GSObject methods, Shapelet has the following access methods:

        >>> b_pq = getPQ(p,q)         # Get b_pq.  Returned as tuple (re, im) (even if p==q).
        >>> b_Nm = getNM(N,m)         # Get b_Nm.  Returned as tuple (re, im) (even if m=0).

    Furthermore, there are specializations of the rotate() and expand() methods that let
    them be performed more efficiently than the usual GSObject implementation.
    """

    # Initialization parameters of the object, with type information
    _req_params = { "sigma" : float, "order" : int }
    _opt_params = {}
    _single_params = []
    _takes_rng = False
    _takes_logger = False

    # --- Public Class methods ---
    def __init__(self, sigma, order, bvec=None, gsparams=None):
        # Make sure order and sigma are the right type:
        order = int(order)
        sigma = float(sigma)

        # Make bvec if necessary
        if bvec is None:
            bvec = LVector(order)
        else:
            bvec_size = ShapeletSize(order)
            if len(bvec) != bvec_size:
                raise ValueError("bvec is the wrong size for the provided order")
            import numpy
            bvec = LVector(order,numpy.array(bvec))

        GSObject.__init__(self, _galsim.SBShapelet(sigma, bvec, gsparams))

<<<<<<< HEAD
    @property
    def sigma(self): return self.SBProfile.getSigma()
    @property
    def order(self): return self.SBProfile.getBVec().order
    @property
    def bvec(self): return self.SBProfile.getBVec().array
=======
    def getSigma(self):
        return self.SBProfile.getSigma()

    def getOrder(self):
        return self.SBProfile.getBVec().order

    def getBVec(self):
        return self.SBProfile.getBVec().array

    @property
    def sigma(self): return self.getSigma()
    @property
    def order(self): return self.getOrder()
    @property
    def bvec(self): return self.getBVec()
>>>>>>> e2e78136

    def getPQ(self,p,q):
        return self.SBProfile.getBVec().getPQ(p,q)
    def getNM(self,N,m):
        return self.SBProfile.getBVec().getPQ((N+m)/2,(N-m)/2)

    # These act directly on the bvector, so they may be a bit more efficient than the 
    # regular methods in GSObject
    def rotate(self, theta):
        if not isinstance(theta, galsim.Angle):
            raise TypeError("Input theta should be an Angle")
        bvec = self.SBProfile.getBVec().copy()
        bvec.rotate(theta)
        return Shapelet(self.sigma, self.order, bvec.array)

    def expand(self, scale):
        sigma = self.sigma * scale
        return Shapelet(sigma, self.order, self.bvec * scale**2)

    def dilate(self, scale):
        sigma = self.sigma * scale
        return Shapelet(sigma, self.order, self.bvec)

<<<<<<< HEAD
    def __repr__(self): 
        return 'galsim.Shapelet(sigma=%r, order=%r, bvec=%r, gsparams=%r)'%(
                self.sigma, self.order, self.bvec, self.gsparams)

    def __str__(self): 
        return 'galsim.Shapelet(sigma=%s, order=%s, bvec=%s)'%(self.sigma, self.order, self.bvec)

_galsim.SBShapelet.__getinitargs__ = lambda self: (
        self.getSigma(), self.getBVec(), self.getGSParams())
_galsim.SBShapelet.__getstate__ = lambda self: None
_galsim.SBShapelet.__setstate__ = lambda self, state: 1
_galsim.SBShapelet.__repr__ = lambda self: 'galsim._galsim.SBShapelet(%r, %r, %r)'%(
        self.getSigma(), self.getBVec(), self.getGSParams())
_galsim.LVector.__getinitargs__ = lambda self: (self.order, self.array)
_galsim.LVector.__repr__ = lambda self: 'galsim._galsim.LVector(%r, %r)'%(self.order, self.array)

=======
>>>>>>> e2e78136

def FitShapelet(sigma, order, image, center=None, normalization='flux', gsparams=None):
    """Fit for a shapelet decomposition of a given image.

    The optional `normalization` parameter mirrors the parameter of the InterpolatedImage class.
    The following sequence should produce drawn images that are approximate matches to the original
    image:

        >>> image = [...]
        >>> shapelet = galsim.FitShapelet(sigma, order, image, normalization='sb')
        >>> im2 = shapelet.drawImage(image=im2, scale=image.scale, method='sb')
        >>> shapelet = galsim.FitShapelet(sigma, order, image, normalization='flux')
        >>> im3 = shapelet.drawImage(image=im3, scale=image.scale, method='no_pixel')

    Then `im2` and `im3` should be as close as possible to `image` for the given `sigma` and
    `order`.  Increasing the order can improve the fit, as can having `sigma` match the natural
    scale size of the image.  However, it should be noted that some images are not well fit by a
    shapelet for any (reasonable) order.

    @param sigma        The scale size in the standard units (usually arcsec).
    @param order        The order of the shapelet decomposition.  This is the maximum
                        N=p+q included in the decomposition.
    @param image        The Image for which to fit the shapelet decomposition
    @param center       The position in pixels to use for the center of the decomposition.
                        [default: image.bounds.trueCenter()]
    @param normalization  The normalization to assume for the image. 
                        [default: "flux"]
    @param gsparams     An optional GSParams argument.  See the docstring for GSParams for
                        details. [default: None]

    @returns the fitted Shapelet profile
    """
    if not center:
        center = image.bounds.trueCenter()
    # convert from PositionI if necessary
    center = galsim.PositionD(center.x,center.y)

    if not normalization.lower() in ("flux", "f", "surface brightness", "sb"):
        raise ValueError(("Invalid normalization requested: '%s'. Expecting one of 'flux', "+
                            "'f', 'surface brightness' or 'sb'.") % normalization)

    bvec = LVector(order)

    if image.wcs is not None and not image.wcs.isPixelScale():
        # TODO: Add ability for ShapeletFitImage to take jacobian matrix.
        raise NotImplementedError("Sorry, cannot (yet) fit a shapelet model to an image "+
                                    "with a non-trivial WCS.")

    _galsim.ShapeletFitImage(sigma, bvec, image.image, image.scale, center)

    if normalization.lower() == "flux" or normalization.lower() == "f":
        bvec /= image.scale**2

    return Shapelet(sigma, order, bvec.array, gsparams)
<|MERGE_RESOLUTION|>--- conflicted
+++ resolved
@@ -133,14 +133,6 @@
 
         GSObject.__init__(self, _galsim.SBShapelet(sigma, bvec, gsparams))
 
-<<<<<<< HEAD
-    @property
-    def sigma(self): return self.SBProfile.getSigma()
-    @property
-    def order(self): return self.SBProfile.getBVec().order
-    @property
-    def bvec(self): return self.SBProfile.getBVec().array
-=======
     def getSigma(self):
         return self.SBProfile.getSigma()
 
@@ -156,7 +148,6 @@
     def order(self): return self.getOrder()
     @property
     def bvec(self): return self.getBVec()
->>>>>>> e2e78136
 
     def getPQ(self,p,q):
         return self.SBProfile.getBVec().getPQ(p,q)
@@ -180,7 +171,6 @@
         sigma = self.sigma * scale
         return Shapelet(sigma, self.order, self.bvec)
 
-<<<<<<< HEAD
     def __repr__(self): 
         return 'galsim.Shapelet(sigma=%r, order=%r, bvec=%r, gsparams=%r)'%(
                 self.sigma, self.order, self.bvec, self.gsparams)
@@ -197,8 +187,6 @@
 _galsim.LVector.__getinitargs__ = lambda self: (self.order, self.array)
 _galsim.LVector.__repr__ = lambda self: 'galsim._galsim.LVector(%r, %r)'%(self.order, self.array)
 
-=======
->>>>>>> e2e78136
 
 def FitShapelet(sigma, order, image, center=None, normalization='flux', gsparams=None):
     """Fit for a shapelet decomposition of a given image.
