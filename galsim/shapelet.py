--- conflicted
+++ resolved
@@ -135,21 +135,6 @@
         self._sbp = _galsim.SBShapelet(sigma, bvec, gsparams)
         self._gsparams = gsparams
 
-    def getSigma(self):
-        from .deprecated import depr
-        depr("shapelet.getSigma()", 1.5, "shapelet.sigma")
-        return self.sigma
-
-    def getOrder(self):
-        from .deprecated import depr
-        depr("shapelet.getOrder()", 1.5, "shapelet.order")
-        return self.order
-
-    def getBVec(self):
-        from .deprecated import depr
-        depr("shapelet.getBVec()", 1.5, "shapelet.bvec")
-        return self.bvec
-
     @property
     def sigma(self): return self._sbp.getSigma()
     @property
@@ -167,13 +152,8 @@
     def rotate(self, theta):
         if not isinstance(theta, galsim.Angle):
             raise TypeError("Input theta should be an Angle")
-<<<<<<< HEAD
-        bvec = self.SBProfile.getBVec().copy()
+        bvec = self._sbp.getBVec().copy()
         bvec.rotate(theta.rad)
-=======
-        bvec = self._sbp.getBVec().copy()
-        bvec.rotate(theta)
->>>>>>> d474bbce
         return Shapelet(self.sigma, self.order, bvec.array)
 
     def expand(self, scale):
