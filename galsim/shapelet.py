--- conflicted
+++ resolved
@@ -126,7 +126,6 @@
 
         # Make bvec if necessary
         if bvec is None:
-<<<<<<< HEAD
             self._bvec = np.empty(bvec_size, dtype=float)
         else:
             if len(bvec) != bvec_size:
@@ -139,10 +138,6 @@
     @classmethod
     def size(cls, order):
         return (order+1)*(order+2)//2;
-
-    def getSigma(self): return self._sigma
-    def getOrder(self): return self._order
-    def getBVec(self): return self._bvec
 
     @property
     def sigma(self): return self._sigma
@@ -162,59 +157,15 @@
 
     def getNM(self,N,m):
         return self.getPQ((N+m)//2,(N-m)//2)
-=======
-            bvec = LVector(order, _depr_warn=False)
-        else:
-            bvec_size = Shapelet.size(order)
-            if len(bvec) != bvec_size:
-                raise ValueError("bvec is the wrong size for the provided order")
-            bvec = LVector(order,np.array(bvec), _depr_warn=False)
-
-        self._sbp = _galsim.SBShapelet(sigma, bvec, gsparams)
-        self._gsparams = gsparams
-
-    def getSigma(self):
-        from .deprecated import depr
-        depr("shapelet.getSigma()", 1.5, "shapelet.sigma")
-        return self.sigma
-
-    def getOrder(self):
-        from .deprecated import depr
-        depr("shapelet.getOrder()", 1.5, "shapelet.order")
-        return self.order
-
-    def getBVec(self):
-        from .deprecated import depr
-        depr("shapelet.getBVec()", 1.5, "shapelet.bvec")
-        return self.bvec
-
-    @property
-    def sigma(self): return self._sbp.getSigma()
-    @property
-    def order(self): return self._sbp.getBVec().order
-    @property
-    def bvec(self): return self._sbp.getBVec().array
-
-    def getPQ(self,p,q):
-        return self._sbp.getBVec().getPQ(p,q)
-    def getNM(self,N,m):
-        return self._sbp.getBVec().getPQ((N+m)//2,(N-m)//2)
->>>>>>> 2ced30e0
 
     # These act directly on the bvector, so they may be a bit more efficient than the
     # regular methods in GSObject
     def rotate(self, theta):
         if not isinstance(theta, galsim.Angle):
             raise TypeError("Input theta should be an Angle")
-<<<<<<< HEAD
         ret = Shapelet(self.sigma, self.order, self.bvec.copy())
         ret._sbp.rotate(theta.rad)
         return ret
-=======
-        bvec = self._sbp.getBVec().copy()
-        bvec.rotate(theta)
-        return Shapelet(self.sigma, self.order, bvec.array)
->>>>>>> 2ced30e0
 
     def expand(self, scale):
         sigma = self.sigma * scale
@@ -241,7 +192,6 @@
     def __str__(self):
         return 'galsim.Shapelet(sigma=%s, order=%s, bvec=%s)'%(self.sigma, self.order, self.bvec)
 
-<<<<<<< HEAD
     def __getstate__(self):
         d = self.__dict__.copy()
         del d['_sbp']
@@ -251,29 +201,14 @@
         self.__dict__ = d
         self._sbp = _galsim.SBShapelet(self._sigma, self._order, self._bvec.ctypes.data,
                                        self.gsparams._gsp)
-=======
-    @classmethod
-    def size(cls, order):
-        """Calculate the size of a shapelet vector for a given order.
-
-        Equal to (order+1) * (order+2) // 2
-        """
-        return _galsim.ShapeletSize(order)
->>>>>>> 2ced30e0
 
     @classmethod
     def fit(cls, sigma, order, image, center=None, normalization='flux', gsparams=None):
         """Fit for a shapelet decomposition of a given image.
 
-<<<<<<< HEAD
         The optional `normalization` parameter mirrors the parameter of the InterpolatedImage class.
         The following sequence should produce drawn images that are approximate matches to the
         original image:
-=======
-        The optional `normalization` parameter mirrors the parameter of the InterpolatedImage
-        class.  The following sequence should produce drawn images that are approximate matches to
-        the original image:
->>>>>>> 2ced30e0
 
             >>> image = [...]
             >>> shapelet = galsim.FitShapelet(sigma, order, image, normalization='sb')
@@ -283,13 +218,8 @@
 
         Then `im2` and `im3` should be as close as possible to `image` for the given `sigma` and
         `order`.  Increasing the order can improve the fit, as can having `sigma` match the natural
-<<<<<<< HEAD
         scale size of the image.  However, it should be noted that some images are not well fit by a
         shapelet for any (reasonable) order.
-=======
-        scale size of the image.  However, it should be noted that some images are not well fit by
-        a shapelet for any (reasonable) order.
->>>>>>> 2ced30e0
 
         @param sigma        The scale size in the standard units (usually arcsec).
         @param order        The order of the shapelet decomposition.  This is the maximum
@@ -304,11 +234,7 @@
 
         @returns the fitted Shapelet profile
         """
-<<<<<<< HEAD
         if center is None:
-=======
-        if not center:
->>>>>>> 2ced30e0
             center = image.bounds.trueCenter()
         # convert from PositionI if necessary
         center = galsim.PositionD(center.x,center.y)
@@ -317,18 +243,13 @@
             raise ValueError(("Invalid normalization requested: '%s'. Expecting one of 'flux', "+
                                 "'f', 'surface brightness' or 'sb'.") % normalization)
 
-<<<<<<< HEAD
         ret = Shapelet(sigma, order, bvec=None, gsparams=gsparams)
-=======
-        bvec = LVector(order, _depr_warn=False)
->>>>>>> 2ced30e0
 
         if image.wcs is not None and not image.wcs.isPixelScale():
             # TODO: Add ability for ShapeletFitImage to take jacobian matrix.
             raise NotImplementedError("Sorry, cannot (yet) fit a shapelet model to an image "+
                                         "with a non-trivial WCS.")
 
-<<<<<<< HEAD
         _galsim.ShapeletFitImage(ret._sigma, ret._order, ret._bvec.ctypes.data,
                                  image._image, image.scale, center._p)
 
@@ -339,42 +260,4 @@
         ret._sbp = _galsim.SBShapelet(ret._sigma, ret._order, ret._bvec.ctypes.data,
                                       ret.gsparams._gsp)
 
-        return ret
-=======
-        _galsim.ShapeletFitImage(sigma, bvec, image._image, image.scale, center)
-
-        if normalization.lower() == "flux" or normalization.lower() == "f":
-            bvec /= image.scale**2
-
-        return Shapelet(sigma, order, bvec.array, gsparams)
-
-
-_galsim.SBShapelet.__getinitargs__ = lambda self: (
-        self.getSigma(), self.getBVec(), self.getGSParams())
-_galsim.SBShapelet.__getstate__ = lambda self: None
-_galsim.SBShapelet.__repr__ = lambda self: 'galsim._galsim.SBShapelet(%r, %r, %r)'%(
-        self.getSigma(), self.getBVec(), self.getGSParams())
-
-_galsim.LVector.__getinitargs__ = lambda self: (self.order, self.array, False)
-_galsim.LVector.__repr__ = lambda self: 'galsim._galsim.LVector(%r, %r, False)'%(
-        self.order, self.array)
-_galsim.LVector.__eq__ = lambda self, other: repr(self) == repr(other)
-_galsim.LVector.__ne__ = lambda self, other: not self.__eq__(other)
-_galsim.LVector.__hash__ = lambda self: hash(repr(self))
-
-# Give deprecation warnings if user uses LVector.
-orig_LVector_init = _galsim.LVector.__init__
-def new_LVector_init(self, order=0, array=None, _depr_warn=True):
-    if _depr_warn:
-        from .deprecated import depr
-        depr("LVector", 1.5, "",
-            "LVector is an implementation detail of Shapelet that users should not need to use "+
-            "directly.  It will be removed in version 2.0.")
-    if array is None:
-        orig_LVector_init(self, order)
-    else:
-        orig_LVector_init(self, order, array)
-_galsim.LVector.__init__ = new_LVector_init
-
-
->>>>>>> 2ced30e0
+        return ret