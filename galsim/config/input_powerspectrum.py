--- conflicted
+++ resolved
@@ -111,11 +111,6 @@
         raise ValueError("PowerSpectrumShear requested, but no position defined.")
     pos = base['world_pos']
 
-<<<<<<< HEAD
-    power_spectrum = galsim.config.GetInputObj('power_spectrum', config, base, 'PowerSpectrumShear')
-    
-=======
->>>>>>> cf439526
     # There aren't any parameters for this, so just make sure num is the only (optional)
     # one present.
     galsim.config.CheckAllParams(config, opt={ 'num' : int })
@@ -142,12 +137,6 @@
         raise ValueError("PowerSpectrumMagnification requested, but no position defined.")
     pos = base['world_pos']
 
-<<<<<<< HEAD
-    power_spectrum = galsim.config.GetInputObj('power_spectrum', config, base, 
-                                               'PowerSpectrumMagnification')
-    
-=======
->>>>>>> cf439526
     opt = { 'max_mu' : float, 'num' : int }
     kwargs = galsim.config.GetAllParams(config, base, opt=opt)[0]
 
@@ -155,12 +144,8 @@
 
     max_mu = kwargs.get('max_mu', 25.)
     if not max_mu > 0.: 
-<<<<<<< HEAD
         raise ValueError(
             "Invalid max_mu=%f (must be > 0) for type = PowerSpectrumMagnification"%max_mu)
-=======
-        raise ValueError("Invalid max_mu=%f (must be > 0) for PowerSpectrumMagnification"%max_mu)
->>>>>>> cf439526
 
     if mu < 0 or mu > max_mu:
         import warnings
