# Copyright (c) 2012-2015 by the GalSim developers team on GitHub
# https://github.com/GalSim-developers
#
# This file is part of GalSim: The modular galaxy image simulation toolkit.
# https://github.com/GalSim-developers/GalSim
#
# GalSim is free software: redistribution and use in source and binary forms,
# with or without modification, are permitted provided that the following
# conditions are met:
#
# 1. Redistributions of source code must retain the above copyright notice, this
#    list of conditions, and the disclaimer given in the accompanying LICENSE
#    file.
# 2. Redistributions in binary form must reproduce the above copyright notice,
#    this list of conditions, and the disclaimer given in the documentation
#    and/or other materials provided with the distribution.
#

import galsim

# The truth extra output type builds an OutputCatalog with truth information about each of the
# objects being built by the configuration processing.  It stores the appropriate row information
# in scratch space for each stamp and then adds them in order at the end of the file processing.
# This means that the stamps can be built out of order by the multiprocessing and still show
# up in the correct order in the output catalog.

# Note that the order of the column names in the output catalog is taken from
# config['output']['truth']['columns'].keys().  So if config is a regular dict, the order
# of the keys is semi-arbitrary.  However, if config is an OrderedDict, the keys come out
# in the order specified.  The standard galsim executable reads the config file into an
# OrderedDict for precisely this reason.

from .extra import ExtraOutputBuilder
class TruthBuilder(ExtraOutputBuilder):
    """Build an output truth catalog with user-defined columns, typically taken from
    current values of various quantities for each constructed object.
    """
    def initialize(self, data, scratch, config, base, logger):
        # Call the base class initialize first.
        super(self.__class__,self).initialize(data,scratch,config,base,logger)

        # Warn if the config dict isn't an OrderedDict.
        if logger and not hasattr(config, '__reversed__'):
            # If config doesn't have a __reversed__ attribute, then it's not an OrderedDict.
            # Probably it's just a regular dict.  So warn the user that the columns are in
            # arbitrary order.
            # (This was the simplest difference I could find between dict and OrderedDict that
            #  seemed relevant.)
            logger.warn('The config dict is not an OrderedDict.  The columns in the output truth '+
                        'catalog will be in arbitrary order.')

<<<<<<< HEAD
# The function to call at the end of building each file to finalize the truth catalog
def FinalizeTruth(truth_cat, scratch, data, config, base, logger=None):
    # Add all the rows in order to the OutputCatalog
    obj_nums = sorted(scratch.keys())
    for obj_num in obj_nums:
        row = scratch[obj_num]
        truth_cat.add_row(row)
    return truth_cat
=======
    # The function to call at the end of building each stamp
    def processStamp(self, obj_num, config, base, logger):
        cols = config['columns']
        row = []
        types = []
        for name in cols.keys():
            key = cols[name]
            if isinstance(key, dict):
                # Then the "key" is actually something to be parsed in the normal way.
                # Caveat: We don't know the value_type here, so we give None.  This allows
                # only a limited subset of the parsing.  Usually enough for truth items, but
                # not fully featured.
                value = galsim.config.ParseValue(cols,name,base,None)[0]
            elif not isinstance(key,basestring):
                # The item can just be a constant value.
                value = key
            elif key[0] == '$':
                # This can also be handled by ParseValue
                value = galsim.config.ParseValue(cols,name,base,None)[0]
            else:
                value = galsim.config.GetCurrentValue(key, base)
            row.append(value)
            types.append(type(value))
        if 'types' not in self.scratch:
            self.scratch['types'] = types
        elif self.scratch['types'] != types:
            if logger:
                logger.error("Type mismatch found when building truth catalog at object %d",
                    base['obj_num'])
                logger.error("Types for current object = %s",repr(types))
                logger.error("Expecting types = %s",repr(self.scratch['types']))
            raise RuntimeError("Type mismatch found when building truth catalog.")
        self.scratch[obj_num] = row
>>>>>>> 8f8339eb

    # The function to call at the end of building each file to finalize the truth catalog
    def finalize(self, config, base, logger):
        # Make the OutputCatalog
        cols = config['columns']
        types = self.scratch.pop('types')
        self.cat = galsim.OutputCatalog(names=cols.keys(), types=types)

        # Add all the rows in order to the OutputCatalog
        # Note: types was popped above, so only the obj_num keys are left.
        obj_nums = sorted(self.scratch.keys())
        for obj_num in obj_nums:
            row = self.scratch[obj_num]
            self.cat.addRow(row)

    # Write the catalog to a file
    def writeFile(self, file_name, config, base, logger):
        self.cat.write(file_name)

    # Create an HDU of the FITS binary table.
    def writeHdu(self, config, base, logger):
        return self.cat.writeFitsHdu()

# Register this as a valid extra output
from .extra import RegisterExtraOutput
RegisterExtraOutput('truth', TruthBuilder())<|MERGE_RESOLUTION|>--- conflicted
+++ resolved
@@ -49,16 +49,6 @@
             logger.warn('The config dict is not an OrderedDict.  The columns in the output truth '+
                         'catalog will be in arbitrary order.')
 
-<<<<<<< HEAD
-# The function to call at the end of building each file to finalize the truth catalog
-def FinalizeTruth(truth_cat, scratch, data, config, base, logger=None):
-    # Add all the rows in order to the OutputCatalog
-    obj_nums = sorted(scratch.keys())
-    for obj_num in obj_nums:
-        row = scratch[obj_num]
-        truth_cat.add_row(row)
-    return truth_cat
-=======
     # The function to call at the end of building each stamp
     def processStamp(self, obj_num, config, base, logger):
         cols = config['columns']
@@ -92,7 +82,6 @@
                 logger.error("Expecting types = %s",repr(self.scratch['types']))
             raise RuntimeError("Type mismatch found when building truth catalog.")
         self.scratch[obj_num] = row
->>>>>>> 8f8339eb
 
     # The function to call at the end of building each file to finalize the truth catalog
     def finalize(self, config, base, logger):
