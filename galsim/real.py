# Copyright (c) 2012-2016 by the GalSim developers team on GitHub
# https://github.com/GalSim-developers
#
# This file is part of GalSim: The modular galaxy image simulation toolkit.
# https://github.com/GalSim-developers/GalSim
#
# GalSim is free software: redistribution and use in source and binary forms,
# with or without modification, are permitted provided that the following
# conditions are met:
#
# 1. Redistributions of source code must retain the above copyright notice, this
#    list of conditions, and the disclaimer given in the accompanying LICENSE
#    file.
# 2. Redistributions in binary form must reproduce the above copyright notice,
#    this list of conditions, and the disclaimer given in the documentation
#    and/or other materials provided with the distribution.
#
"""@file real.py
Functions for dealing with RealGalaxy objects and the catalogs that store their data.

The RealGalaxy uses images of galaxies from real astrophysical data (e.g. the Hubble Space
Telescope), along with a PSF model of the optical properties of the telescope that took these
images, to simulate new galaxy images with a different (must be larger) telescope PSF.  A
description of the simulation method can be found in Section 5 of Mandelbaum et al. (2012; MNRAS,
540, 1518), although note that the details of the implementation in Section 7 of that work are not
relevant to the more recent software used here.

This module defines the RealGalaxyCatalog class, used to store all required information about a
real galaxy simulation training sample and accompanying PSF model.  For information about
downloading GalSim-readable RealGalaxyCatalog data in FITS format, see the RealGalaxy Data Download
page on the GalSim Wiki: https://github.com/GalSim-developers/GalSim/wiki/RealGalaxy%20Data
"""


import galsim
from galsim import GSObject
import os
import numpy as np

class RealGalaxy(GSObject):
    """A class describing real galaxies from some training dataset.  Its underlying implementation
    uses a Convolution instance of an InterpolatedImage (for the observed galaxy) with a
    Deconvolution of another InterpolatedImage (for the PSF).

    This class uses a catalog describing galaxies in some training data (for more details, see the
    RealGalaxyCatalog documentation) to read in data about realistic galaxies that can be used for
    simulations based on those galaxies.  Also included in the class is additional information that
    might be needed to make or interpret the simulations, e.g., the noise properties of the training
    data.  Users who wish to draw RealGalaxies that have well-defined flux scalings in various
    passbands, and/or parametric representations, should use the COSMOSGalaxy class.

    Because RealGalaxy involves a Deconvolution, `method = 'phot'` is unavailable for the
    drawImage() function.

    Initialization
    --------------

        >>> real_galaxy = galsim.RealGalaxy(real_galaxy_catalog, index=None, id=None, random=False,
        ...                                 rng=None, x_interpolant=None, k_interpolant=None,
        ...                                 flux=None, pad_factor=4, noise_pad_size=0,
        ...                                 gsparams=None)

    This initializes `real_galaxy` with three InterpolatedImage objects (one for the deconvolved
    galaxy, and saved versions of the original HST image and PSF). Note that there are multiple
    keywords for choosing a galaxy; exactly one must be set.

    Note that tests suggest that for optimal balance between accuracy and speed, `k_interpolant` and
    `pad_factor` should be kept at their default values.  The user should be aware that significant
    inaccuracy can result from using other combinations of these parameters; more details can be
    found in http://arxiv.org/abs/1401.2636, especially table 1, and in comment
    https://github.com/GalSim-developers/GalSim/issues/389#issuecomment-26166621 and the following
    comments.

    If you don't set a flux, the flux of the returned object will be the flux of the original
    COSMOS data, scaled to correspond to a 1 second HST exposure.  If you want a flux appropriate
    for a longer exposure, you can set flux_rescale = the exposure time.  You can also account
    for exposures taken with a different telescope diameter than the HST 2.4 meter diameter
    this way.

    Note that RealGalaxy objects use arcsec for the units of their linear dimension.  If you
    are using a different unit for other things (the PSF, WCS, etc.), then you should dilate
    the resulting object with `gal.dilate(galsim.arcsec / scale_unit)`.

    @param real_galaxy_catalog  A RealGalaxyCatalog object with basic information about where to
                            find the data, etc.
    @param index            Index of the desired galaxy in the catalog. [One of `index`, `id`, or
                            `random` is required.]
    @param id               Object ID for the desired galaxy in the catalog. [One of `index`, `id`,
                            or `random` is required.]
    @param random           If True, then select a random galaxy from the catalog.  If the catalog
                            has a 'weight' associated with it to allow for correction of selection
                            effects in which galaxies were included, the 'weight' factor is used to
                            remove those selection effects rather than selecting a completely random
                            object.
                            [One of `index`, `id`, or `random` is required.]
    @param rng              A random number generator to use for selecting a random galaxy
                            (may be any kind of BaseDeviate or None) and to use in generating
                            any noise field when padding.  This user-input random number
                            generator takes precedence over any stored within a user-input
                            CorrelatedNoise instance (see `noise_pad` parameter below).
                            [default: None]
    @param x_interpolant    Either an Interpolant instance or a string indicating which real-space
                            interpolant should be used.  Options are 'nearest', 'sinc', 'linear',
                            'cubic', 'quintic', or 'lanczosN' where N should be the integer order
                            to use. [default: galsim.Quintic()]
    @param k_interpolant    Either an Interpolant instance or a string indicating which k-space
                            interpolant should be used.  Options are 'nearest', 'sinc', 'linear',
                            'cubic', 'quintic', or 'lanczosN' where N should be the integer order
                            to use.  We strongly recommend leaving this parameter at its default
                            value; see text above for details.  [default: galsim.Quintic()]
    @param flux             Total flux, if None then original flux in galaxy is adopted without
                            change. [default: None]
    @param flux_rescale     Flux rescaling factor; if None, then no rescaling is done.  Either
                            `flux` or `flux_rescale` may be set, but not both. [default: None]
    @param pad_factor       Factor by which to pad the Image when creating the
                            InterpolatedImage.  We strongly recommend leaving this parameter
                            at its default value; see text above for details.  [default: 4]
    @param noise_pad_size   If provided, the image will be padded out to this size (in arcsec)
                            with the noise specified in the real galaxy catalog. This is
                            important if you are planning to whiten the resulting image.  You
                            should make sure that the padded image is larger than the postage
                            stamp onto which you are drawing this object.
                            [default: None]
    @param gsparams         An optional GSParams argument.  See the docstring for GSParams for
                            details. [default: None]
    @param logger           A logger object for output of progress statements if the user wants
                            them.  [default: None]

    Methods
    -------

    There are no additional methods for RealGalaxy beyond the usual GSObject methods.
    """
    _req_params = {}
    _opt_params = { "x_interpolant" : str ,
                    "k_interpolant" : str ,
                    "flux" : float ,
                    "flux_rescale" : float ,
                    "pad_factor" : float,
                    "noise_pad_size" : float
                  }
    _single_params = [ { "index" : int , "id" : str , "random" : bool } ]
    _takes_rng = True

    def __init__(self, real_galaxy_catalog, index=None, id=None, random=False,
                 rng=None, x_interpolant=None, k_interpolant=None, flux=None, flux_rescale=None,
                 pad_factor=4, noise_pad_size=0, gsparams=None, logger=None):


        if rng is None:
            self.rng = galsim.BaseDeviate()
        elif not isinstance(rng, galsim.BaseDeviate):
            raise TypeError("The rng provided to RealGalaxy constructor is not a BaseDeviate")
        else:
            self.rng = rng
        self._rng = self.rng.duplicate()  # This is only needed if we want to make sure eval(repr)
                                          # results in the same object.

        if flux is not None and flux_rescale is not None:
            raise TypeError("Cannot supply a flux and a flux rescaling factor!")

        if isinstance(real_galaxy_catalog, tuple):
            # Special (undocumented) way to build a RealGalaxy without needing the rgc directly
            # by providing the things we need from it.  Used by COSMOSGalaxy.
            self.gal_image, self.psf_image, noise_image, pixel_scale, var = real_galaxy_catalog
            use_index = 0  # For the logger statements below.
            if logger:
                logger.debug('RealGalaxy %d: Start RealGalaxy constructor.',use_index)
            self.catalog_file = None
        else:
            # Get the index to use in the catalog
            if index is not None:
                if id is not None or random is True:
                    raise AttributeError('Too many methods for selecting a galaxy!')
                use_index = index
            elif id is not None:
                if random is True:
                    raise AttributeError('Too many methods for selecting a galaxy!')
                use_index = real_galaxy_catalog.getIndexForID(id)
            elif random:
                ud = galsim.UniformDeviate(self.rng)
                use_index = int(real_galaxy_catalog.nobjects * ud())
                if hasattr(real_galaxy_catalog, 'weight'):
                    # If weight factors are available, make sure the random selection uses the
                    # weights to remove the catalog-level selection effects (flux_radius-dependent
                    # probability of making a postage stamp for a given object).
                    while ud() > real_galaxy_catalog.weight[use_index]:
                        # Pick another one to try.
                        use_index = int(real_galaxy_catalog.nobjects * ud())
            else:
                raise AttributeError('No method specified for selecting a galaxy!')
            if logger:
                logger.debug('RealGalaxy %d: Start RealGalaxy constructor.',use_index)

            # Read in the galaxy, PSF images; for now, rely on pyfits to make I/O errors.
            self.gal_image = real_galaxy_catalog.getGal(use_index)
            if logger:
                logger.debug('RealGalaxy %d: Got gal_image',use_index)

            self.psf_image = real_galaxy_catalog.getPSF(use_index)
            if logger:
                logger.debug('RealGalaxy %d: Got psf_image',use_index)

            #self.noise = real_galaxy_catalog.getNoise(use_index, self.rng, gsparams)
            # We need to duplication some of the RealGalaxyCatalog.getNoise() function, since we
            # want it to be possible to have the RealGalaxyCatalog in another process, and the
            # BaseCorrelatedNoise object is not picklable.  So we just build it here instead.
            noise_image, pixel_scale, var = real_galaxy_catalog.getNoiseProperties(use_index)
            if logger:
                logger.debug('RealGalaxy %d: Got noise_image',use_index)
            self.catalog_file = real_galaxy_catalog.getFileName()

        if noise_image is None:
            self.noise = galsim.UncorrelatedNoise(var, rng=self.rng, scale=pixel_scale,
                                                  gsparams=gsparams)
        else:
            ii = galsim.InterpolatedImage(noise_image, normalization="sb",
                                          calculate_stepk=False, calculate_maxk=False,
                                          x_interpolant='linear', gsparams=gsparams)
            self.noise = galsim.correlatednoise._BaseCorrelatedNoise(self.rng, ii, noise_image.wcs)
            self.noise = self.noise.withVariance(var)
        if logger:
            logger.debug('RealGalaxy %d: Finished building noise',use_index)

        # Save any other relevant information as instance attributes
        self.catalog = real_galaxy_catalog
        self.index = use_index
        self.pixel_scale = float(pixel_scale)
        self._x_interpolant = x_interpolant
        self._k_interpolant = k_interpolant
        self._pad_factor = pad_factor
        self._noise_pad_size = noise_pad_size
        self._flux = flux
        self._gsparams = gsparams

        # Convert noise_pad to the right noise to pass to InterpolatedImage
        if noise_pad_size:
            noise_pad = self.noise
        else:
            noise_pad = 0.

        # Build the InterpolatedImage of the PSF.
        self.original_psf = galsim.InterpolatedImage(
            self.psf_image, x_interpolant=x_interpolant, k_interpolant=k_interpolant,
            flux=1.0, gsparams=gsparams)
        if logger:
            logger.debug('RealGalaxy %d: Made original_psf',use_index)

        # Build the InterpolatedImage of the galaxy.
        # Use the stepK() value of the PSF as a maximum value for stepK of the galaxy.
        # (Otherwise, low surface brightness galaxies can get a spuriously high stepk, which
        # leads to problems.)
        self.original_gal = galsim.InterpolatedImage(
                self.gal_image, x_interpolant=x_interpolant, k_interpolant=k_interpolant,
                pad_factor=pad_factor, noise_pad_size=noise_pad_size,
                calculate_stepk=self.original_psf.stepK(),
                calculate_maxk=self.original_psf.maxK(),
                noise_pad=noise_pad, rng=self.rng, gsparams=gsparams)
        if logger:
            logger.debug('RealGalaxy %d: Made original_gal',use_index)

        # If flux is None, leave flux as given by original image
        if flux is not None:
            flux_rescale = flux / self.original_gal.getFlux()
        if flux_rescale is not None:
            self.original_gal *= flux_rescale
            self.noise *= flux_rescale**2

        # Calculate the PSF "deconvolution" kernel
        psf_inv = galsim.Deconvolve(self.original_psf, gsparams=gsparams)

        # Initialize the SBProfile attribute
        GSObject.__init__(
            self, galsim.Convolve([self.original_gal, psf_inv], gsparams=gsparams))
        if logger:
            logger.debug('RealGalaxy %d: Made gsobject',use_index)

        # Save the noise in the image as an accessible attribute
        self.noise = self.noise.convolvedWith(psf_inv, gsparams)
        if logger:
            logger.debug('RealGalaxy %d: Finished building RealGalaxy',use_index)

    def getHalfLightRadius(self):
        raise NotImplementedError("Half light radius calculation not implemented for RealGalaxy "
                                   +"objects.")

    def __eq__(self, other):
        return (isinstance(other, galsim.RealGalaxy) and
                self.catalog == other.catalog and
                self.index == other.index and
                self._x_interpolant == other._x_interpolant and
                self._k_interpolant == other._k_interpolant and
                self._pad_factor == other._pad_factor and
                self._noise_pad_size == other._noise_pad_size and
                self._flux == other._flux and
                self._rng == other._rng and
                self._gsparams == other._gsparams)

    def __hash__(self):
        return hash(("galsim.RealGalaxy", self.catalog, self.index, self._x_interpolant,
                     self._k_interpolant, self._pad_factor, self._noise_pad_size, self._flux,
                     self._rng.serialize(), self._gsparams))

    def __repr__(self):
        s = 'galsim.RealGalaxy(%r, index=%r, '%(self.catalog, self.index)
        if self._x_interpolant is not None:
            s += 'x_interpolant=%r, '%self._x_interpolant
        if self._k_interpolant is not None:
            s += 'k_interpolant=%r, '%self._k_interpolant
        if self._pad_factor != 4:
            s += 'pad_factor=%r, '%self._pad_factor
        if self._noise_pad_size != 0:
            s += 'noise_pad_size=%r, '%self._noise_pad_size
        if self._flux is not None:
            s += 'flux=%r, '%self._flux
        s += 'rng=%r, '%self._rng
        s += 'gsparams=%r)'%self._gsparams
        return s

    def __str__(self):
        # I think this is more intuitive without the RealGalaxyCatalog parameter listed.
        return 'galsim.RealGalaxy(index=%s, flux=%s)'%(self.index, self.flux)

    def __getstate__(self):
        # The SBProfile is picklable, but it is pretty inefficient, due to the large images being
        # written as a string.  Better to pickle the image and remake the InterpolatedImage.
        d = self.__dict__.copy()
        del d['SBProfile']
        return d

    def __setstate__(self, d):
        self.__dict__ = d
        psf_inv = galsim.Deconvolve(self.original_psf, gsparams=self._gsparams)
        GSObject.__init__(
            self, galsim.Convolve([self.original_gal, psf_inv], gsparams=self._gsparams))



class RealGalaxyCatalog(object):
    """Class containing a catalog with information about real galaxy training data.

    The RealGalaxyCatalog class reads in and stores information about a specific training sample of
    realistic galaxies. We assume that all files containing the images (galaxies and PSFs) live in
    one directory; they could be individual files, or multiple HDUs of the same file.  Currently
    there is no functionality that lets this be a FITS data cube, because we assume that the object
    postage stamps will in general need to be different sizes depending on the galaxy size.

    Note that when simulating galaxies based on HST but using either realistic or parametric galaxy
    models, the COSMOSCatalog class may be more useful.  It allows the imposition of selection
    criteria and other subtleties that are more difficult to impose with RealGalaxyCatalog.

    While you could create your own catalog to use with this class, the typical use cases would
    be to use one of the catalogs that we have created and distributed.  There are three such
    catalogs currently, which can be use with one of the following initializations:

    1. A small example catalog is distributed with the GalSim distribution.  This catalog only
       has 100 galaxies, so it is not terribly useful as a representative galaxy population.
       But for simplistic use cases, it might be sufficient.  We use it for our unit tests and
       in some of the demo scripts (demo6, demo10, and demo11).  To use this catalog, you would
       initialize with

           >>> rgc = galsim.RealGalaxyCatalog('real_galaxy_catalog_23.5_example.fits',
                                              dir='path/to/GalSim/examples/data')

    2. There are two larger catalogs based on HST observations of the COSMOS field with around
       26,000 and 56,000 galaxies each with a limiting magnitude of F814W=23.5.  (The former is
       a subset of the latter.) For information about how to download these catalogs, see the
       RealGalaxy Data Download Page on the GalSim Wiki:

           https://github.com/GalSim-developers/GalSim/wiki/RealGalaxy%20Data

       Be warned that the catalogs are quite large.  The larger one is around 11 GB after unpacking
       the tarball.  To use one of these catalogs, you would initialize with

           >>> rgc = galsim.RealGalaxyCatalog('real_galaxy_catalog_23.5.fits',
                                              dir='path/to/download/directory')

    3. There is a catalog containing a random subsample of the HST COSMOS images with a limiting
       magnitude of F814W=25.2.  More information about downloading these catalogs can be found on
       the RealGalaxy Data Download page linked above.

    4. Finally, we provide a program that will download the large COSMOS sample for you and
       put it in the $PREFIX/share/galsim directory of your installation path.  The program is

           galsim_download_cosmos

       which gets installed in the $PREFIX/bin directory when you install GalSim.  If you use
       this program to download the COSMOS catalog, then you can use it with

           >>> rgc = galsim.RealGalaxyCatalog()

       GalSim knows the location of the installation share directory, so it will automatically
       look for it there.

    @param file_name  The file containing the catalog. [default: None, which will look for the
                      F814W<25.2 COSMOS catalog in $PREFIX/share/galsim.  It will raise an
                      exception if the catalog is not there telling you to run
                      galsim_download_cosmos.]
    @param sample     A keyword argument that can be used to specify the sample to use, i.e.,
                      "23.5" or "25.2".  At most one of `file_name` and `sample` should be
                      specified.
                      [default: None, which results in the same default as `file_name=None`.]
    @param dir        The directory containing the catalog, image, and noise files, or symlinks to
                      them. [default: None]
    @param preload    Whether to preload the header information.  If `preload=True`, the bulk of
                      the I/O time is in the constructor.  If `preload=False`, there is
                      approximately the same total I/O time (assuming you eventually use most of
                      the image files referenced in the catalog), but it is spread over the
                      various calls to getGal() and getPSF().  [default: False]
    @param logger     An optional logger object to log progress. [default: None]
    """
    _req_params = {}
    _opt_params = { 'file_name' : str, 'sample' : str, 'dir' : str,
                    'preload' : bool }
    _single_params = []
    _takes_rng = False

    # _nobject_only is an intentionally undocumented kwarg that should be used only by
    # the config structure.  It indicates that all we care about is the nobjects parameter.
    # So skip any other calculations that might normally be necessary on construction.
    def __init__(self, file_name=None, sample=None, image_dir=None, dir=None, preload=False,
                 noise_dir=None, logger=None, _nobjects_only=False):
        if sample is not None and file_name is not None:
            raise ValueError("Cannot specify both the sample and file_name!")

        from galsim._pyfits import pyfits
        self.file_name, self.image_dir, self.noise_dir, _ = \
            _parse_files_dirs(file_name, image_dir, dir, noise_dir, sample)

        with pyfits.open(self.file_name) as fits:
            self.cat = fits[1].data
        self.nobjects = len(self.cat) # number of objects in the catalog
        if _nobjects_only: return  # Exit early if that's all we needed.
        ident = self.cat.field('ident') # ID for object in the training sample

        # We want to make sure that the ident array contains all strings.
        # Strangely, ident.astype(str) produces a string with each element == '1'.
        # Hence this way of doing the conversion:
        self.ident = [ "%s"%val for val in ident ]

        self.gal_file_name = self.cat.field('gal_filename') # file containing the galaxy image
        self.psf_file_name = self.cat.field('PSF_filename') # file containing the PSF image

        # Add the directories:
        # Note the strip call.  Sometimes the filenames have an extra space at the end.
        # This gets rid of that space.
        self.gal_file_name = [ os.path.join(self.image_dir,f.strip()) for f in self.gal_file_name ]
        self.psf_file_name = [ os.path.join(self.image_dir,f.strip()) for f in self.psf_file_name ]

        # We don't require the noise_filename column.  If it is not present, we will use
        # Uncorrelated noise based on the variance column.
        try:
            self.noise_file_name = self.cat.field('noise_filename') # file containing the noise cf
            self.noise_file_name = [ os.path.join(self.noise_dir,f) for f in self.noise_file_name ]
        except:
            self.noise_file_name = None

        self.gal_hdu = self.cat.field('gal_hdu') # HDU containing the galaxy image
        self.psf_hdu = self.cat.field('PSF_hdu') # HDU containing the PSF image
        self.pixel_scale = self.cat.field('pixel_scale') # pixel scale for image (could be different
        # if we have training data from other datasets... let's be general here and make it a
        # vector in case of mixed training set)
        self.variance = self.cat.field('noise_variance') # noise variance for image
        self.mag = self.cat.field('mag')   # apparent magnitude
        self.band = self.cat.field('band') # bandpass in which apparent mag is measured, e.g., F814W
        # The weight factor should be a float value >=0 (so that random selections of indices can
        # use it to remove any selection effects in the catalog creation process).
        # Here we renormalize by the maximum weight.  If the maximum is below 1, that just means
        # that all galaxies were subsampled at some level, and here we only want to account for
        # relative selection effects within the catalog, not absolute subsampling.  If the maximum
        # is above 1, then our random number generation test used to draw a weighted sample will
        # fail since we use uniform deviates in the range 0 to 1.
        weight = self.cat.field('weight')
        self.weight = weight/np.max(weight)
        if 'stamp_flux' in self.cat.names:
            self.stamp_flux = self.cat.field('stamp_flux')

        self.saved_noise_im = {}
        self.loaded_files = {}
        self.logger = logger

        # The pyfits commands aren't thread safe.  So we need to make sure the methods that
        # use pyfits are not run concurrently from multiple threads.
        from multiprocessing import Lock
        self.gal_lock = Lock()  # Use this when accessing gal files
        self.psf_lock = Lock()  # Use this when accessing psf files
        self.loaded_lock = Lock()  # Use this when opening new files from disk
        self.noise_lock = Lock()  # Use this for building the noise image(s) (usually just one)

        # Preload all files if desired
        if preload: self.preload()
        self._preload = preload

        # eventually I think we'll want information about the training dataset,
        # i.e. (dataset, ID within dataset)
        # also note: will be adding bits of information, like noise properties and galaxy fit params

    def __del__(self):
        # Make sure to clean up pyfits open files if people forget to call close()
        self.close()

    def close(self):
        # Need to close any open files.
        # Make sure to check if loaded_files exists, since the constructor could abort
        # before it gets to the place where loaded_files is built.
        if hasattr(self, 'loaded_files'):
            for f in self.loaded_files.values():
                f.close()
        self.loaded_files = {}

    def getNObjects(self) : return self.nobjects
    def getFileName(self) : return self.file_name

    def getIndexForID(self, id):
        """Internal function to find which index number corresponds to the value ID in the ident
        field.
        """
        # Just to be completely consistent, convert id to a string in the same way we
        # did above for the ident array:
        id = "%s"%id
        if id in self.ident:
            return self.ident.index(id)
        else:
            raise ValueError('ID %s not found in list of IDs'%id)

    def preload(self):
        """Preload the files into memory.

        There are memory implications to this, so we don't do this by default.  However, it can be
        a big speedup if memory isn't an issue.  Especially if many (or all) of the images are
        stored in the same file as different HDUs.
        """
        from multiprocessing import Lock
        from galsim._pyfits import pyfits
        if self.logger:
            self.logger.debug('RealGalaxyCatalog: start preload')
        for file_name in np.concatenate((self.gal_file_name , self.psf_file_name)):
            # numpy sometimes add a space at the end of the string that is not present in
            # the original file.  Stupid.  But this next line removes it.
            file_name = file_name.strip()
            if file_name not in self.loaded_files:
                if self.logger:
                    self.logger.debug('RealGalaxyCatalog: preloading %s',file_name)
                # I use memmap=False, because I was getting problems with running out of
                # file handles in the great3 real_gal run, which uses a lot of rgc files.
                # I think there must be a bug in pyfits that leaves file handles open somewhere
                # when memmap = True.  Anyway, I don't know what the performance implications
                # are (since I couldn't finish the run with the default memmap=True), but I
                # don't think there is much impact either way with memory mapping in our case.
                self.loaded_files[file_name] = pyfits.open(file_name,memmap=False)

    def _getFile(self, file_name):
        from multiprocessing import Lock
        from galsim._pyfits import pyfits
        if file_name in self.loaded_files:
            if self.logger:
                self.logger.debug('RealGalaxyCatalog: File %s is already open',file_name)
            f = self.loaded_files[file_name]
        else:
            self.loaded_lock.acquire()
            # Check again in case two processes both hit the else at the same time.
            if file_name in self.loaded_files: # pragma: no cover
                if self.logger:
                    self.logger.debug('RealGalaxyCatalog: File %s is already open',file_name)
                f = self.loaded_files[file_name]
            else:
                if self.logger:
                    self.logger.debug('RealGalaxyCatalog: open file %s',file_name)
                f = pyfits.open(file_name,memmap=False)
                self.loaded_files[file_name] = f
            self.loaded_lock.release()
        return f

    def getGal(self, i):
        """Returns the galaxy at index `i` as an Image object.
        """
        if self.logger:
            self.logger.debug('RealGalaxyCatalog %d: Start getGal',i)
        if i >= len(self.gal_file_name):
            raise IndexError(
                'index %d given to getGal is out of range (0..%d)'%(i,len(self.gal_file_name)-1))
        f = self._getFile(self.gal_file_name[i])
        # For some reason the more elegant `with gal_lock:` syntax isn't working for me.
        # It gives an EOFError.  But doing an explicit acquire and release seems to work fine.
        self.gal_lock.acquire()
        array = f[self.gal_hdu[i]].data
        self.gal_lock.release()
        im = galsim.Image(np.ascontiguousarray(array.astype(np.float64)),
                          scale=self.pixel_scale[i])
        return im


    def getPSF(self, i):
        """Returns the PSF at index `i` as an Image object.
        """
        if self.logger:
            self.logger.debug('RealGalaxyCatalog %d: Start getPSF',i)
        if i >= len(self.psf_file_name):
            raise IndexError(
                'index %d given to getPSF is out of range (0..%d)'%(i,len(self.psf_file_name)-1))
        f = self._getFile(self.psf_file_name[i])
        self.psf_lock.acquire()
        array = f[self.psf_hdu[i]].data
        self.psf_lock.release()
        return galsim.Image(np.ascontiguousarray(array.astype(np.float64)),
                            scale=self.pixel_scale[i])

    def getNoiseProperties(self, i):
        """Returns the components needed to make the noise correlation function at index `i`.
           Specifically, the noise image (or None), the pixel_scale, and the noise variance,
           as a tuple (im, scale, var).
        """

        if self.logger:
            self.logger.debug('RealGalaxyCatalog %d: Start getNoise',i)
        if self.noise_file_name is None:
            im = None
        else:
            if i >= len(self.noise_file_name):
                raise IndexError(
                    'index %d given to getNoise is out of range (0..%d)'%(
                        i,len(self.noise_file_name)-1))
            if self.noise_file_name[i] in self.saved_noise_im:
                im = self.saved_noise_im[self.noise_file_name[i]]
                if self.logger:
                    self.logger.debug('RealGalaxyCatalog %d: Got saved noise im',i)
            else:
                self.noise_lock.acquire()
                # Again, a second check in case two processes get here at the same time.
                if self.noise_file_name[i] in self.saved_noise_im:
                    im = self.saved_noise_im[self.noise_file_name[i]]
                    if self.logger:
                        self.logger.debug('RealGalaxyCatalog %d: Got saved noise im',i)
                else:
                    from galsim._pyfits import pyfits
                    with pyfits.open(self.noise_file_name[i]) as fits:
                        array = fits[0].data
                    im = galsim.Image(np.ascontiguousarray(array.astype(np.float64)),
                                      scale=self.pixel_scale[i])
                    self.saved_noise_im[self.noise_file_name[i]] = im
                    if self.logger:
                        self.logger.debug('RealGalaxyCatalog %d: Built noise im',i)
                self.noise_lock.release()

        return im, self.pixel_scale[i], self.variance[i]

    def getNoise(self, i, rng=None, gsparams=None):
        """Returns the noise correlation function at index `i` as a CorrelatedNoise object.
           Note: the return value from this function is not picklable, so this cannot be used
           across processes.
        """
        im, scale, var = self.getNoiseProperties(i)
        if im is None:
            cf = galsim.UncorrelatedNoise(var, rng=rng, scale=scale, gsparams=gsparams)
        else:
            ii = galsim.InterpolatedImage(im, normalization="sb",
                                          calculate_stepk=False, calculate_maxk=False,
                                          x_interpolant='linear', gsparams=gsparams)
            cf = galsim.correlatednoise._BaseCorrelatedNoise(rng, ii, im.wcs)
            cf = cf.withVariance(var)
        return cf

    def __repr__(self):
        return 'galsim.RealGalaxyCatalog(%r)'%self.file_name

    def __eq__(self, other):
        return (isinstance(other, RealGalaxyCatalog) and
                self.file_name == other.file_name and
                self.image_dir == other.image_dir and
                self.noise_dir == other.noise_dir)
    def __ne__(self, other): return not self.__eq__(other)

    def __hash__(self): return hash(repr(self))

    def __getstate__(self):
        d = self.__dict__.copy()
        d['loaded_files'] = {}
        d['saved_noise_im'] = {}
        del d['gal_lock']
        del d['psf_lock']
        del d['loaded_lock']
        del d['noise_lock']
        return d

    def __setstate__(self, d):
        from multiprocessing import Lock
        self.__dict__ = d
        self.gal_lock = Lock()
        self.psf_lock = Lock()
        self.loaded_lock = Lock()
        self.noise_lock = Lock()
        pass

def simReal(real_galaxy, target_PSF, target_pixel_scale, g1=0.0, g2=0.0, rotation_angle=None,
            rand_rotate=True, rng=None, target_flux=1000.0, image=None): # pragma: no cover
    """Deprecated method to simulate images (no added noise) from real galaxy training data.

    This function takes a RealGalaxy from some training set, and manipulates it as needed to
    simulate a (no-noise-added) image from some lower-resolution telescope.  It thus requires a
    target PSF (which could be an image, or one of our base classes) that represents all PSF
    components including the pixel response, and a target pixel scale.

    The default rotation option is to impose a random rotation to make irrelevant any real shears
    in the galaxy training data (optionally, the RNG can be supplied).  This default can be turned
    off by setting `rand_rotate = False` or by requesting a specific rotation angle using the
    `rotation_angle` keyword, in which case `rand_rotate` is ignored.

    Optionally, the user can specify a shear (default 0).  Finally, they can specify a flux
    normalization for the final image, default 1000.

    @param real_galaxy      The RealGalaxy object to use, not modified in generating the
                            simulated image.
    @param target_PSF       The target PSF, either one of our base classes or an Image.
    @param target_pixel_scale  The pixel scale for the final image, in arcsec.
    @param g1               First component of shear to impose (components defined with respect
                            to pixel coordinates), [default: 0]
    @param g2               Second component of shear to impose, [default: 0]
    @param rotation_angle   Angle by which to rotate the galaxy (must be an Angle
                            instance). [default: None]
    @param rand_rotate      Should the galaxy be rotated by some random angle?  [default: True;
                            unless `rotation_angle` is set, then False]
    @param rng              A BaseDeviate instance to use for the random selection or rotation
                            angle. [default: None]
    @param target_flux      The target flux in the output galaxy image, [default: 1000.]
    @param image            As with the GSObject.drawImage() function, if an image is provided,
                            then it will be used and returned.  [default: None, which means an
                            appropriately-sized image will be created.]

    @return a simulated galaxy image.
    """
    from .deprecated import depr
    depr('simReal', 1.5, '',
         'This method has been deprecated due to lack of widespread use.  If you '+
         'have a need for it, please open an issue requesting that it be reinstated.')
    # do some checking of arguments
    if not isinstance(real_galaxy, galsim.RealGalaxy):
        raise RuntimeError("Error: simReal requires a RealGalaxy!")
    if isinstance(target_PSF, galsim.Image):
        target_PSF = galsim.InterpolatedImage(target_PSF, scale=target_pixel_scale)
    if not isinstance(target_PSF, galsim.GSObject):
        raise RuntimeError("Error: target PSF is not an Image or GSObject!")
    if rotation_angle is not None and not isinstance(rotation_angle, galsim.Angle):
        raise RuntimeError("Error: specified rotation angle is not an Angle instance!")
    if (target_pixel_scale < real_galaxy.pixel_scale):
        import warnings
        message = "Warning: requested pixel scale is higher resolution than original!"
        warnings.warn(message)
    import math # needed for pi, sqrt below
    g = math.sqrt(g1**2 + g2**2)
    if g > 1:
        raise RuntimeError("Error: requested shear is >1!")

    # make sure target PSF is normalized
    target_PSF = target_PSF.withFlux(1.0)

    # rotate
    if rotation_angle is not None:
        real_galaxy = real_galaxy.rotate(rotation_angle)
<<<<<<< HEAD
    elif rotation_angle is None and rand_rotate:
        uniform_deviate = galsim.UniformDeviate(rng)
        rand_angle = galsim.Angle(math.pi*uniform_deviate(), galsim.radians)
=======
    elif rotation_angle is None and rand_rotate == True:
        if rng is None:
            ud = galsim.UniformDeviate()
        elif isinstance(rng,galsim.BaseDeviate):
            ud = galsim.UniformDeviate(rng)
        else:
            raise TypeError("The rng provided is not a BaseDeviate")
        rand_angle = galsim.Angle(math.pi*ud(), galsim.radians)
>>>>>>> 45905eaf
        real_galaxy = real_galaxy.rotate(rand_angle)

    # set fluxes
    real_galaxy = real_galaxy.withFlux(target_flux)

    # shear
    if (g1 != 0.0 or g2 != 0.0):
        real_galaxy = real_galaxy.shear(g1=g1, g2=g2)

    # convolve, resample
    out_gal = galsim.Convolve([real_galaxy, target_PSF])
    image = out_gal.drawImage(image=image, scale=target_pixel_scale, method='no_pixel')

    # return simulated image
    return image

def _parse_files_dirs(file_name, image_dir, dir, noise_dir, sample):
    if image_dir is not None or noise_dir is not None:  # pragma: no cover
        from .deprecated import depr
        if image_dir is not None:
            depr('image_dir', 1.4, 'dir')
        if noise_dir is not None:
            depr('noise_dir', 1.4, 'dir')

    if sample is None:
        if file_name is None:
            use_sample = '25.2'
        elif '25.2' in file_name:
            use_sample = '25.2'
        elif '23.5' in file_name:
            use_sample = '23.5'
        else:
            use_sample = None
    else:
        use_sample = sample
        if use_sample != '25.2' and use_sample != '23.5':
            raise ValueError("Sample name not recognized: %s"%use_sample)
    # after that piece of code, use_sample is either "23.5", "25.2" (if using one of the default
    # catalogs) or it is still None, if a file_name was given.

    if file_name is None:
        if image_dir is not None:
            raise ValueError('Cannot specify image_dir when using default file_name.')
        file_name = 'real_galaxy_catalog_' + use_sample + '.fits'
        if dir is None:
            dir = os.path.join(galsim.meta_data.share_dir,
                               'COSMOS_'+use_sample+'_training_sample')
        full_file_name = os.path.join(dir,file_name)
        full_image_dir = dir
        if not os.path.isfile(full_file_name):
            raise RuntimeError('No RealGalaxy catalog found in %s.  '%dir +
                               'Run the program galsim_download_cosmos -s %s '%use_sample +
                               'to download catalog and accompanying image files.')
    elif dir is None:
        full_file_name = file_name
        if image_dir is None:
            full_image_dir = os.path.dirname(file_name)
        elif os.path.dirname(image_dir) == '':
            full_image_dir = os.path.join(os.path.dirname(full_file_name),image_dir)
        else:
            full_image_dir = image_dir
    else:
        full_file_name = os.path.join(dir,file_name)
        if image_dir is None:
            full_image_dir = dir
        else:
            full_image_dir = os.path.join(dir,image_dir)
    if not os.path.isfile(full_file_name):
        raise IOError(full_file_name+' not found.')
    if not os.path.isdir(full_image_dir):
        raise IOError(full_image_dir+' directory does not exist!')

    if noise_dir is None:
        full_noise_dir = full_image_dir
    else:
        if not os.path.isdir(noise_dir):
            raise IOError(noise_dir+' directory does not exist!')
        full_noise_dir = noise_dir

    return full_file_name, full_image_dir, full_noise_dir, use_sample<|MERGE_RESOLUTION|>--- conflicted
+++ resolved
@@ -756,20 +756,9 @@
     # rotate
     if rotation_angle is not None:
         real_galaxy = real_galaxy.rotate(rotation_angle)
-<<<<<<< HEAD
     elif rotation_angle is None and rand_rotate:
-        uniform_deviate = galsim.UniformDeviate(rng)
-        rand_angle = galsim.Angle(math.pi*uniform_deviate(), galsim.radians)
-=======
-    elif rotation_angle is None and rand_rotate == True:
-        if rng is None:
-            ud = galsim.UniformDeviate()
-        elif isinstance(rng,galsim.BaseDeviate):
-            ud = galsim.UniformDeviate(rng)
-        else:
-            raise TypeError("The rng provided is not a BaseDeviate")
+        ud = galsim.UniformDeviate(rng)
         rand_angle = galsim.Angle(math.pi*ud(), galsim.radians)
->>>>>>> 45905eaf
         real_galaxy = real_galaxy.rotate(rand_angle)
 
     # set fluxes
