# Copyright (c) 2012-2017 by the GalSim developers team on GitHub
# https://github.com/GalSim-developers
#
# This file is part of GalSim: The modular galaxy image simulation toolkit.
# https://github.com/GalSim-developers/GalSim
#
# GalSim is free software: redistribution and use in source and binary forms,
# with or without modification, are permitted provided that the following
# conditions are met:
#
# 1. Redistributions of source code must retain the above copyright notice, this
#    list of conditions, and the disclaimer given in the accompanying LICENSE
#    file.
# 2. Redistributions in binary form must reproduce the above copyright notice,
#    this list of conditions, and the disclaimer given in the documentation
#    and/or other materials provided with the distribution.
#
"""@file sed.py
Spectral energy distribution class.  Used by galsim/chromatic.py
"""

from past.builtins import basestring
import numpy as np

import galsim


class SED(object):
    """Object to represent the spectral energy distributions of stars and galaxies.

    SEDs are callable, usually returning the flux density in photons/nm/cm^2/s as a function of
    wavelength, though SEDs are also used by GalSim to track dimensionless wavelength-dependent
    normalizations, and may thus also return dimensionless values.  By default, the above wavelength
    used by __call__ is nanometers, but it's possible to use other units via the astropy.units
    module (at least, if the SED keyword argument `fast=False`, see below).  For instance,

        >>> sed = galsim.SED(...)
        >>> from astropy import units as u
        >>> assert sed(500) == sed(5000 * u.AA)  # 500 nm == 5000 Angstroms

    The python type of the return value depends on the type of the input wavelength(s).  A scalar
    input wavelength yields a scalar flux density, a tuple yields a tuple, a list yields a list, and
    a numpy.ndarray yields a numpy.ndarray.  A scalar astropy.units.Quantity yields a python scalar,
    and a vector astropy.units.Quantity yields a numpy.ndarray.

    SEDs are immutable; all transformative SED methods return *new* SEDs, and leave their
    originating SEDs unaltered.

    SEDs have `blue_limit` and `red_limit` attributes, which indicate the range over which the SED
    is defined.  An exception will be raised if the flux density or normalization is requested
    outside of this range.  Note that `blue_limit` and `red_limit` are always in nanometers and in
    the observed frame when `redshift != 0`.

    SEDs may be multiplied by scalars or scalar functions of wavelength.  In particular, an SED
    multiplied by a `Bandpass` will yield the appropriately filtered SED.  Two SEDs may be
    multiplied together if at least one of them represents a dimensionless normalization.

    SEDs may be added together if they are at the same redshift.  The resulting SED will only be
    defined on the wavelength region where both of the operand SEDs are defined. `blue_limit` and
    `red_limit` will be reset accordingly.

    The input parameter, `spec`, may be one of several possible forms:
    1. a regular python function (or an object that acts like a function)
    2. a LookupTable
    3. a file from which a LookupTable can be read in
    4. a string which can be evaluated into a function of `wave` via eval('lambda wave : '+spec),
       e.g., spec = '0.8 + 0.2 * (wave-800)'
    5. a python scalar (only possible for dimensionless SEDs)

    The argument of `spec` should be the wavelength in units specified by `wave_type`, which should
    be an instance of `astropy.units.Unit` of equivalency class `astropy.units.spectral`, or one of
    the case-insensitive aliases 'nm', 'nanometer', 'nanometers', 'A', 'Ang', 'Angstrom', or
    'Angstroms'.  Note that `astropy.units.spectral` includes not only units with dimensions of
    length, but also frequency, energy, or wavenumber.

    The return value of `spec` should be a spectral density with units specified by `flux_type`,
    which should be an instance of `astropy.units.Unit` of equivalency class
    `astropy.units.spectral_density`, or one of the case-insensitive aliases:
        1. 'flambda':  erg/wave_type/cm^2/s, where wave_type is as above.
        2. 'fnu':      erg/Hz/cm^2/s
        3. 'fphotons': photons/wave_type/cm^2/s, where wave_type is as above.
        4. '1':        dimensionless
    Note that the `astropy.units.spectral_density` class includes units with dimensions of
    [energy/time/area/unit-wavelength], [energy/time/area/unit-frequency],
    [photons/time/area/unit-wavelength], and so on.

    Finally, the optional `fast` keyword option is used to specify when unit and dimension changes
    are executed, particularly for SEDs specified by a LookupTable.  If `fast=True`, the default,
    then the input units/dimensions may be converted to an internal working unit before
    interpolation in wavelength is performed.  Alternatively, `fast=False` implies that
    interpolation should take place in the native units of the input `spec`, and subsequently flux
    density converted to photons/cm^2/s/nm afterwards.  Generally, the former option is faster, but
    may be less accurate since interpolation and dimensionality conversion do not commute.  One
    consequence of using `fast=True` is that __call__ can not accept `astropy.units.Quantity`s in
    this case.

    @param spec          Function defining the z=0 spectrum at each wavelength.  See above for
                         valid options for this parameter.
    @param wave_type     String or astropy.unit specifying units for wavelength input to `spec`.
    @param flux_type     String or astropy.unit specifying what type of spectral density or
                         dimensionless normalization `spec` represents.  See above for valid options
                         for this parameter.
    @param redshift      Optionally shift the spectrum to the given redshift. [default: 0]
    @param fast          Convert units on initialization instead of on __call__. [default: True]
    """
    def __init__(self, spec, wave_type, flux_type, redshift=0., fast=True,
                 _blue_limit=0.0, _red_limit=float('inf'), _wave_list=None, _spectral=None):
        from astropy import units

        self._orig_spec = spec  # Save this for pickling

        if isinstance(wave_type, str):
            if wave_type.lower() in ['nm', 'nanometer', 'nanometers']:
                wave_type = units.nm
            elif wave_type.lower() in ['a', 'ang', 'angstrom', 'angstroms']:
                wave_type = units.AA
            else:
                raise ValueError("Unknown wave_type '{0}'".format(wave_type))
        self.wave_type = wave_type

        if isinstance(flux_type, str):
            if flux_type.lower() == 'flambda':
                flux_type = units.erg / (units.s * self.wave_type * units.cm**2)
                _spectral = True
            elif flux_type.lower() == 'fphotons':
                flux_type = units.astrophys.photon/(units.s * units.cm**2 * self.wave_type)
                _spectral = True
            elif flux_type.lower() == 'fnu':
                flux_type = units.erg / (units.s * units.Hz * units.cm**2)
                _spectral = True
            elif flux_type.lower() == '1':
                flux_type = units.dimensionless_unscaled
                _spectral = False
            else:
                raise ValueError("Unknown flux_type '{0}'".format(flux_type))
        self.flux_type = flux_type
        if _spectral is None:
            _spectral = self.check_spectral()
            dimensionless = self.check_dimensionless()
        else:
            dimensionless = not _spectral

        if not (dimensionless or _spectral):
            raise TypeError("Flux_type must be equivalent to a spectral density or dimensionless.")
        self.spectral = _spectral

        self.redshift = redshift
        self.fast = fast
        # Convert string input into a real function (possibly a LookupTable)
        self._const = False
        self._initialize_spec()

        # Finish re-evaluating __init__() here.
        if _wave_list is not None:
            self.wave_list = _wave_list
            # Cast numpy.float to python float for more consistent reprs
            self.blue_limit = float(_blue_limit)
            self.red_limit = float('inf') if _red_limit == "float('inf')" else float(_red_limit)
            return

        if isinstance(self._spec, galsim.LookupTable):
            self.wave_list = ((self._spec.getArgs() * self.wave_type)
                              .to(units.nm, units.spectral()).value)
            self.wave_list *= (1.0 + self.redshift)
            self.blue_limit = float(np.min(self.wave_list))
            self.red_limit = float(np.max(self.wave_list))
        else:
            self.blue_limit = 0.0
            self.red_limit = float('inf')
            self.wave_list = np.array([], dtype=float)

    def _initialize_spec(self):
        # Turn the input _orig_spec into a real function _spec.
        # The function cannot be pickled, so will need to do this in getstate as well as init.

        if hasattr(self, '_spec'):
            return
        if isinstance(self._orig_spec, (int, float)):
            if not self.dimensionless:
                raise ValueError("Attempt to set spectral SED using float or integer.")
            self._const = True
            self._spec = lambda w: float(self._orig_spec)
        elif isinstance(self._orig_spec, basestring):
            isfile, filename = galsim.utilities.check_share_file(self._orig_spec, 'SEDs')
            if isfile:
                self._spec = galsim.LookupTable(file=filename, interpolant='linear')
            else:
                # Don't catch ArithmeticErrors when testing to see if the the result of `eval()`
                # is valid since `spec = '1./(wave-700)'` will generate a ZeroDivisionError (which
                # is a subclass of ArithmeticError) despite being a valid spectrum specification,
                # while `spec = 'blah'` where `blah` is undefined generates a NameError and is not
                # a valid spectrum specification.
                # Are there any other types of errors we should trap here?
                try:
                    self._spec = galsim.utilities.math_eval('lambda wave : ' + self._orig_spec)
                    from numbers import Real
                    if not isinstance(self._spec(700.0), Real):
                        raise ValueError("The given SED function, %r, did not return a valid"
                                         " number at test wavelength %s"%(
                                         self._spec, 700.0))
                except ArithmeticError:
                    pass
                except Exception as e:
                    raise ValueError(
                        "String spec must either be a valid filename or something that "+
                        "can eval to a function of wave.\n" +
                        "Input provided: {0!r}\n".format(self._orig_spec) +
                        "Caught error: {0}".format(e))

        else:
            self._spec = self._orig_spec

    def check_spectral(self):
        """Return boolean indicating if SED has units compatible with a spectral density."""
        from astropy import units
        _photons = units.astrophys.photon/(units.s * units.cm**2 * units.nm)

        return self.flux_type.is_equivalent(_photons, units.spectral_density(1*units.nm))

    def check_dimensionless(self):
        """Return boolean indicating if SED is dimensionless."""
        from astropy import units

        return self.flux_type.is_equivalent(units.dimensionless_unscaled)


    @property
    def dimensionless(self):  # for convenience
        return not self.spectral

    def _rest_nm_to_photons(self, wave):
        from astropy import units
        _photons = units.astrophys.photon/(units.s * units.cm**2 * units.nm)

        wave_native_quantity = (wave * units.nm).to(self.wave_type, units.spectral())
        wave_native_value = wave_native_quantity.value
        flux_native_quantity = self._spec(wave_native_value) * self.flux_type
        return (flux_native_quantity
                .to(_photons, units.spectral_density(wave_native_quantity))
                .value)

    def _obs_nm_to_photons(self, wave):
        return self._rest_nm_to_photons(wave / (1.0 + self.redshift))

    def _rest_nm_to_dimensionless(self, wave):
        from astropy import units
        wave_native_value = (wave * units.nm).to(self.wave_type, units.spectral()).value
        return self._spec(wave_native_value)

    # Does it ever actually make sense for an SED with a redshift to be dimensionless?
    def _obs_nm_to_dimensionless(self, wave):
        return self._rest_nm_to_dimensionless(wave / (1.0 + self.redshift))

    def _check_bounds(self, wave):
        if hasattr(wave, '__iter__'):
            wmin = np.min(wave)
            wmax = np.max(wave)
        else:
            wmin = wmax = wave

        extrapolation_slop = 1.e-6 # allow a small amount of extrapolation
        if wmin < self.blue_limit - extrapolation_slop:
            raise ValueError("Requested wavelength ({0}) is bluer than blue_limit ({1})"
                             .format(wmin, self.blue_limit))
        if wmax > self.red_limit + extrapolation_slop:
            raise ValueError("Requested wavelength ({0}) is redder than red_limit ({1})"
                             .format(wmax, self.red_limit))

    def _make_fast_spec(self):
        # Create a fast version of self._spec by constructing a LookupTable on self.wave_list
        if not hasattr(self, '_fast_spec'):
            from astropy import units
            _photons = units.astrophys.photon/(units.s * units.cm**2 * units.nm)

            if (self.wave_type == units.nm
                and self.flux_type == _photons):
                    self._fast_spec = self._spec
            else:
                if len(self.wave_list) == 0:
                    if self.spectral:
                        self._fast_spec = self._rest_nm_to_photons
                    else:
                        self._fast_spec = self._rest_nm_to_dimensionless
                else:
                    x = self.wave_list / (1.0 + self.redshift)
                    if self.spectral:
                        f = self._rest_nm_to_photons(x)
                    else:
                        f = self._rest_nm_to_dimensionless(x)
                    self._fast_spec = galsim.LookupTable(x, f, interpolant='linear')

    def _call_fast(self, wave):
        """ Return either flux in photons / sec / cm^2 / nm, or dimensionless normalization.

        Assumes that self._spec has already been transformed to accept correct wavelength units and
        yield correct flux units.

        @param wave  Wavelength in nanometers.
        @returns     Flux or normalization.
        """
        self._check_bounds(wave)

        self._make_fast_spec()

        return self._fast_spec(wave / (1.0 + self.redshift))

    def _call_slow(self, wave):
        """ Return flux in photons / sec / cm^2 / nm or dimensionless normalization.

        Uses self._spec that has not been pre-transformed for desired units, instead does all unit
        conversions inside this method.

        @param wave  Wavelength.  If not an astropy.units.Quantity, then assumed units are
                     nanometers.
        @returns     Flux.
        """
        from astropy import units
        _photons = units.astrophys.photon/(units.s * units.cm**2 * units.nm)

        wave_in = wave
        # Convert wave to nanometers if needed.
        if isinstance(wave, units.Quantity):
            wave = wave.to(units.nm, units.spectral()).value

        self._check_bounds(wave)

        # Figure out rest-frame wave_type wavelength array for query to self._spec.
        rest_wave = wave / (1.0 + self.redshift)
        rest_wave_quantity = rest_wave * units.nm
        rest_wave_native = rest_wave_quantity.to(self.wave_type, units.spectral()).value

        out = self._spec(rest_wave_native)

        # Manipulate output units
        if self.spectral:
            out = out * self.flux_type
            out = out.to(_photons, units.spectral_density(rest_wave_quantity)).value

        return out

    def __call__(self, wave):
        """ Return photon flux density or dimensionless normalization at wavelength `wave`.

        Note that outside of the wavelength range defined by the `blue_limit` and `red_limit`
        attributes, the SED is considered undefined, and this method will raise an exception if a
        wavelength outside the defined range is passed as an argument.

        @param wave     Wavelength in nanometers at which to evaluate the SED. May be a scalara,
                        a numpy.array, or an astropy.units.Quantity

        @returns photon flux density in units of photons/nm/cm^2/s if self.spectral, or
                 dimensionless normalization if self.dimensionless.
        """
        # Convert list-like things to numpy arrays
        try:
            len(wave)
        except TypeError:
            pass
        else:
            wave = np.array(wave)

        if self.fast:
            return self._call_fast(wave)
        else:
            return self._call_slow(wave)

    def __mul__(self, other):
        # Watch out for 5 types of `other`:
        # 1.  SED: Check that not both spectral densities.
        # 2.  GSObject: return a ChromaticObject().
        # 3.  Bandpass: return an SED, but carefully propagate blue/red limit and wave_list.
        # 4.  Callable: return an SED
        # 5.  Scalar: return an SED
        #
        # Additionally, check for shortcuts when self._const

        # Product of two SEDs
        if isinstance(other, galsim.SED):
            if self.spectral and other.spectral:
                raise TypeError("Cannot multiply two spectral densities together.")

            if other._const:
                return self.__mul__(other._spec(42.0))  # const, so can eval anywhere.
            elif self._const:
                return other.__mul__(self._spec(42.0))

            if self.spectral:
                redshift = self.redshift
            elif other.spectral:
                redshift = other.redshift
            else:
                redshift = 0.0

            fast = self.fast and other.fast

            wave_list, blue_limit, red_limit = galsim.utilities.combine_wave_list(self, other)
            if fast:
                # Make sure _fast_spec exists in both
                self._make_fast_spec()
                other._make_fast_spec()
                zfactor1 = (1.+redshift) / (1.+self.redshift)
                zfactor2 = (1.+redshift) / (1.+other.redshift)
                spec = lambda w: self._fast_spec(w * zfactor1) * other._fast_spec(w * zfactor2)
            else:
                spec = lambda w: self(w * (1.+redshift)) * other(w * (1.+redshift))
            _spectral = self.spectral or other.spectral
            return SED(spec, 'nm', 'fphotons', redshift=redshift, fast=fast,
                       _blue_limit=blue_limit, _red_limit=red_limit, _wave_list=wave_list,
                       _spectral=_spectral)

        # Product of SED and achromatic GSObject is a `ChromaticTransformation`.
        if isinstance(other, galsim.GSObject):
            return galsim.Transform(other, flux_ratio=self)

        # Product of SED and Bandpass is (filtered) SED.  The `redshift` attribute is retained.
        if isinstance(other, galsim.Bandpass):
            wave_list, blue_limit, red_limit = galsim.utilities.combine_wave_list(self, other)
            zfactor = (1.0+self.redshift) * other.wave_factor
            if self.fast:
                self._make_fast_spec()
                spec = lambda w: self._fast_spec(w) * other._tp(w*zfactor)
            else:
                spec = lambda w: self(w*(1.0+self.redshift)) * other._tp(w*zfactor)
            return SED(spec, 'nm', 'fphotons', redshift=self.redshift, fast=self.fast,
                       _blue_limit=blue_limit, _red_limit=red_limit, _wave_list=wave_list,
                       _spectral=self.spectral)

        # Product of SED with generic callable is also a (filtered) SED, with retained `redshift`.
        if hasattr(other, '__call__'):
            if self.fast:
                self._make_fast_spec()
                spec = lambda w: self._fast_spec(w) * other(w*(1.0+self.redshift))
            else:
                spec = lambda w: self(w*(1.0+self.redshift)) * other(w*(1.0+self.redshift))
            flux_type = 'fphotons' if self.spectral else '1'
            return SED(spec, 'nm', flux_type, redshift=self.redshift, fast=self.fast,
                       _blue_limit=self.blue_limit, _red_limit=self.red_limit,
                       _wave_list=self.wave_list,
                       _spectral=self.spectral)

        if isinstance(other, (int, float)):
            # If other is a scalar and self._spec a LookupTable, then remake that LookupTable.
            if isinstance(self._spec, galsim.LookupTable):
                wave_type = self.wave_type
                flux_type = self.flux_type
                x = self._spec.getArgs()
                f = [ val * other for val in self._spec.getVals() ]
                spec = galsim.LookupTable(x, f, x_log=self._spec.x_log, f_log=self._spec.f_log,
                                          interpolant=self._spec.interpolant)
            elif self._const:
                spec = self._spec(42.0) * other
                wave_type = 'nm'
                flux_type = '1'
            else:
                wave_type = 'nm'
                flux_type = 'fphotons' if self.spectral else '1'
                if self.fast:
                    self._make_fast_spec()
                    spec = lambda w: self._fast_spec(w) * other
                else:
                    spec = lambda w: self(w*(1.0+self.redshift)) * other
            return SED(spec, wave_type, flux_type, redshift=self.redshift, fast=self.fast,
                       _blue_limit=self.blue_limit, _red_limit=self.red_limit,
                       _wave_list=self.wave_list,
                       _spectral=self.spectral)

    def __rmul__(self, other):
        return self*other

    def __div__(self, other):
        # Enable division by scalars or dimensionless callables (including dimensionless SEDs.)
        if isinstance(other, galsim.SED) and other.spectral:
            raise TypeError("Cannot divide by spectral SED.")
        if hasattr(other, '__call__'):
            spec = lambda w: self(w * (1.0 + self.redshift)) / other(w * (1.0 + self.redshift))
        elif isinstance(self._spec, galsim.LookupTable):
            # If other is not a function, then there is no loss of accuracy by applying the
            # factor directly to the LookupTable, if that's what we are using.
            # Make sure to keep the same properties about the table, flux_type, wave_type.
            x = self._spec.getArgs()
            f = [ val / other for val in self._spec.getVals() ]
            spec = galsim.LookupTable(x, f, x_log=self._spec.x_log, f_log=self._spec.f_log,
                                      interpolant=self._spec.interpolant)
        else:
            spec = lambda w: self(w * (1.0 + self.redshift)) / other

        return SED(spec, flux_type=self.flux_type, wave_type=self.wave_type,
                   redshift=self.redshift, fast=self.fast,
                   _wave_list=self.wave_list,
                   _blue_limit=self.blue_limit, _red_limit=self.red_limit)

    def __truediv__(self, other):
        return self.__div__(other)

    def __add__(self, other):
        # Add together two SEDs, with the following caveats:
        # 1) The SEDs must have the same redshift.
        # 2) The resulting SED will be defined on the wavelength range set by the overlap of the
        #    wavelength ranges of the two SED operands.
        # 3) The new `wave_list` will be the union of the operand `wave_list`s in the intersecting
        #    region, even if one or both of the `wave_list`s are empty.
        # These conditions ensure that SED addition is commutative.

        if self.redshift != other.redshift:
            raise ValueError("Can only add SEDs with same redshift.")

        if self.dimensionless and other.dimensionless:
            flux_type = '1'
            _spectral = False
        elif self.spectral and other.spectral:
            flux_type = 'fphotons'
            _spectral = True
        else:
            raise TypeError("Cannot add SEDs with incompatible dimensions.")

        wave_list, blue_limit, red_limit = galsim.utilities.combine_wave_list(self, other)

        # If both SEDs are `fast`, and both `_fast_spec`s are LookupTables, then make a new
        # LookupTable instead and preserve picklability.
        # First need to make sure self._fast_spec and other._fast_spec are initialized.  Can do this
        # by evaluating them at a good wavelength.  blue_limit should work.
        self(blue_limit)
        other(blue_limit)
        if (self.fast
                and other.fast
                and isinstance(self._fast_spec, galsim.LookupTable)
                and isinstance(other._fast_spec, galsim.LookupTable)
                and self._fast_spec.x_log == False
                and other._fast_spec.x_log == False
                and self._fast_spec.f_log == False
                and other._fast_spec.f_log == False
                and self._fast_spec.interpolant == 'linear'
                and other._fast_spec.interpolant == 'linear'):
            x = wave_list / (1.0 + self.redshift)
            f = self._fast_spec(x) + other._fast_spec(x)
            spec = galsim.LookupTable(x, f, interpolant='linear')
        else:
            spec = lambda w: self(w*(1.0+self.redshift)) + other(w*(1.0+self.redshift))

        return SED(spec, wave_type='nm', flux_type=flux_type,
                   redshift=self.redshift, fast=self.fast, _wave_list=wave_list,
                   _blue_limit=blue_limit, _red_limit=red_limit,
                   _spectral=_spectral)

    def __sub__(self, other):
        # Subtract two SEDs, with the same caveats as adding two SEDs.
        return self.__add__(-1.0 * other)

    def withFluxDensity(self, target_flux_density, wavelength):
        """ Return a new SED with flux density set to `target_flux_density` at wavelength
        `wavelength`.  See ChromaticObject docstring for information about how SED normalization
        affects ChromaticObject normalization.

        @param target_flux_density  The target normalization in photons/nm/cm^2/s.
        @param wavelength           The wavelength, in nm, at which the flux density will be set.

        @returns the new normalized SED.
        """
        from astropy import units
        _photons = units.astrophys.photon/(units.s * units.cm**2 * units.nm)

        if self.dimensionless:
            raise TypeError("Cannot set flux density of dimensionless SED.")
        if isinstance(wavelength, units.Quantity):
            wavelength_nm = wavelength.to(units.nm, units.spectral())
            current_flux_density = self(wavelength_nm.value)
        else:
            wavelength_nm = wavelength * units.nm
            current_flux_density = self(wavelength)
        if isinstance(target_flux_density, units.Quantity):
            target_flux_density = target_flux_density.to(
                    _photons, units.spectral_density(wavelength_nm)).value
        factor = target_flux_density / current_flux_density
        return self * factor

    def withFlux(self, target_flux, bandpass):
        """ Return a new SED with flux through the Bandpass `bandpass` set to `target_flux`.  See
        ChromaticObject docstring for information about how SED normalization affects
        ChromaticObject normalization.

        @param target_flux  The desired flux normalization of the SED.
        @param bandpass     A Bandpass object defining a filter bandpass.

        @returns the new normalized SED.
        """
        current_flux = self.calculateFlux(bandpass)
        norm = target_flux/current_flux
        return self * norm

    def withMagnitude(self, target_magnitude, bandpass):
        """ Return a new SED with magnitude through `bandpass` set to `target_magnitude`.  Note
        that this requires `bandpass` to have been assigned a zeropoint using
        `Bandpass.withZeropoint()`.  See ChromaticObject docstring for information about how SED
        normalization affects ChromaticObject normalization.

        @param target_magnitude  The desired magnitude of the SED.
        @param bandpass          A Bandpass object defining a filter bandpass.

        @returns the new normalized SED.
        """
        if bandpass.zeropoint is None:
            raise RuntimeError("Cannot call SED.withMagnitude on this bandpass, because it does not"
                               " have a zeropoint.  See Bandpass.withZeropoint()")
        current_magnitude = self.calculateMagnitude(bandpass)
        norm = 10**(-0.4*(target_magnitude - current_magnitude))
        return self * norm

    def atRedshift(self, redshift):
        """ Return a new SED with redshifted wavelengths.

        @param redshift

        @returns the redshifted SED.
        """
        if redshift <= -1:
            raise ValueError("Invalid redshift {0}".format(redshift))
        wave_factor = (1.0 + redshift) / (1.0 + self.redshift)
        wave_list = self.wave_list * wave_factor
        blue_limit = self.blue_limit * wave_factor
        red_limit = self.red_limit * wave_factor

        return SED(self._orig_spec, self.wave_type, self.flux_type, redshift, self.fast,
                   _wave_list=wave_list, _blue_limit=blue_limit, _red_limit=red_limit)

    def calculateFlux(self, bandpass):
        """ Return the flux (photons/cm^2/s) of the SED through the bandpass.

        @param bandpass   A Bandpass object representing a filter, or None to compute the bolometric
                          flux.  For the bolometric flux the integration limits will be set to
                          (0, infinity), which implies that the SED needs to be evaluable over
                          this entire range.

        @returns the flux through the bandpass.
        """
        if self.dimensionless:
            raise TypeError("Cannot calculate flux of dimensionless SED.")
        if len(bandpass.wave_list) > 0 or len(self.wave_list) > 0:
            slop = 1e-6 # nm
            if (self.blue_limit > bandpass.blue_limit + slop
                    or self.red_limit < bandpass.red_limit - slop):
                raise ValueError("SED undefined within Bandpass")
            x, _, _ = galsim.utilities.combine_wave_list(self, bandpass)
            return np.trapz(bandpass(x) * self(x), x)
        else:
            return galsim.integ.int1d(lambda w: bandpass(w)*self(w),
<<<<<<< HEAD
                                        bandpass.blue_limit, bandpass.red_limit)
=======
                                      bandpass.blue_limit, bandpass.red_limit)
>>>>>>> ab43aead

    def calculateMagnitude(self, bandpass):
        """ Return the SED magnitude through a Bandpass `bandpass`.  Note that this requires
        `bandpass` to have been assigned a zeropoint using `Bandpass.withZeropoint()`.

        @param bandpass   A Bandpass object representing a filter, or None to compute the
                          bolometric magnitude.  For the bolometric magnitude the integration
                          limits will be set to (0, infinity), which implies that the SED needs to
                          be evaluable over this entire range.

        @returns the bandpass magnitude.
        """
        if self.dimensionless:
            raise TypeError("Cannot calculate magnitude of dimensionless SED.")
        if bandpass.zeropoint is None:
            raise RuntimeError("Cannot do this calculation for a bandpass without an assigned"
                               " zeropoint")
        flux = self.calculateFlux(bandpass)
        return -2.5 * np.log10(flux) + bandpass.zeropoint

    def thin(self, rel_err=1.e-4, trim_zeros=True, preserve_range=True, fast_search=True):
        """ If the SED was initialized with a LookupTable or from a file (which internally creates a
        LookupTable), then remove tabulated values while keeping the integral over the set of
        tabulated values still accurate to `rel_err`.

        @param rel_err            The relative error allowed in the integral over the SED
                                  [default: 1.e-4]
        @param trim_zeros         Remove redundant leading and trailing points where f=0?  (The last
                                  leading point with f=0 and the first trailing point with f=0 will
                                  be retained).  Note that if both trim_leading_zeros and
                                  preserve_range are True, then the only the range of `x` *after*
                                  zero trimming is preserved.  [default: True]
        @param preserve_range     Should the original range (`blue_limit` and `red_limit`) of the
                                  SED be preserved? (True) Or should the ends be trimmed to
                                  include only the region where the integral is significant? (False)
                                  [default: True]
        @param fast_search        If set to True, then the underlying algorithm will use a
                                  relatively fast O(N) algorithm to select points to include in the
                                  thinned approximation.  If set to False, then a slower O(N^2)
                                  algorithm will be used.  We have found that the slower algorithm
                                  tends to yield a thinned representation that retains fewer samples
                                  while still meeting the relative error requirement.
                                  [default: True]

        @returns the thinned SED.
        """
        from astropy import units
        if len(self.wave_list) > 0:
            rest_wave_nm = self.wave_list / (1.0 + self.redshift) * units.nm
            rest_wave_native_units = rest_wave_nm.to(self.wave_type, units.spectral()).value
            spec_native_units = self._spec(rest_wave_native_units)

            # Note that this is thinning in native units, not nm and photons/nm.
            newx, newf = galsim.utilities.thin_tabulated_values(
                    rest_wave_native_units, spec_native_units,
                    trim_zeros=trim_zeros, preserve_range=preserve_range, fast_search=fast_search)

            newspec = galsim.LookupTable(newx, newf, interpolant='linear')
            return SED(newspec, self.wave_type, self.flux_type, redshift=self.redshift,
                       fast=self.fast)
        else:
            return self

    def calculateDCRMomentShifts(self, bandpass, **kwargs):
        """ Calculates shifts in first and second moments of PSF due to differential chromatic
        refraction (DCR).  I.e., equations (1) and (2) from Plazas and Bernstein (2012)
        (http://arxiv.org/abs/1204.1346).

        @param bandpass             Bandpass through which object is being imaged.
        @param zenith_angle         Angle from object to zenith, expressed as an Angle
        @param parallactic_angle    Parallactic angle, i.e. the position angle of the zenith,
                                    measured from North through East.  [default: 0]
        @param obj_coord            Celestial coordinates of the object being drawn as a
                                    CelestialCoord. [default: None]
        @param zenith_coord         Celestial coordinates of the zenith as a CelestialCoord.
                                    [default: None]
        @param HA                   Hour angle of the object as an Angle. [default: None]
        @param latitude             Latitude of the observer as an Angle. [default: None]
        @param pressure             Air pressure in kiloPascals.  [default: 69.328 kPa]
        @param temperature          Temperature in Kelvins.  [default: 293.15 K]
        @param H2O_pressure         Water vapor pressure in kiloPascals.  [default: 1.067 kPa]

        @returns a tuple.  The first element is the vector of DCR first moment shifts, and the
                 second element is the 2x2 matrix of DCR second (central) moment shifts.
        """
        if self.dimensionless:
            raise TypeError("Cannot calculate DCR shifts of dimensionless SED.")
        if 'zenith_angle' in kwargs:
            zenith_angle = kwargs.pop('zenith_angle')
            parallactic_angle = kwargs.pop('parallactic_angle', 0.0*galsim.degrees)
        elif 'obj_coord' in kwargs:
            obj_coord = kwargs.pop('obj_coord')
            if 'zenith_coord' in kwargs:
                zenith_coord = kwargs.pop('zenith_coord')
                zenith_angle, parallactic_angle = galsim.dcr.zenith_parallactic_angles(
                    obj_coord=obj_coord, zenith_coord=zenith_coord)
            else:
                if 'HA' not in kwargs or 'latitude' not in kwargs:
                    raise TypeError("calculateDCRMomentShifts requires either zenith_coord or "+
                                    "(HA, latitude) when obj_coord is specified!")
                HA = kwargs.pop('HA')
                latitude = kwargs.pop('latitude')
                zenith_angle, parallactic_angle = galsim.dcr.zenith_parallactic_angles(
                    obj_coord=obj_coord, HA=HA, latitude=latitude)
        else:
            raise TypeError(
                "Need to specify zenith_angle and parallactic_angle in calculateDCRMomentShifts!")
        # Any remaining kwargs will get forwarded to galsim.dcr.get_refraction
        # Check that they're valid
        for kw in kwargs:
            if kw not in ['temperature', 'pressure', 'H2O_pressure']:
                raise (TypeError("Got unexpected keyword in calculateDCRMomentShifts: {0}"
                                 .format(kw)))
        # Now actually start calculating things.
        flux = self.calculateFlux(bandpass)
        if len(bandpass.wave_list) > 0:
            x, _, _ = galsim.utilities.combine_wave_list([self, bandpass])
            R = galsim.dcr.get_refraction(x, zenith_angle, **kwargs)
            photons = self(x)
            throughput = bandpass(x)
            Rbar = np.trapz(throughput * photons * R, x) / flux
            V = np.trapz(throughput * photons * (R-Rbar)**2, x) / flux
        else:
            weight = lambda w: bandpass(w) * self(w)
            Rbar_kernel = lambda w: galsim.dcr.get_refraction(w, zenith_angle, **kwargs)
            Rbar = galsim.integ.int1d(lambda w: weight(w) * Rbar_kernel(w),
                                      bandpass.blue_limit, bandpass.red_limit)
            V_kernel = lambda w: (galsim.dcr.get_refraction(w, zenith_angle, **kwargs) - Rbar)**2
            V = galsim.integ.int1d(lambda w: weight(w) * V_kernel(w),
                                   bandpass.blue_limit, bandpass.red_limit)
        # Rbar and V are computed above assuming that the parallactic angle is 0.  Hence we
        # need to rotate our frame by the parallactic angle to get the desired output.
        sinp, cosp = parallactic_angle.sincos()
        rot = np.array([[cosp, -sinp], [sinp, cosp]])
        Rbar = Rbar * rot.dot(np.array([0,1]))
        V = rot.dot(np.array([[0, 0], [0, V]])).dot(rot.T)
        return Rbar, V

    def calculateSeeingMomentRatio(self, bandpass, alpha=-0.2, base_wavelength=500):
        """ Calculates the relative size of a PSF compared to the monochromatic PSF size at
        wavelength `base_wavelength`.

        @param bandpass             Bandpass through which object is being imaged.
        @param alpha                Power law index for wavelength-dependent seeing.  [default:
                                    -0.2, the prediction for Kolmogorov turbulence]
        @param base_wavelength      Reference wavelength in nm from which to compute the relative
                                    PSF size.  [default: 500]
        @returns the ratio of the PSF second moments to the second moments of the reference PSF.
        """
        if self.dimensionless:
            raise TypeError("Cannot calculate seeing moment ratio of dimensionless SED.")
        flux = self.calculateFlux(bandpass)
        if len(bandpass.wave_list) > 0:
            x, _, _ = galsim.utilities.combine_wave_list([self, bandpass])
            photons = self(x)
            throughput = bandpass(x)
            return np.trapz(photons * throughput * (x/base_wavelength)**(2*alpha), x) / flux
        else:
            weight = lambda w: bandpass(w) * self(w)
            kernel = lambda w: (w/base_wavelength)**(2*alpha)
            return galsim.integ.int1d(lambda w: weight(w) * kernel(w),
                                      bandpass.blue_limit, bandpass.red_limit) / flux

    def sampleWavelength(self, nphotons, bandpass, rng=None, npoints=256):
        """ Sample a number of random wavelength values from the SED, possibly as observed through
        a bandpass.

        @param nphotons  Number of samples (photons) to randomly draw.
        @param bandpass  A Bandpass object representing a filter, or None to sample over the full
                         SED wavelength range.
        @param rng       If provided, a random number generator that is any kind of BaseDeviate
                         object. If `rng` is None, one will be automatically created, using the
                         time as a seed. [default: None]
        @param npoints   Number of points DistDeviate should use for its internal interpolation
                         tables. [default: 256]
        """
        if int(nphotons) != nphotons:
            raise TypeError("'nphotons' must be integer type")
        nphotons=int(nphotons)

        if bandpass is None:
            sed = self
        else:
            sed = self * bandpass

        # Speed up the integration by skipping the overhead of __call__
        sed._make_fast_spec()
        a = 1/(1.0 + sed.redshift)
        fn = lambda x: sed._fast_spec(a*x)

        # Create a lookup dict for storing the deviate (save construction time)
        if not hasattr(self,'deviate'):
            self.deviate = dict()

        key = (bandpass,npoints)
        try:
            dev = self.deviate[key]
        except KeyError:
            dev = galsim.DistDeviate(function=fn,x_min=sed.blue_limit,x_max=sed.red_limit,
                                     npoints=npoints)
            self.deviate[key] = dev

        # Reset the deviate explicitly
        if rng is not None: dev.reset(rng)

        ret = np.empty(nphotons)
        dev.generate(ret)
        return ret

    def __eq__(self, other):
        return (isinstance(other, SED) and
                self._orig_spec == other._orig_spec and
                self.fast == other.fast and
                self.wave_type == other.wave_type and
                self.flux_type == other.flux_type and
                self.redshift == other.redshift and
                self.red_limit == other.red_limit and
                self.blue_limit == other.blue_limit and
                np.array_equal(self.wave_list,other.wave_list))

    def __ne__(self, other): return not self.__eq__(other)

    def __hash__(self):
        # Cache this in case self._orig_spec or self.wave_list is long.
        if not hasattr(self, '_hash'):
            self._hash = hash(("galsim.SED", self._orig_spec, self.wave_type, self.flux_type,
                               self.redshift, self.fast, self.blue_limit, self.red_limit,
                               tuple(self.wave_list)))
        return self._hash

    def __repr__(self):
        # For some reason, the dimensionless astropy unit, Unit(), doesn't eval/repr roundtrip, so
        # we use a custom repr for this case.
        flux_type = "Unit(1)" if self.dimensionless else repr(self.flux_type)
        outstr = ('galsim.SED(%r, wave_type=%r, flux_type=%s, redshift=%r, fast=%r,' +
                  ' _wave_list=%r, _blue_limit=%r, _red_limit=%r)')%(
                      self._orig_spec, self.wave_type, flux_type, self.redshift, self.fast,
                      self.wave_list, self.blue_limit,
                      "float('inf')" if self.red_limit == float('inf') else self.red_limit)
        return outstr

    def __str__(self):
        orig_spec = repr(self._orig_spec)
        if len(orig_spec) > 80:
            orig_spec = str(self._orig_spec)
        return 'galsim.SED(%s, redshift=%s)'%(orig_spec, self.redshift)

    def __getstate__(self):
        d = self.__dict__.copy()
        if not isinstance(d['_spec'], galsim.LookupTable):
            del d['_spec']
        if '_fast_spec' in d:
            del d['_fast_spec']
        return d

    def __setstate__(self, d):
        self.__dict__ = d
        if '_spec' not in d:
            self._initialize_spec()<|MERGE_RESOLUTION|>--- conflicted
+++ resolved
@@ -643,11 +643,7 @@
             return np.trapz(bandpass(x) * self(x), x)
         else:
             return galsim.integ.int1d(lambda w: bandpass(w)*self(w),
-<<<<<<< HEAD
-                                        bandpass.blue_limit, bandpass.red_limit)
-=======
                                       bandpass.blue_limit, bandpass.red_limit)
->>>>>>> ab43aead
 
     def calculateMagnitude(self, bandpass):
         """ Return the SED magnitude through a Bandpass `bandpass`.  Note that this requires
