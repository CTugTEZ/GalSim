"""
Addition of docstrings to the Random deviate classes at the Python layer.
"""
from . import _galsim

# BaseDeviate docstrings
_galsim.BaseDeviate.__doc__ = """
Base class for all the various random deviates.

This holds the essential random number generator that all the other classes use.

All deviates have three constructors that define different ways of setting up the random number
generator.

  1) Only the arguments particular to the derived class (e.g. mean and sigma for GaussianDeviate).
     In this case, a new random number generator is created and it is seeded using the computer's
     microsecond counter.

  2) Using a particular seed as the first argument to the constructor.
     This will also create a new random number generator, but seed it with the provided value.

  3) Passing another BaseDeviate as the first arguemnt to the constructor.
     This will make the new Deviate share the same underlying random number generator with the other
     Deviate.  So you can make one Deviate (of any type), and seed it with a particular
     deterministic value.  Then if you pass that Deviate to any other one you make, they will all be
     using the same rng and have a particular deterministic series of values.  (It doesn't have to
     be the first one -- any one you've made later can also be used to seed a new one.)
     
There is not much you can do with something that is only known to be a BaseDeviate rather than one
of the derived classes other than construct it and change the seed, and use it as an argument to
pass to other Deviate constructors.
"""

_galsim.BaseDeviate.seed.__func__.__doc__ = """
Seed the pseudo-random number generator.

Multiple Calling Options
------------------------
<<<<<<< HEAD
>>> BaseDeviate.seed()         # Re-seed the PRNG using current time.
=======

    >>> BaseDeviate.seed()
>>>>>>> a6b5c9b7

>>> BaseDeviate.seed(lseed)    # Re-seed the PRNG using specified seed, where lseed is a long int.

<<<<<<< HEAD
=======
    >>> BaseDeviate.seed(lseed)

Re-seed the PRNG using specified seed.
>>>>>>> a6b5c9b7
"""

_galsim.BaseDeviate.reset.__func__.__doc__ = """
Reset the pseudo-random number generator, severing connections to any other deviates.

Multiple Calling Options
------------------------
<<<<<<< HEAD
>>> BaseDeviate.reset()        # Re-seed the PRNG using current time, and sever the connection to 
                               # any other Deviate.
=======

    >>> BaseDeviate.reset()

Re-seed the PRNG using current time, and sever the connection to any other Deviate.

    >>> BaseDeviate.reset(lseed)
>>>>>>> a6b5c9b7

>>> BaseDeviate.reset(lseed)   # Re-seed the PRNG using specified seed, where lseed is a long int, 
                               # and sever the connection to any other Deviate.

<<<<<<< HEAD
>>> BaseDeviate.reset(dev)     # Re-connect this Deviate with the rng in another one supplied as dev.
=======
    >>> BaseDeviate.reset(dev)
>>>>>>> a6b5c9b7

"""


# UniformDeviate docstrings
_galsim.UniformDeviate.__doc__ = """
Pseudo-random number generator with uniform distribution in interval [0.,1.).

Initialization
--------------
    >>> u = UniformDeviate()

Initializes u to be a UniformDeviate instance, and seeds the PRNG using current time.

    >>> u = UniformDeviate(lseed)

Initializes u to be a UniformDeviate instance, and seeds the PRNG using specified long integer
lseed.

    >>> u = UniformDeviate(dev)

Initializes u to be a UniformDeviate instance, and use the same RNG as dev.

Calling
-------
Taking the instance from the above examples, successive calls to u() then generate pseudo-random
numbers distributed uniformly in the interval [0., 1.).

>>> u = UniformDeviate()
>>> u()
0.35068059829063714
>>> u()            
0.56841182382777333

Methods
-------
To add deviates to every element of an image, see the docstring for the .applyTo() method of each
instance.

This docstring can be found using the Python interpreter or in pysrc/Random.cpp.
"""

_galsim.UniformDeviate.applyTo.__func__.__doc__ = """
Add Uniform deviates to every element in a supplied Image.

Calling
-------
<<<<<<< HEAD
>>> UniformDeviate.applyTo(image)  
=======
    >>> UniformDeviate.applyTo(image)
>>>>>>> a6b5c9b7

On output each element of the input Image will have a pseudo-random UniformDeviate return value 
added to it.

"""
_galsim.UniformDeviate.__call__.__func__.__doc__= "Draw a new random number from the distribution."


# GaussianDeviate docstrings
_galsim.GaussianDeviate.__doc__ = """
Pseudo-random number generator with Gaussian distribution.

See http://en.wikipedia.org/wiki/Gaussian_distribution for further details.

Initialization
--------------

<<<<<<< HEAD
>>> g = GaussianDeviate(mean=0., sigma=1.)          # Initializes g to be a GaussianDeviate instance
                                                    # using the current time for the seed.
=======
    >>> g = GaussianDeviate(mean=0., sigma=1.)

Initializes g to be a GaussianDeviate instance using the current time for the seed.

    >>> g = GaussianDeviate(lseed, mean=0., sigma=1.)
>>>>>>> a6b5c9b7

>>> g = GaussianDeviate(lseed, mean=0., sigma=1.)   # Initializes g using the specified seed, where 
                                                    # lseed is a long int.

<<<<<<< HEAD
>>> g = GaussianDeviate(dev, mean=0., sigma=1.)     # Initializes g to share the same underlying 
                                                    # random number generator as dev.
=======
    >>> g = GaussianDeviate(dev, mean=0., sigma=1.)

Initializes g to share the same underlying random number generator as dev.
>>>>>>> a6b5c9b7

Parameters:

    mean     optional mean for Gaussian distribution [default `mean = 0.`].
    sigma    optional sigma for Gaussian distribution [default `sigma = 1.`].  Must be > 0.

Calling
-------
Taking the instance from the above examples, successive calls to g() then generate pseudo-random
numbers which Gaussian-distributed with the provided mean, sigma.

>>> g = galsim.GaussianDeviate()
>>> g()
1.398768034960607
>>> g()
-0.8456136323830128

Methods
-------
To add deviates to every element of an image, see the docstring for the .applyTo() method of each
instance.

To get and set the deviate parameters, see the docstrings for the .getMean(), .setMean(), 
.getSigma() and .setSigma() methods of each instance.
"""

_galsim.GaussianDeviate.applyTo.__func__.__doc__ = """
Add Gaussian deviates to every element in a supplied Image.

Calling
-------

    >>> GaussianDeviate.applyTo(image)

On output each element of the input Image will have a pseudo-random GaussianDeviate return value 
added to it, with current values of mean and sigma.

"""

_galsim.GaussianDeviate.__call__.__func__.__doc__ = """
Draw a new random number from the distribution.

Returns a Gaussian deviate with current mean and sigma.
"""
_galsim.GaussianDeviate.getMean.__func__.__doc__ = "Get current distribution mean."
_galsim.GaussianDeviate.setMean.__func__.__doc__ = "Set current distribution mean."
_galsim.GaussianDeviate.getSigma.__func__.__doc__ = "Get current distribution sigma."
_galsim.GaussianDeviate.setSigma.__func__.__doc__ = "Set current distribution sigma."


# BinomialDeviate docstrings
_galsim.BinomialDeviate.__doc__ = """
Pseudo-random Binomial deviate for N trials each of probability p.

N is number of 'coin flips,' p is probability of 'heads,' and each call returns an integer value
where 0 <= value <= N giving number of heads.  See http://en.wikipedia.org/wiki/Binomial_distribution
for more information.

Initialization
--------------

<<<<<<< HEAD
>>> b = BinomialDeviate(N=1., p=0.5)          # Initializes b to be a BinomialDeviate instance 
                                              # using the current time for the seed.
=======
    >>> b = BinomialDeviate(N=1., p=0.5)

Initializes b to be a BinomialDeviate instance using the current time for the seed.

    >>> b = BinomialDeviate(lseed, N=1., p=0.5)
>>>>>>> a6b5c9b7

>>> b = BinomialDeviate(lseed, N=1., p=0.5)   # Initializes b using the specified seed, where 
                                              # lseed is a long int.

<<<<<<< HEAD
>>> b = BinomialDeviate(dev, N=1., p=0.5)     # Initializes b to share the same underlying random 
                                              # number generator as dev.
=======
    >>> b = BinomialDeviate(dev, N=1., p=0.5)

Initializes b to share the same underlying random number generator as dev.
>>>>>>> a6b5c9b7

Parameters:

    N   optional number of 'coin flips' per trial [default `N = 1`].  Must be > 0.
    p   optional probability of success per coin flip [default `p = 0.5`].  Must be > 0.

Calling
-------
Taking the instance from the above examples, successive calls to b() then generate pseudo-random
numbers binomial-distributed with the provided N, p.

>>> b = galsim.BinomialDeviate()
>>> b()
0
>>> b()
1

Methods
-------
To add deviates to every element of an image, see the docstring for the .applyTo() method of each
instance.

To get and set the deviate parameters, see the docstrings for the .getN(), .setN(), .getP() and
.setP() methods of each instance.
"""

_galsim.BinomialDeviate.applyTo.__func__.__doc__ = """
Add Binomial deviates to every element in a supplied Image.

Calling
-------
<<<<<<< HEAD
>>> BinomialDeviate.applyTo(image)    
=======

    >>> BinomialDeviate.applyTo(image)
>>>>>>> a6b5c9b7

On output each element of the input Image will have a pseudo-random BinomialDeviate return value 
added to it, with current values of N and p.

"""

_galsim.BinomialDeviate.__call__.__func__.__doc__ = """
Draw a new random number from the distribution.

Returns a Binomial deviate with current N and p.
"""
_galsim.BinomialDeviate.getN.__func__.__doc__ = "Get current distribution N."
_galsim.BinomialDeviate.setN.__func__.__doc__ = "Set current distribution N."
_galsim.BinomialDeviate.getP.__func__.__doc__ = "Get current distribution p."
_galsim.BinomialDeviate.setP.__func__.__doc__ = "Set current distribution p."


# PoissonDeviate docstrings
_galsim.PoissonDeviate.__doc__ = """
Pseudo-random Poisson deviate with specified mean.

The input mean sets the mean and variance of the Poisson deviate.  An integer deviate with this
distribution is returned after each call.  See http://en.wikipedia.org/wiki/Poisson_distribution
for more details.

Initialization
--------------

<<<<<<< HEAD
>>> p = PoissonDeviate(mean=1.)         # Initializes g to be a PoissonDeviate instance using the 
                                        # current time for the seed.

>>> p = PoissonDeviate(lseed, mean=1.)  # Initializes g using the specified seed, where lseed is 
                                        # a long int.
=======
    >>> p = PoissonDeviate(mean=1.)

Initializes g to be a PoissonDeviate instance using the current time for the seed.

    >>> p = PoissonDeviate(lseed, mean=1.)

Initializes g using the specified seed.

    >>> p = PoissonDeviate(dev, mean=1.)
>>>>>>> a6b5c9b7

>>> p = PoissonDeviate(dev, mean=1.)    # Initializes g to share the same underlying random number 
                                        # generator as dev.

Parameters:

    mean     optional mean of the distribution [default `mean = 1`].  Must be > 0.

Calling
-------
Taking the instance from the above examples, successive calls to p() will return successive,
pseudo-random Poisson deviates with specified mean.

>>> p = galsim.PoissonDeviate()
>>> p()
1
>>> p()
2

Methods
-------
To add deviates to every element of an image, see the docstring for the .applyTo() method of each
instance.

To get and set the deviate parameter, see the docstrings for the .getMean(), .setMean() method of 
each instance.
"""

_galsim.PoissonDeviate.applyTo.__func__.__doc__ = """
Add Poisson deviates to every element in a supplied Image.

Calling
-------

    >>> PoissonDeviate.applyTo(image)

On output each element of the input Image will have a pseudo-random PoissonDeviate return value 
added to it, with current mean, and then that mean subtracted.  So the average  effect on each 
pixel is zero, but there will be Poisson noise added to the image with the right variance.
"""

_galsim.PoissonDeviate.__call__.__func__.__doc__ = """
Draw a new random number from the distribution.

Returns a Poisson deviate with current mean.
"""
_galsim.PoissonDeviate.getMean.__func__.__doc__ = "Get current distribution mean."
_galsim.PoissonDeviate.setMean.__func__.__doc__ = "Set current distribution mean."


# CCDNoise deviate docstrings
_galsim.CCDNoise.__doc__ = """
Pseudo-random number generator with a basic CCD noise model.

A CCDNoise instance is initialized given a gain level in Electrons per ADU used for the Poisson
noise term, and a Gaussian read noise in electrons (if gain > 0.) or ADU (if gain <= 0.).  With 
these parameters set, the CCDNoise operates on an Image, adding noise to each pixel following this 
model. 

Initialization
--------------

<<<<<<< HEAD
>>> ccd_noise = CCDNoise(gain=1., read_noise=0.)         # Initializes ccd_noise to be a CCDNoise 
                                                         # instance using the current time for the 
                                                         # seed.
=======
    >>> ccd_noise = CCDNoise(gain=1., read_noise=0.)

Initializes ccd_noise to be a CCDNoise instance using the current time for the seed.

    >>> ccd_noise = CCDNoise(lseed, gain=1., read_noise=0.)
>>>>>>> a6b5c9b7

>>> ccd_noise = CCDNoise(lseed, gain=1., read_noise=0.)  # Initializes ccd_noise to be a CCDNoise 
                                                         # instance using the specified seed, where 
                                                         # lseed is a long int.

<<<<<<< HEAD
>>> ccd_noise = CCDNoise(dev, gain=1., read_noise=0.)    # Initializes ccd_noise to share the same 
                                                         # underlying random number generator as dev.
=======
    >>> ccd_noise = CCDNoise(dev, gain=1., read_noise=0.)

Initializes ccd_noise to share the same underlying random number generator as dev.
>>>>>>> a6b5c9b7

Parameters:

    gain        the gain for each pixel in electrons per ADU; setting gain <=0 will shut off the
                Poisson noise, and the Gaussian rms will take the value read_noise as being in units
                of ADU rather than electrons [default `gain = 1.`].
    read_noise  the read noise on each pixel in electrons (gain > 0.) or ADU (gain <= 0.)
                setting read_noise=0. will shut off the Gaussian noise [default `read_noise = 0.`].

Calling
-------
Taking the instance from the above examples, successive calls to ccd_noise() will generate noise 
following this model.

Methods
-------
To add deviates to every element of an image, see the docstring for the .applyTo() method of each
instance.

To get and set the deviate parameters, see the docstrings for the .getGain(), .setGain(), 
.getReadNoise() and .setReadNoise() methods of each instance.
"""

_galsim.CCDNoise.applyTo.__func__.__doc__ = """
Add noise to an input Image.

Calling
-------

    >>> CCDNoise.applyTo(image)

On output the Image instance image will have been given an additional stochastic noise according to 
the gain and read noise settings of the CCDNoise instance.
"""
_galsim.CCDNoise.getGain.__func__.__doc__ = "Get gain in current noise model."
_galsim.CCDNoise.setGain.__func__.__doc__ = "Set gain in current noise model."
_galsim.CCDNoise.getReadNoise.__func__.__doc__ = "Get read noise in current noise model."
_galsim.CCDNoise.setReadNoise.__func__.__doc__ = "Set read noise in current noise model."


# WeibullDeviate docstrings
_galsim.WeibullDeviate.__doc__ = """
Pseudo-random Weibull-distributed deviate for shape parameter a & scale parameter b.

The Weibull distribution is related to a number of other probability distributions;  in particular,
it interpolates between the exponential distribution (a=1) and the Rayleigh distribution (a=2). 
See http://en.wikipedia.org/wiki/Weibull_distribution (a=k and b=lambda in the notation adopted in 
the Wikipedia article) for more details.  The Weibull distribution is real valued and produces 
deviates >= 0.

Initialization
--------------

<<<<<<< HEAD
>>> w = WeibullDeviate(a=1., b=1.)         # Initializes w to be a WeibullDeviate instance using 
                                           # the current time for the seed.

>>> w = WeibullDeviate(lseed, a=1., b=1.)  # Initializes w using the specified seed, where lseed 
                                           # is a long int.

>>> w = WeibullDeviate(dev, a=1., b=1.)    # Initializes w to share the same underlying random 
                                           # number generator as dev.
=======
    >>> w = WeibullDeviate(a=1., b=1.)

Initializes w to be a WeibullDeviate instance using the current time for the seed.

    >>> w = WeibullDeviate(lseed, a=1., b=1.)

Initializes w using the specified seed.

    >>> w = WeibullDeviate(dev, a=1., b=1.)

Initializes w to share the same underlying random number generator as dev.
>>>>>>> a6b5c9b7

Parameters:

    a        shape parameter of the distribution [default `a = 1`].  Must be > 0.
    b        scale parameter of the distribution [default `b = 1`].  Must be > 0.

Calling
-------
Taking the instance from the above examples, successive calls to w() then generate pseudo-random 
numbers Weibull-distributed with shape and scale parameters a and b.

>>> w = galsim.WeibullDeviate()
>>> w()
2.152873075208731
>>> w()
2.0826856212853846

Methods
-------
To add deviates to every element of an image, see the docstring for the .applyTo() method of each
instance.

To get and set the deviate parameters, see the docstrings for the .getA(), .setA(), .getB() and 
.setB() methods of each instance.
"""

_galsim.WeibullDeviate.applyTo.__func__.__doc__ = """
Add Weibull-distributed deviates to every element in a supplied Image.

Calling
-------

    >>> WeibullDeviate.applyTo(image)

On output each element of the input Image will have a pseudo-random WeibullDeviate return value 
added to it, with current values of a and b.
"""

_galsim.WeibullDeviate.__call__.__func__.__doc__ = """
Draw a new random number from the distribution.

Returns a Weibull-distributed deviate with current a and b.
"""
_galsim.WeibullDeviate.getA.__func__.__doc__ = "Get current distribution shape parameter a."
_galsim.WeibullDeviate.setA.__func__.__doc__ = "Set current distribution shape parameter a."
_galsim.WeibullDeviate.getB.__func__.__doc__ = "Get current distribution shape parameter b."
_galsim.WeibullDeviate.setB.__func__.__doc__ = "Set current distribution shape parameter b."


# GammaDeviate docstrings
_galsim.GammaDeviate.__doc__ = """
Pseudo-random Gamma-distributed deviate for parameters alpha & beta.

See http://en.wikipedia.org/wiki/Gamma_distribution (note that alpha=k and beta=theta in the
notation adopted in the Boost.Random routine called by this class).  The Gamma distribution is a 
real-valued distribution producing deviates >= 0.

Initialization
--------------

<<<<<<< HEAD
>>> gam = GammaDeviate(alpha=1., beta=1.)         # Initializes gam to be a GammaDeviate instance 
                                                  # using the current time for the seed.

>>> gam = GammaDeviate(lseed, alpha=1., beta=1.)  # Initializes gam using the specified seed, 
                                                  # where lseed is a long int.

>>> gam = GammaDeviate(dev alpha=1., beta=1.)     # Initializes gam to share the same underlying 
                                                  # random number generator as dev.
=======
    >>> gam = GammaDeviate(alpha=1., beta=1.)

Initializes gam to be a GammaDeviate instance using the current time for the seed.

    >>> gam = GammaDeviate(lseed, alpha=1., beta=1.)

Initializes gam using the specified seed.

    >>> gam = GammaDeviate(dev alpha=1., beta=1.)

Initializes gam to share the same underlying random number generator as dev.
>>>>>>> a6b5c9b7

Parameters:

    alpha    shape parameter of the distribution [default `alpha = 1`].  Must be > 0.
    beta     scale parameter of the distribution [default `beta = 1`].  Must be > 0.

Calling
-------
Taking the instance from the above examples, successive calls to g() will return successive, 
pseudo-random Gamma-distributed deviates with shape and scale parameters alpha and beta. 

>>> gam = galsim.GammaDeviate()
>>> gam()
0.020092014608829315
>>> gam()
0.5062533114685395

Methods
-------
To add deviates to every element of an image, see the docstring for the .applyTo() method of each
instance.

To get and set the deviate parameters, see the docstrings for the .getAlpha(), .setAlpha(), 
.getBeta() and .setBeta() methods of each instance.
"""

_galsim.GammaDeviate.applyTo.__func__.__doc__ = """
Add Gamma-distributed deviates to every element in a supplied Image.

Calling
-------

    >>> GammaDeviate.applyTo(image)

On output each element of the input Image will have a pseudo-random GammaDeviate return value added
to it, with current values of alpha and beta.
"""

_galsim.GammaDeviate.__call__.__func__.__doc__ = """
Draw a new random number from the distribution.

Returns a Gamma-distributed deviate with current alpha and beta.
"""
_galsim.GammaDeviate.getAlpha.__func__.__doc__ = "Get current distribution shape parameter alpha."
_galsim.GammaDeviate.setAlpha.__func__.__doc__ = "Set current distribution shape parameter alpha."
_galsim.GammaDeviate.getBeta.__func__.__doc__ = "Get current distribution shape parameter beta."
_galsim.GammaDeviate.setBeta.__func__.__doc__ = "Set current distribution shape parameter beta."


# Chi2Deviate docstrings
_galsim.Chi2Deviate.__doc__ = """
Pseudo-random Chi^2-distributed deviate for degrees-of-freedom parameter n.

See http://en.wikipedia.org/wiki/Chi-squared_distribution (note that k=n in the notation adopted in
the Boost.Random routine called by this class).  The Chi^2 distribution is a real-valued 
distribution producing deviates >= 0.

Initialization
--------------

<<<<<<< HEAD
>>> chis = Chi2Deviate(n=1.)          # Initializes chis to be a Chi2Deviate instance using the 
                                      # current time for the seed.

>>> chis = Chi2Deviate(lseed, n=1.)   # Initializes chis using the specified seed, where lseed is 
                                      # a long int.

>>> chis = Chi2Deviate(dev, n=1.)     # Initializes chis to share the same underlying random number
                                      # generator as dev.
=======
    >>> chis = Chi2Deviate(n=1.)

Initializes chis to be a Chi2Deviate instance using the current time for the seed.

    >>> chis = Chi2Deviate(lseed, n=1.)

Initializes chis using the specified seed.

    >>> chis = Chi2Deviate(dev, n=1.)

Initializes chis to share the same underlying random number generator as dev.
>>>>>>> a6b5c9b7

Parameters:
    n   number of degrees of freedom for the output distribution [default `n = 1`].  Must be > 0.

Calling
-------
Taking the instance from the above examples, successive calls to g() will return successive, 
pseudo-random Chi^2-distributed deviates with degrees-of-freedom parameter n.

>>> chis = galsim.Chi2Deviate()
>>> chis()
0.35617890086874854
>>> chis()
0.17269982670901735

Methods
-------
To add deviates to every element of an image, see the docstring for the .applyTo() method of each
instance.

To get and set the deviate parameter, see the docstrings for the .getN(), .setN() methods of each
instance.
"""

_galsim.Chi2Deviate.applyTo.__func__.__doc__ = """
Add Chi^2-distributed deviates to every element in a supplied Image.

Calling
-------

    >>> Chi2Deviate.applyTo(image)

On output each element of the input Image will have a pseudo-random Chi2Deviate return value added 
to it, with current degrees-of-freedom parameter n.
"""

_galsim.Chi2Deviate.__call__.__func__.__doc__ = """
Draw a new random number from the distribution.

Returns a Chi2-distributed deviate with current n degrees of freedom.
"""
_galsim.Chi2Deviate.getN.__func__.__doc__ = "Get current distribution n degrees of freedom."
_galsim.Chi2Deviate.setN.__func__.__doc__ = "Set current distribution n degrees of freedom."<|MERGE_RESOLUTION|>--- conflicted
+++ resolved
@@ -36,21 +36,10 @@
 
 Multiple Calling Options
 ------------------------
-<<<<<<< HEAD
 >>> BaseDeviate.seed()         # Re-seed the PRNG using current time.
-=======
-
-    >>> BaseDeviate.seed()
->>>>>>> a6b5c9b7
 
 >>> BaseDeviate.seed(lseed)    # Re-seed the PRNG using specified seed, where lseed is a long int.
 
-<<<<<<< HEAD
-=======
-    >>> BaseDeviate.seed(lseed)
-
-Re-seed the PRNG using specified seed.
->>>>>>> a6b5c9b7
 """
 
 _galsim.BaseDeviate.reset.__func__.__doc__ = """
@@ -58,26 +47,13 @@
 
 Multiple Calling Options
 ------------------------
-<<<<<<< HEAD
 >>> BaseDeviate.reset()        # Re-seed the PRNG using current time, and sever the connection to 
                                # any other Deviate.
-=======
-
-    >>> BaseDeviate.reset()
-
-Re-seed the PRNG using current time, and sever the connection to any other Deviate.
-
-    >>> BaseDeviate.reset(lseed)
->>>>>>> a6b5c9b7
 
 >>> BaseDeviate.reset(lseed)   # Re-seed the PRNG using specified seed, where lseed is a long int, 
                                # and sever the connection to any other Deviate.
 
-<<<<<<< HEAD
 >>> BaseDeviate.reset(dev)     # Re-connect this Deviate with the rng in another one supplied as dev.
-=======
-    >>> BaseDeviate.reset(dev)
->>>>>>> a6b5c9b7
 
 """
 
@@ -88,18 +64,14 @@
 
 Initialization
 --------------
-    >>> u = UniformDeviate()
-
-Initializes u to be a UniformDeviate instance, and seeds the PRNG using current time.
-
-    >>> u = UniformDeviate(lseed)
-
-Initializes u to be a UniformDeviate instance, and seeds the PRNG using specified long integer
-lseed.
-
-    >>> u = UniformDeviate(dev)
-
-Initializes u to be a UniformDeviate instance, and use the same RNG as dev.
+>>> u = UniformDeviate()       # Initializes u to be a UniformDeviate instance, and seeds the PRNG
+                               # using current time.
+
+>>> u = UniformDeviate(lseed)  # Initializes u to be a UniformDeviate instance, and seeds the PRNG
+                               # using specified long integer lseed.
+
+>>> u = UniformDeviate(dev)    # Initializes u to be a UniformDeviate instance, and use the same RNG
+                               # as dev.
 
 Calling
 -------
@@ -125,11 +97,7 @@
 
 Calling
 -------
-<<<<<<< HEAD
 >>> UniformDeviate.applyTo(image)  
-=======
-    >>> UniformDeviate.applyTo(image)
->>>>>>> a6b5c9b7
 
 On output each element of the input Image will have a pseudo-random UniformDeviate return value 
 added to it.
@@ -147,28 +115,14 @@
 Initialization
 --------------
 
-<<<<<<< HEAD
 >>> g = GaussianDeviate(mean=0., sigma=1.)          # Initializes g to be a GaussianDeviate instance
                                                     # using the current time for the seed.
-=======
-    >>> g = GaussianDeviate(mean=0., sigma=1.)
-
-Initializes g to be a GaussianDeviate instance using the current time for the seed.
-
-    >>> g = GaussianDeviate(lseed, mean=0., sigma=1.)
->>>>>>> a6b5c9b7
 
 >>> g = GaussianDeviate(lseed, mean=0., sigma=1.)   # Initializes g using the specified seed, where 
                                                     # lseed is a long int.
 
-<<<<<<< HEAD
 >>> g = GaussianDeviate(dev, mean=0., sigma=1.)     # Initializes g to share the same underlying 
                                                     # random number generator as dev.
-=======
-    >>> g = GaussianDeviate(dev, mean=0., sigma=1.)
-
-Initializes g to share the same underlying random number generator as dev.
->>>>>>> a6b5c9b7
 
 Parameters:
 
@@ -200,8 +154,7 @@
 
 Calling
 -------
-
-    >>> GaussianDeviate.applyTo(image)
+>>> GaussianDeviate.applyTo(image)
 
 On output each element of the input Image will have a pseudo-random GaussianDeviate return value 
 added to it, with current values of mean and sigma.
@@ -230,28 +183,14 @@
 Initialization
 --------------
 
-<<<<<<< HEAD
 >>> b = BinomialDeviate(N=1., p=0.5)          # Initializes b to be a BinomialDeviate instance 
                                               # using the current time for the seed.
-=======
-    >>> b = BinomialDeviate(N=1., p=0.5)
-
-Initializes b to be a BinomialDeviate instance using the current time for the seed.
-
-    >>> b = BinomialDeviate(lseed, N=1., p=0.5)
->>>>>>> a6b5c9b7
 
 >>> b = BinomialDeviate(lseed, N=1., p=0.5)   # Initializes b using the specified seed, where 
                                               # lseed is a long int.
 
-<<<<<<< HEAD
 >>> b = BinomialDeviate(dev, N=1., p=0.5)     # Initializes b to share the same underlying random 
                                               # number generator as dev.
-=======
-    >>> b = BinomialDeviate(dev, N=1., p=0.5)
-
-Initializes b to share the same underlying random number generator as dev.
->>>>>>> a6b5c9b7
 
 Parameters:
 
@@ -283,12 +222,7 @@
 
 Calling
 -------
-<<<<<<< HEAD
 >>> BinomialDeviate.applyTo(image)    
-=======
-
-    >>> BinomialDeviate.applyTo(image)
->>>>>>> a6b5c9b7
 
 On output each element of the input Image will have a pseudo-random BinomialDeviate return value 
 added to it, with current values of N and p.
@@ -317,23 +251,11 @@
 Initialization
 --------------
 
-<<<<<<< HEAD
 >>> p = PoissonDeviate(mean=1.)         # Initializes g to be a PoissonDeviate instance using the 
                                         # current time for the seed.
 
 >>> p = PoissonDeviate(lseed, mean=1.)  # Initializes g using the specified seed, where lseed is 
                                         # a long int.
-=======
-    >>> p = PoissonDeviate(mean=1.)
-
-Initializes g to be a PoissonDeviate instance using the current time for the seed.
-
-    >>> p = PoissonDeviate(lseed, mean=1.)
-
-Initializes g using the specified seed.
-
-    >>> p = PoissonDeviate(dev, mean=1.)
->>>>>>> a6b5c9b7
 
 >>> p = PoissonDeviate(dev, mean=1.)    # Initializes g to share the same underlying random number 
                                         # generator as dev.
@@ -367,8 +289,7 @@
 
 Calling
 -------
-
-    >>> PoissonDeviate.applyTo(image)
+>>> PoissonDeviate.applyTo(image)
 
 On output each element of the input Image will have a pseudo-random PoissonDeviate return value 
 added to it, with current mean, and then that mean subtracted.  So the average  effect on each 
@@ -396,30 +317,16 @@
 Initialization
 --------------
 
-<<<<<<< HEAD
 >>> ccd_noise = CCDNoise(gain=1., read_noise=0.)         # Initializes ccd_noise to be a CCDNoise 
                                                          # instance using the current time for the 
                                                          # seed.
-=======
-    >>> ccd_noise = CCDNoise(gain=1., read_noise=0.)
-
-Initializes ccd_noise to be a CCDNoise instance using the current time for the seed.
-
-    >>> ccd_noise = CCDNoise(lseed, gain=1., read_noise=0.)
->>>>>>> a6b5c9b7
 
 >>> ccd_noise = CCDNoise(lseed, gain=1., read_noise=0.)  # Initializes ccd_noise to be a CCDNoise 
                                                          # instance using the specified seed, where 
                                                          # lseed is a long int.
 
-<<<<<<< HEAD
 >>> ccd_noise = CCDNoise(dev, gain=1., read_noise=0.)    # Initializes ccd_noise to share the same 
                                                          # underlying random number generator as dev.
-=======
-    >>> ccd_noise = CCDNoise(dev, gain=1., read_noise=0.)
-
-Initializes ccd_noise to share the same underlying random number generator as dev.
->>>>>>> a6b5c9b7
 
 Parameters:
 
@@ -473,7 +380,6 @@
 Initialization
 --------------
 
-<<<<<<< HEAD
 >>> w = WeibullDeviate(a=1., b=1.)         # Initializes w to be a WeibullDeviate instance using 
                                            # the current time for the seed.
 
@@ -482,19 +388,6 @@
 
 >>> w = WeibullDeviate(dev, a=1., b=1.)    # Initializes w to share the same underlying random 
                                            # number generator as dev.
-=======
-    >>> w = WeibullDeviate(a=1., b=1.)
-
-Initializes w to be a WeibullDeviate instance using the current time for the seed.
-
-    >>> w = WeibullDeviate(lseed, a=1., b=1.)
-
-Initializes w using the specified seed.
-
-    >>> w = WeibullDeviate(dev, a=1., b=1.)
-
-Initializes w to share the same underlying random number generator as dev.
->>>>>>> a6b5c9b7
 
 Parameters:
 
@@ -526,8 +419,7 @@
 
 Calling
 -------
-
-    >>> WeibullDeviate.applyTo(image)
+>>> WeibullDeviate.applyTo(image)
 
 On output each element of the input Image will have a pseudo-random WeibullDeviate return value 
 added to it, with current values of a and b.
@@ -555,7 +447,6 @@
 Initialization
 --------------
 
-<<<<<<< HEAD
 >>> gam = GammaDeviate(alpha=1., beta=1.)         # Initializes gam to be a GammaDeviate instance 
                                                   # using the current time for the seed.
 
@@ -564,19 +455,6 @@
 
 >>> gam = GammaDeviate(dev alpha=1., beta=1.)     # Initializes gam to share the same underlying 
                                                   # random number generator as dev.
-=======
-    >>> gam = GammaDeviate(alpha=1., beta=1.)
-
-Initializes gam to be a GammaDeviate instance using the current time for the seed.
-
-    >>> gam = GammaDeviate(lseed, alpha=1., beta=1.)
-
-Initializes gam using the specified seed.
-
-    >>> gam = GammaDeviate(dev alpha=1., beta=1.)
-
-Initializes gam to share the same underlying random number generator as dev.
->>>>>>> a6b5c9b7
 
 Parameters:
 
@@ -608,8 +486,7 @@
 
 Calling
 -------
-
-    >>> GammaDeviate.applyTo(image)
+>>> GammaDeviate.applyTo(image)
 
 On output each element of the input Image will have a pseudo-random GammaDeviate return value added
 to it, with current values of alpha and beta.
@@ -637,7 +514,6 @@
 Initialization
 --------------
 
-<<<<<<< HEAD
 >>> chis = Chi2Deviate(n=1.)          # Initializes chis to be a Chi2Deviate instance using the 
                                       # current time for the seed.
 
@@ -646,19 +522,6 @@
 
 >>> chis = Chi2Deviate(dev, n=1.)     # Initializes chis to share the same underlying random number
                                       # generator as dev.
-=======
-    >>> chis = Chi2Deviate(n=1.)
-
-Initializes chis to be a Chi2Deviate instance using the current time for the seed.
-
-    >>> chis = Chi2Deviate(lseed, n=1.)
-
-Initializes chis using the specified seed.
-
-    >>> chis = Chi2Deviate(dev, n=1.)
-
-Initializes chis to share the same underlying random number generator as dev.
->>>>>>> a6b5c9b7
 
 Parameters:
     n   number of degrees of freedom for the output distribution [default `n = 1`].  Must be > 0.
@@ -688,8 +551,7 @@
 
 Calling
 -------
-
-    >>> Chi2Deviate.applyTo(image)
+>>> Chi2Deviate.applyTo(image)
 
 On output each element of the input Image will have a pseudo-random Chi2Deviate return value added 
 to it, with current degrees-of-freedom parameter n.
