--- conflicted
+++ resolved
@@ -75,21 +75,12 @@
     >>> u = UniformDeviate()
 
 Initializes u to be a UniformDeviate instance, and seeds the PRNG using current time.
-<<<<<<< HEAD
 
     >>> u = UniformDeviate(lseed)
 
 Initializes u to be a UniformDeviate instance, and seeds the PRNG using specified long integer
 lseed.
 
-=======
-
-    >>> u = UniformDeviate(lseed)
-
-Initializes u to be a UniformDeviate instance, and seeds the PRNG using specified long integer
-lseed.
-
->>>>>>> 119fae1b
     >>> u = UniformDeviate(dev)
 
 Initializes u to be a UniformDeviate instance, and use the same RNG as dev.
