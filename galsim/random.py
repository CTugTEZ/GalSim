# Copyright (c) 2012-2017 by the GalSim developers team on GitHub
# https://github.com/GalSim-developers
#
# This file is part of GalSim: The modular galaxy image simulation toolkit.
# https://github.com/GalSim-developers/GalSim
#
# GalSim is free software: redistribution and use in source and binary forms,
# with or without modification, are permitted provided that the following
# conditions are met:
#
# 1. Redistributions of source code must retain the above copyright notice, this
#    list of conditions, and the disclaimer given in the accompanying LICENSE
#    file.
# 2. Redistributions in binary form must reproduce the above copyright notice,
#    this list of conditions, and the disclaimer given in the documentation
#    and/or other materials provided with the distribution.
#
"""@file random.py
Addition of docstrings to the Random deviate classes at the Python layer and definition of the
DistDeviate class.
"""

import numpy as np
<<<<<<< HEAD
from . import _galsim
=======
import weakref
>>>>>>> 97522851

class BaseDeviate(object):
    """Base class for all the various random deviates.

    This holds the essential random number generator that all the other classes use.

    Initialization
    --------------

    All deviates take an initial `seed` argument that is used to seed the underlying random number
    generator.  It has three different kinds of behavior.

    1. An integer value can be provided to explicitly seed the random number generator with a
       particular value.  This is useful to have deterministic behavior.  If you seed with an
       integer value, the subsequent series of "random" values will be the same each time you
       run the program.

    2. A seed of 0 or None means to pick some arbitrary value that will be different each time
       you run the program.  Currently, this tries to get a seed from /dev/urandom if possible.
       If that doesn't work, then it creates a seed from the current time.  You can also get this
       behavior by omitting the seed argument entirely.  (i.e. the default is None.)

    3. Providing another BaseDeviate object as the seed will make the new Deviate share the same
       underlying random number generator as the other Deviate.  So you can make one Deviate (of
       any type), and seed it with a particular deterministic value.  Then if you pass that Deviate
       to any other one you make, they will both be using the same RNG and the series of "random"
       values will be deterministic.

    Usage
    -----

    There is not much you can do with something that is only known to be a BaseDeviate rather than
    one of the derived classes other than construct it and change the seed, and use it as an
    argument to pass to other Deviate constructors.

        >>> rng = galsim.BaseDeviate(215324)
        >>> rng()
        Traceback (most recent call last):
        File "<stdin>", line 1, in <module>
        TypeError: 'BaseDeviate' object is not callable
        >>> ud = galsim.UniformDeviate(rng)
        >>> ud()
        0.58736140513792634
        >>> ud2 = galsim.UniformDeviate(215324)
        >>> ud2()
        0.58736140513792634

    Methods
    -------

    There are a few methods that are common to all BaseDeviate classes, so we describe them here.

        dev.seed(seed)      Set a new (integer) seed value for the underlying RNG.
        dev.reset(seed)     Sever the connection to the current RNG and seed a new one (either
                            creating a new RNG if seed is an integer or connecting to an existing
                            RNG if seed is a BaseDeviate instance)
        dev.clearCache()    Clear the internal cache of the Deviate, if there is any.
        dev.duplicate()     Create a duplicate of the current Deviate, which will produce an
                            identical series of values as the original.
    """
    def __init__(self, seed=None):
        self._rng_type = _galsim.BaseDeviateImpl
        self._rng_args = ()
        self.reset(seed)

    def seed(self, seed=0):
        """Seed the pseudo-random number generator with a given integer value.

        @param seed         An int value to be used to seed the random number generator.  Using 0
                            means to generate a seed from the system. [default: 0]
        """
        if seed == int(seed):
            self._seed(int(seed))
        else:
            raise TypeError("BaseDeviate seed must be an integer.  Got %s"%seed)

    def _seed(self, seed=0):
        """Equivalent to self.seed(seed), but without any type checking.
        """
        self._rng.seed(seed)

    def reset(self, seed=None):
        """Reset the pseudo-random number generator, severing connections to any other deviates.
        Providing another BaseDeviate object as the seed connects this deviate with the other
        one, so they will both use the same underlying random number generator.

        @param seed         Something that can seed a BaseDeviate: an integer seed or another
                            BaseDeviate.  Using None means to generate a seed from the system.
                            [default: None]
        """
        if isinstance(seed, BaseDeviate):
            self._reset(seed)
        elif isinstance(seed, (str, int)):
            self._rng = self._rng_type(_galsim.BaseDeviateImpl(seed), *self._rng_args)
        elif seed is None:
            self._rng = self._rng_type(_galsim.BaseDeviateImpl(0), *self._rng_args)
        else:
            raise TypeError("BaseDeviate must be initialized with either an int or another "
                            "BaseDeviate")

    def _reset(self, rng):
        """Equivalent to self.reset(rng), but rng must be a BaseDeviate (not an int), and there
        is no type checking.
        """
        self._rng = self._rng_type(rng._rng, *self._rng_args)

    def duplicate(self):
        """Create a duplicate of the current Deviate object.  The subsequent series from each copy
        of the Deviate will produce identical values.

        Example
        _______

            >>> u = galsim.UniformDeviate(31415926)
            >>> u()
            0.17100770119577646
            >>> u2 = u.duplicate()
            >>> u()
            0.49095047544687986
            >>> u()
            0.10306670609861612
            >>> u2()
            0.49095047544687986
            >>> u2()
            0.10306670609861612
            >>> u2()
            0.13129289541393518
            >>> u()
            0.13129289541393518
        """
        ret = BaseDeviate.__new__(self.__class__)
        ret.__dict__.update(self.__dict__)
        rng = _galsim.BaseDeviateImpl(self.serialize())
        ret._rng = self._rng_type(rng, *ret._rng_args)
        return ret

    def __copy__(self):
        return self.duplicate()

    def __getstate__(self):
        d = self.__dict__.copy()
        d['rng_str'] = self._rng.serialize()
        d.pop('_rng')
        return d

    def __setstate__(self, d):
        self.__dict__ = d
        rng = _galsim.BaseDeviateImpl(d['rng_str'])
        self._rng = self._rng_type(rng, *self._rng_args)

    def clearCache(self):
        """Clear the internal cache of the Deviate, if any.  This is currently only relevant for
        GaussianDeviate, since it generates two values at a time, saving the second one to use for
        the next output value.
        """
        self._rng.clearCache()

    def discard(self, n):
        """Discard n values from the current sequence of pseudo-random numbers.
        """
        self._rng.discard(int(n))

    def raw(self):
        """Generate the next pseudo-random number and rather than return the appropriate kind
        of random deviate for this class, just return the raw integer value that would have been
        used to generate this value.
        """
        return self._rng.raw()

    def generate(self, array):
        """Generate many pseudo-random values, filling in the values of a numpy array.
        """
        array_1d = np.ascontiguousarray(array.ravel(),dtype=float)
        assert(array_1d.strides[0] == array_1d.itemsize)
        self._rng.generate(len(array_1d), array_1d.ctypes.data)
        if array_1d.data != array.data:
            # array_1d is not a view into the original array.  Need to copy back.
            np.copyto(array, array_1d.reshape(array.shape), casting='unsafe')

    def add_generate(self, array):
        """Generate many pseudo-random values, adding them to the values of a numpy array.
        """
        array_1d = np.ascontiguousarray(array.ravel(),dtype=float)
        assert(array_1d.strides[0] == array_1d.itemsize)
        self._rng.add_generate(len(array_1d), array_1d.ctypes.data)
        if array_1d.data != array.data:
            # array_1d is not a view into the original array.  Need to copy back.
            np.copyto(array, array_1d.reshape(array.shape), casting='unsafe')

    def __eq__(self, other):
        return (type(self) == type(other) and
                self._rng_type == other._rng_type and
                self._rng_args == other._rng_args and
                self.serialize() == other.serialize())

    def __ne__(self, other):
        return not self.__eq__(other)

    __hash__ = None

    def serialize(self):
        return self._rng.serialize()

    def _seed_repr(self):
        s = self.serialize().split(' ')
        return " ".join(s[:3])+" ... "+" ".join(s[-3:])

    def __repr__(self):
        return "galsim.BaseDeviate(%r)"%self._seed_repr()

    def __str__(self):
        return "galsim.BaseDeviate(%r)"%self._seed_repr()

class UniformDeviate(BaseDeviate):
    """Pseudo-random number generator with uniform distribution in interval [0.,1.).

    Initialization
    --------------

    @param seed         Something that can seed a BaseDeviate: an integer seed or another
                        BaseDeviate.  Using 0 means to generate a seed from the system.
                        [default: None]

    Calling
    -------

    Successive calls to u() generate pseudo-random values distributed uniformly in the interval
    [0., 1.).

        >>> u = galsim.UniformDeviate(31415926)
        >>> u()
        0.17100770119577646
        >>> u()
        0.49095047544687986
    """
    def __init__(self, seed=None):
        self._rng_type = _galsim.UniformDeviateImpl
        self._rng_args = ()
        self.reset(seed)

    def __call__(self):
        """Draw a new random number from the distribution.

        Returns a uniform deviate between 0 and 1.
        """
        return self._rng.generate1()

class GaussianDeviate(BaseDeviate):
    """Pseudo-random number generator with Gaussian distribution.

    See http://en.wikipedia.org/wiki/Gaussian_distribution for further details.

    Initialization
    --------------

    @param seed         Something that can seed a BaseDeviate: an integer seed or another
                        BaseDeviate.  Using 0 means to generate a seed from the system.
                        [default: None]
    @param mean         Mean of Gaussian distribution. [default: 0.]
    @param sigma        Sigma of Gaussian distribution. [default: 1.; Must be > 0]

    Calling
    -------

    Successive calls to g() generate pseudo-random values distributed according to a Gaussian
    distribution with the provided `mean`, `sigma`.

        >>> g = galsim.GaussianDeviate(31415926)
        >>> g()
        0.5533754000847082
        >>> g()
        1.0218588970190354
    """
    def __init__(self, seed=None, mean=0., sigma=1.):
        if sigma < 0.:
            raise ValueError("GaussianDeviate sigma must be > 0.")
        self._rng_type = _galsim.GaussianDeviateImpl
        self._rng_args = (float(mean), float(sigma))
        self.reset(seed)

    @property
    def mean(self):
        return self._rng_args[0]

    @property
    def sigma(self):
        return self._rng_args[1]

    def __call__(self):
        """Draw a new random number from the distribution.

        Returns a Gaussian deviate with the given mean and sigma.
        """
        return self._rng.generate1()

    def generate_from_variance(self, array):
        """Generate many Gaussian deviate values using the existing array values as the
        variance for each.
        """
        array_1d = np.ascontiguousarray(array.ravel(), dtype=float)
        assert(array_1d.strides[0] == array_1d.itemsize)
        self._rng.generate_from_variance(len(array_1d), array_1d.ctypes.data)
        if array_1d.data != array.data:
            # array_1d is not a view into the original array.  Need to copy back.
            np.copyto(array, array_1d.reshape(array.shape), casting='unsafe')


class BinomialDeviate(BaseDeviate):
    """Pseudo-random Binomial deviate for `N` trials each of probability `p`.

    `N` is number of 'coin flips,' `p` is probability of 'heads,' and each call returns an integer
    value where 0 <= value <= N gives the number of heads.  See
    http://en.wikipedia.org/wiki/Binomial_distribution for more information.

    Initialization
    --------------

    @param seed         Something that can seed a BaseDeviate: an integer seed or another
                        BaseDeviate.  Using 0 means to generate a seed from the system.
                        [default: None]
    @param N            The number of 'coin flips' per trial. [default: 1; Must be > 0]
    @param p            The probability of success per coin flip. [default: 0.5; Must be > 0]

    Calling
    -------

    Successive calls to b() generate pseudo-random integer values distributed according to a
    binomial distribution with the provided `N`, `p`.

        >>> b = galsim.BinomialDeviate(31415926, N=10, p=0.3)
        >>> b()
        2
        >>> b()
        3
    """
    def __init__(self, seed=None, N=1, p=0.5):
        self._rng_type = _galsim.BinomialDeviateImpl
        self._rng_args = (int(N), float(p))
        self.reset(seed)

    @property
    def n(self):
        return self._rng_args[0]

    @property
    def p(self):
        return self._rng_args[1]

    def __call__(self):
        """Draw a new random number from the distribution.

        Returns a Binomial deviate with the given n and p.
        """
        return self._rng.generate1()

class PoissonDeviate(BaseDeviate):
    """Pseudo-random Poisson deviate with specified `mean`.

    The input `mean` sets the mean and variance of the Poisson deviate.  An integer deviate with
    this distribution is returned after each call.
    See http://en.wikipedia.org/wiki/Poisson_distribution for more details.

    Initialization
    --------------

    @param seed         Something that can seed a BaseDeviate: an integer seed or another
                        BaseDeviate.  Using 0 means to generate a seed from the system.
                        [default: None]
    @param mean         Mean of the distribution. [default: 1; Must be > 0]

    Calling
    -------

    Successive calls to p() generate pseudo-random integer values distributed according to a Poisson
    distribution with the specified `mean`.

        >>> p = galsim.PoissonDeviate(31415926, mean=100)
        >>> p()
        94
        >>> p()
        106
    """
    def __init__(self, seed=None, mean=1.):
        self._rng_type = _galsim.PoissonDeviateImpl
        self._rng_args = (float(mean),)
        self.reset(seed)

    @property
    def mean(self):
        return self._rng_args[0]

    def __call__(self):
        """Draw a new random number from the distribution.

        Returns a Poisson deviate with the given mean.
        """
        return self._rng.generate1()

    def generate_from_expectation(self, array):
        """Generate many Poisson deviate values using the existing array values as the
        expectation value (aka mean) for each.
        """
        array_1d = np.ascontiguousarray(array.ravel(), dtype=float)
        assert(array_1d.strides[0] == array_1d.itemsize)
        self._rng.generate_from_expectation(len(array_1d), array_1d.ctypes.data)
        if array_1d.data != array.data:
            # array_1d is not a view into the original array.  Need to copy back.
            np.copyto(array, array_1d.reshape(array.shape), casting='unsafe')


class WeibullDeviate(BaseDeviate):
    """Pseudo-random Weibull-distributed deviate for shape parameter `a` and scale parameter `b`.

    The Weibull distribution is related to a number of other probability distributions; in
    particular, it interpolates between the exponential distribution (a=1) and the Rayleigh
    distribution (a=2).
    See http://en.wikipedia.org/wiki/Weibull_distribution (a=k and b=lambda in the notation adopted
    in the Wikipedia article) for more details.  The Weibull distribution is real valued and
    produces deviates >= 0.

    Initialization
    --------------

    @param seed         Something that can seed a BaseDeviate: an integer seed or another
                        BaseDeviate.  Using 0 means to generate a seed from the system.
                        [default: None]
    @param a            Shape parameter of the distribution. [default: 1; Must be > 0]
    @param b            Scale parameter of the distribution. [default: 1; Must be > 0]

    Calling
    -------

    Successive calls to p() generate pseudo-random values distributed according to a Weibull
    distribution with the specified shape and scale parameters `a` and `b`.

        >>> w = galsim.WeibullDeviate(31415926, a=1.3, b=4)
        >>> w()
        1.1038481241018219
        >>> w()
        2.957052966368049
    """
    def __init__(self, seed=None, a=1., b=1.):
        self._rng_type = _galsim.WeibullDeviateImpl
        self._rng_args = (float(a), float(b))
        self.reset(seed)

    @property
    def a(self):
        return self._rng_args[0]

    @property
    def b(self):
        return self._rng_args[1]

    def __call__(self):
        """Draw a new random number from the distribution.

        Returns a Weibull-distributed deviate with the given shape parameters a and b.
        """
        return self._rng.generate1()


class GammaDeviate(BaseDeviate):
    """A Gamma-distributed deviate with shape parameter `k` and scale parameter `theta`.
    See http://en.wikipedia.org/wiki/Gamma_distribution.
    (Note: we use the k, theta notation. If you prefer alpha, beta, use k=alpha, theta=1/beta.)
    The Gamma distribution is a real valued distribution producing deviates >= 0.

    Initialization
    --------------

    @param seed         Something that can seed a BaseDeviate: an integer seed or another
                        BaseDeviate.  Using 0 means to generate a seed from the system.
                        [default: None]
    @param k            Shape parameter of the distribution. [default: 1; Must be > 0]
    @param theta        Scale parameter of the distribution. [default: 1; Must be > 0]

    Calling
    -------

    Successive calls to p() generate pseudo-random values distributed according to a gamma
    distribution with the specified shape and scale parameters `k` and `theta`.

        >>> gam = galsim.GammaDeviate(31415926, k=1, theta=2)
        >>> gam()
        0.37508882726316
        >>> gam()
        1.3504199388358704
    """
    def __init__(self, seed=None, k=1., theta=1.):
        self._rng_type = _galsim.GammaDeviateImpl
        self._rng_args = (float(k), float(theta))
        self.reset(seed)

    @property
    def k(self):
        return self._rng_args[0]

    @property
    def theta(self):
        return self._rng_args[1]

    def __call__(self):
        """Draw a new random number from the distribution.

        Returns a Gamma-distributed deviate with the given k and theta.
        """
        return self._rng.generate1()


class Chi2Deviate(BaseDeviate):
    """Pseudo-random Chi^2-distributed deviate for degrees-of-freedom parameter `n`.

    See http://en.wikipedia.org/wiki/Chi-squared_distribution (note that k=n in the notation
    adopted in the Boost.Random routine called by this class).  The Chi^2 distribution is a
    real-valued distribution producing deviates >= 0.

    Initialization
    --------------

    @param seed         Something that can seed a BaseDeviate: an integer seed or another
                        BaseDeviate.  Using 0 means to generate a seed from the system.
                        [default: None]
    @param n            Number of degrees of freedom for the output distribution. [default: 1;
                        Must be > 0]

    Calling
    -------

    Successive calls to chi2() generate pseudo-random values distributed according to a chi-square
    distribution with the specified degrees of freedom, `n`.

        >>> chi2 = galsim.Chi2Deviate(31415926, n=7)
        >>> chi2()
        7.9182211987712385
        >>> chi2()
        6.644121724269535
    """
    def __init__(self, seed=None, n=1.):
        self._rng_type = _galsim.Chi2DeviateImpl
        self._rng_args = (float(n),)
        self.reset(seed)

    @property
    def n(self):
        return self._rng_args[0]

    def __call__(self):
        """Draw a new random number from the distribution.

        Returns a Chi2-distributed deviate with the given number of degrees of freedom.
        """
        return self._rng.generate1()


class DistDeviate(BaseDeviate):
    """A class to draw random numbers from a user-defined probability distribution.

    DistDeviate is a BaseDeviate class that can be used to draw from an arbitrary probability
    distribution.  The probability distribution passed to DistDeviate can be given one of three
    ways: as the name of a file containing a 2d ASCII array of x and P(x), as a LookupTable mapping
    x to P(x), or as a callable function.

    Once given a probability, DistDeviate creates a table of the cumulative probability and draws
    from it using a UniformDeviate.  The precision of its outputs can be controlled with the
    keyword `npoints`, which sets the number of points DistDeviate creates for its internal table
    of CDF(x).  To prevent errors due to non-monotonicity, the interpolant for this internal table
    is always linear.

    Two keywords, `x_min` and `x_max`, define the support of the function.  They must be passed if
    a callable function is given to DistDeviate, unless the function is a LookupTable, which has its
    own defined endpoints.  If a filename or LookupTable is passed to DistDeviate, the use of
    `x_min` or `x_max` will result in an error.

    If given a table in a file, DistDeviate will construct an interpolated LookupTable to obtain
    more finely gridded probabilities for generating the cumulative probability table.  The default
    `interpolant` is linear, but any interpolant understood by LookupTable may be used.  We caution
    against the use of splines because they can cause non-monotonic behavior.  Passing the
    `interpolant` keyword next to anything but a table in a file will result in an error.

    Initialization
    --------------

    Some sample initialization calls:

    >>> d = galsim.DistDeviate(function=f, x_min=x_min, x_max=x_max)

    Initializes d to be a DistDeviate instance with a distribution given by the callable function
    `f(x)` from `x=x_min` to `x=x_max` and seeds the PRNG using current time.

    >>> d = galsim.DistDeviate(1062533, function=file_name, interpolant='floor')

    Initializes d to be a DistDeviate instance with a distribution given by the data in file
    `file_name`, which must be a 2-column ASCII table, and seeds the PRNG using the integer
    seed 1062533. It generates probabilities from `file_name` using the interpolant 'floor'.

    >>> d = galsim.DistDeviate(rng, function=galsim.LookupTable(x,p))

    Initializes d to be a DistDeviate instance with a distribution given by P(x), defined as two
    arrays `x` and `p` which are used to make a callable LookupTable, and links the DistDeviate
    PRNG to the already-existing random number generator `rng`.

    @param seed         Something that can seed a BaseDeviate: an integer seed or another
                        BaseDeviate.  Using 0 means to generate a seed from the system.
                        [default: None]
    @param function     A callable function giving a probability distribution or the name of a
                        file containing a probability distribution as a 2-column ASCII table.
                        [required]
    @param x_min        The minimum desired return value (required for non-LookupTable
                        callable functions; will raise an error if not passed in that case, or if
                        passed in any other case) [default: None]
    @param x_min        The maximum desired return value (required for non-LookupTable
                        callable functions; will raise an error if not passed in that case, or if
                        passed in any other case) [default: None]
    @param interpolant  Type of interpolation used for interpolating a file (causes an error if
                        passed alongside a callable function).  Options are given in the
                        documentation for LookupTable. [default: 'linear']
    @param npoints      Number of points DistDeviate should create for its internal interpolation
                        tables. [default: 256, unless the function is a non-log LookupTable, in
                        which case it uses the table's x values]

    Calling
    -------

    Successive calls to d() generate pseudo-random values with the given probability distribution.

    >>> d = galsim.DistDeviate(31415926, function=lambda x: 1-abs(x), x_min=-1, x_max=1)
    >>> d()
    -0.4151921102709466
    >>> d()
    -0.00909781188974034
    """
<<<<<<< HEAD
    def __init__(self, seed=None, function=None, x_min=None,
                 x_max=None, interpolant=None, npoints=256):
        from .table import LookupTable
        from . import utilities
        from . import integ
=======
    def __init__(self, seed=0, function=None, x_min=None,
                 x_max=None, interpolant=None, npoints=None, lseed=None):
        # lseed is an obsolete synonym for seed
        # I think this was the only place that the name lseed was actually used in the docs.
        # so we keep it for now for backwards compatibility.
        if lseed is not None: # pragma: no cover
            from galsim.deprecated import depr
            depr('lseed', 1.1, 'seed')
            seed = lseed
        import galsim
>>>>>>> 97522851

        # Set up the PRNG
        self._rng_type = _galsim.UniformDeviateImpl
        self._rng_args = ()
        self.reset(seed)

        # Basic input checking and setups
        if function is None:
            raise TypeError('You must pass a function to DistDeviate!')

        self._interpolant = interpolant
        self._npoints = npoints
        self._xmin = x_min
        self._xmax = x_max

        # Figure out if a string is a filename or something we should be using in an eval call
        if isinstance(function, str):
            self.__function = function # Save the inputs to be used in repr
            import os.path
            if os.path.isfile(function):
                if interpolant is None:
                    interpolant='linear'
                if x_min or x_max:
                    raise TypeError('Cannot pass x_min or x_max alongside a '
                                    'filename in arguments to DistDeviate')
                function = LookupTable.from_file(function, interpolant=interpolant)
                x_min = function.x_min
                x_max = function.x_max
            else:
                try:
                    function = utilities.math_eval('lambda x : ' + function)
                    if x_min is not None: # is not None in case x_min=0.
                        function(x_min)
                    else:
                        # Somebody would be silly to pass a string for evaluation without x_min,
                        # but we'd like to throw reasonable errors in that case anyway
                        function(0.6) # A value unlikely to be a singular point of a function
                except Exception as e:
                    raise ValueError(
                        "String function must either be a valid filename or something that "+
                        "can eval to a function of x.\n"+
                        "Input provided: {0}\n".format(self.__function)+
                        "Caught error: {0}".format(e))
        else:
            self.__function = weakref.ref(function) # Save the inputs to be used in repr
            # Check that the function is actually a function
            if not (isinstance(function, LookupTable) or hasattr(function, '__call__')):
                raise TypeError('Keyword function must be a callable function or a string')
            if interpolant:
                raise TypeError('Cannot provide an interpolant with a callable function argument')
            if isinstance(function, LookupTable):
                if x_min or x_max:
                    raise TypeError('Cannot provide x_min or x_max with a LookupTable function '+
                                    'argument')
                x_min = function.x_min
                x_max = function.x_max
            else:
                if x_min is None or x_max is None:
                    raise TypeError('Must provide x_min and x_max when function argument is a '+
                                    'regular python callable function')

<<<<<<< HEAD
        # Compute the cumulative distribution function
        xarray = x_min+(1.*x_max-x_min)/(npoints-1)*np.array(range(npoints), dtype=float)
        # cdf is the cumulative distribution function--just easier to type!
        dcdf = [integ.int1d(function, xarray[i], xarray[i+1]) for i in range(npoints - 1)]
        cdf = [sum(dcdf[0:i]) for i in range(npoints)]
        # Quietly renormalize the probability if it wasn't already normalized
        total_probability = cdf[-1]
        cdf = np.array(cdf)/total_probability
        # Recompute delta CDF in case of floating-point differences in near-flat probabilities
        dcdf = np.diff(cdf)
        # Check that the probability is nonnegative
        if not np.all(dcdf >= 0):
            raise ValueError('Negative probability passed to DistDeviate: %s'%function)
        # Now get rid of points with dcdf == 0
        elif not np.all(dcdf > 0.):
            # Remove consecutive dx=0 points, except endpoints
            zeroindex = np.where(dcdf==0)[0]
            # numpy.where returns a tuple containing 1 array, which tends to be annoying for
            # indexing, so the [0] returns the actual array of interest (indices of dcdf==0).
            # Now, we want to remove consecutive dcdf=0 points, leaving the lower end.
            # Zeroindex contains the indices of all the dcdf=0 points, so we look for ones that are
            # only 1 apart; this tells us the *lower* of the two points, but we want to remove the
            # *upper*, so we add 1 to the resultant array.
            dindex = np.where(np.diff(zeroindex)==1)[0]+1
            # So dindex contains the indices of the elements of array zeroindex, which tells us the
            # indices that we might want to delete from cdf and xarray, so we delete
            # zeroindex[dindex].
            cdf = np.delete(cdf, zeroindex[dindex])
            xarray = np.delete(xarray, zeroindex[dindex])
            dcdf = np.diff(cdf)
            # Tweak the edges of dx=0 regions so function is always increasing
            for index in np.where(dcdf == 0)[0][::-1]:  # reverse in case we need to delete
                if index+2 < len(cdf):
                    # get epsilon, the smallest element where 1+eps>1
                    eps = np.finfo(cdf[index+1].dtype).eps
                    if cdf[index+2]-cdf[index+1] > eps:
                        cdf[index+1] += eps
                    else:
                        cdf = np.delete(cdf, index+1)
                        xarray = np.delete(xarray, index+1)
                else:
                    cdf = cdf[:-1]
                    xarray = xarray[:-1]
            dcdf = np.diff(cdf)
            if not (np.all(dcdf>0)):
                raise RuntimeError(
                    'Cumulative probability in DistDeviate is too flat for program to fix')

        self._inverse_cdf = LookupTable(cdf, xarray, interpolant='linear')
=======
        # Compute the probability distribution function, pdf(x)
        if (npoints is None and isinstance(function, galsim.LookupTable) and
            not function.x_log and not function.f_log):
            xarray = np.array(function.x, dtype=float)
            pdf = np.array(function.f, dtype=float)
            # Set up pdf, so cumsum basically does a cumulative trapz integral
            # On Python 3.4, doing pdf[1:] += pdf[:-1] the last value gets messed up.
            # Writing it this way works.  (Maybe slightly slower though, so if we stop
            # supporting python 3.4, consider switching to the += version.)
            pdf[1:] = pdf[1:] + pdf[:-1]
            pdf[1:] *= np.diff(xarray)
            pdf[0] = 0.
        else:
            if npoints is None: npoints = 256
            xarray = x_min+(1.*x_max-x_min)/(npoints-1)*np.array(range(npoints),float)
            # Integrate over the range of x in case the function is doing something weird here.
            pdf = [0] + [galsim.integ.int1d(function, xarray[i], xarray[i+1])
                         for i in range(npoints - 1)]
            pdf = np.array(pdf)

        # Check that the probability is nonnegative
        if not np.all(pdf >= 0.):
            raise ValueError('Negative probability passed to DistDeviate: %s'%function)

        # Compute the cumulative distribution function = int(pdf(x),x)
        cdf = np.cumsum(pdf)

        # Quietly renormalize the probability if it wasn't already normalized
        totalprobability = cdf[-1]
        if totalprobability < 0.:
            raise ValueError('Negative probability passed to DistDeviate: %s'%function)
        cdf /= totalprobability

        self._inverse_cdf = galsim.LookupTable(cdf, xarray, interpolant='linear')
>>>>>>> 97522851
        self.x_min = x_min
        self.x_max = x_max

    def val(self, p):
        """
        Return the value `x` of the input function to DistDeviate such that `p` = cdf(x),
        where cdf is the cumulattive probability distribution function:

            cdf(x) = int(pdf(t), t=0..x)

        This function is typically called by self.__call__(), which generates a random p
        between 0 and 1 and calls `self.val(p)`.

        @param p    The desired cumulative probabilty p.

        @returns the corresponding x such that p = cdf(x).
        """
        if p<0 or p>1:
            raise ValueError('Cannot request cumulative probability value from DistDeviate for '
                             'p<0 or p>1!  You entered: %f'%p)
        return self._inverse_cdf(p)

<<<<<<< HEAD

    def __call__(self):
        return self.val(self._rng.generate1())

    def generate(self, array):
        """Generate many pseudo-random values, filling in the values of a numpy array.
        """
        p = np.empty_like(array)
        BaseDeviate.generate(self, p)  # Fill with unform deviate values
        np.copyto(array, self._inverse_cdf(p)) # Convert from p -> x

    def add_generate(self, array):
        """Generate many pseudo-random values, adding them to the values of a numpy array.
        """
        p = np.empty_like(array)
        BaseDeviate.generate(self, p)
        array += self._inverse_cdf(p)
=======
    # This is the private function that is required to make DistDeviate work as a derived
    # class of BaseDeviate.  See pysrc/Random.cpp.
    def _val(self):
        return self._inverse_cdf(self._ud())

    def __call__(self):
        return self._val()

    def generate(self, array):
        """Generate many pseudo-random values, filling in the values of a numpy array.
        """
        p = np.empty_like(array)
        self._ud.generate(p)  # Fill with unform deviate values
        np.copyto(array, self._inverse_cdf(p)) # Convert from p -> x

    def seed(self, seed=0):
        _galsim.BaseDeviate.seed(self,seed)
        # Make sure the stored _ud object stays in sync with self.
        self._ud.reset(self)

    def reset(self, seed=0):
        _galsim.BaseDeviate.reset(self,seed)
        # Make sure the stored _ud object stays in sync with self.
        self._ud.reset(self)

    def duplicate(self):
        cls = self.__class__
        dup = cls.__new__(cls)
        dup.__dict__.update(self.__dict__)
        dup._ud = self._ud.duplicate()
        return dup

    @property
    def _function(self):
        return  self.__function if isinstance(self.__function, str) else self.__function()

    def __copy__(self):
        return self.duplicate()
>>>>>>> 97522851

    def __repr__(self):
        return ('galsim.DistDeviate(seed=%r, function=%r, x_min=%r, x_max=%r, interpolant=%r, '+
                'npoints=%r)')%(self._seed_repr(), self._function, self._xmin, self._xmax,
                                self._interpolant, self._npoints)
    def __str__(self):
        return 'galsim.DistDeviate(function="%s", x_min=%s, x_max=%s, interpolant=%s, npoints=%s)'%(
                self._function, self._xmin, self._xmax, self._interpolant, self._npoints)

    def __eq__(self, other):
        if repr(self) != repr(other):
            return False
        return (self._rng.serialize() == other._rng.serialize() and
                self._function == other._function and
                self._xmin == other._xmin and
                self._xmax == other._xmax and
                self._interpolant == other._interpolant and
                self._npoints == other._npoints)

    # Functions aren't picklable, so for pickling, we reinitialize the DistDeviate using the
    # original function parameter, which may be a string or a file name.
    def __getinitargs__(self):
        return (self._rng.serialize(), self._function, self._xmin, self._xmax,
                self._interpolant, self._npoints)


def permute(rng, *args):
    """Randomly permute one or more lists.

    If more than one list is given, then all lists will have the same random permutation
    applied to it.

    @param rng    The random number generator to use. (This will be converted to a UniformDeviate.)
    @param args   Any number of lists to be permuted.
    """
    from .random import UniformDeviate
    ud = UniformDeviate(rng)
    if len(args) == 0:
        raise TypeError("permute called with no lists to permute")

    # We use an algorithm called the Knuth shuffle, which is based on the Fisher-Yates shuffle.
    # See http://en.wikipedia.org/wiki/Fisher-Yates_shuffle for more information.
    n = len(args[0])
    for i in range(n-1,1,-1):
        j = int((i+1) * ud())
        if j == i+1: j = i  # I'm not sure if this is possible, but just in case...
        for lst in args:
            lst[i], lst[j] = lst[j], lst[i]<|MERGE_RESOLUTION|>--- conflicted
+++ resolved
@@ -21,11 +21,8 @@
 """
 
 import numpy as np
-<<<<<<< HEAD
+import weakref
 from . import _galsim
-=======
-import weakref
->>>>>>> 97522851
 
 class BaseDeviate(object):
     """Base class for all the various random deviates.
@@ -658,24 +655,11 @@
     >>> d()
     -0.00909781188974034
     """
-<<<<<<< HEAD
     def __init__(self, seed=None, function=None, x_min=None,
-                 x_max=None, interpolant=None, npoints=256):
+                 x_max=None, interpolant=None, npoints=None):
         from .table import LookupTable
         from . import utilities
         from . import integ
-=======
-    def __init__(self, seed=0, function=None, x_min=None,
-                 x_max=None, interpolant=None, npoints=None, lseed=None):
-        # lseed is an obsolete synonym for seed
-        # I think this was the only place that the name lseed was actually used in the docs.
-        # so we keep it for now for backwards compatibility.
-        if lseed is not None: # pragma: no cover
-            from galsim.deprecated import depr
-            depr('lseed', 1.1, 'seed')
-            seed = lseed
-        import galsim
->>>>>>> 97522851
 
         # Set up the PRNG
         self._rng_type = _galsim.UniformDeviateImpl
@@ -737,59 +721,8 @@
                     raise TypeError('Must provide x_min and x_max when function argument is a '+
                                     'regular python callable function')
 
-<<<<<<< HEAD
-        # Compute the cumulative distribution function
-        xarray = x_min+(1.*x_max-x_min)/(npoints-1)*np.array(range(npoints), dtype=float)
-        # cdf is the cumulative distribution function--just easier to type!
-        dcdf = [integ.int1d(function, xarray[i], xarray[i+1]) for i in range(npoints - 1)]
-        cdf = [sum(dcdf[0:i]) for i in range(npoints)]
-        # Quietly renormalize the probability if it wasn't already normalized
-        total_probability = cdf[-1]
-        cdf = np.array(cdf)/total_probability
-        # Recompute delta CDF in case of floating-point differences in near-flat probabilities
-        dcdf = np.diff(cdf)
-        # Check that the probability is nonnegative
-        if not np.all(dcdf >= 0):
-            raise ValueError('Negative probability passed to DistDeviate: %s'%function)
-        # Now get rid of points with dcdf == 0
-        elif not np.all(dcdf > 0.):
-            # Remove consecutive dx=0 points, except endpoints
-            zeroindex = np.where(dcdf==0)[0]
-            # numpy.where returns a tuple containing 1 array, which tends to be annoying for
-            # indexing, so the [0] returns the actual array of interest (indices of dcdf==0).
-            # Now, we want to remove consecutive dcdf=0 points, leaving the lower end.
-            # Zeroindex contains the indices of all the dcdf=0 points, so we look for ones that are
-            # only 1 apart; this tells us the *lower* of the two points, but we want to remove the
-            # *upper*, so we add 1 to the resultant array.
-            dindex = np.where(np.diff(zeroindex)==1)[0]+1
-            # So dindex contains the indices of the elements of array zeroindex, which tells us the
-            # indices that we might want to delete from cdf and xarray, so we delete
-            # zeroindex[dindex].
-            cdf = np.delete(cdf, zeroindex[dindex])
-            xarray = np.delete(xarray, zeroindex[dindex])
-            dcdf = np.diff(cdf)
-            # Tweak the edges of dx=0 regions so function is always increasing
-            for index in np.where(dcdf == 0)[0][::-1]:  # reverse in case we need to delete
-                if index+2 < len(cdf):
-                    # get epsilon, the smallest element where 1+eps>1
-                    eps = np.finfo(cdf[index+1].dtype).eps
-                    if cdf[index+2]-cdf[index+1] > eps:
-                        cdf[index+1] += eps
-                    else:
-                        cdf = np.delete(cdf, index+1)
-                        xarray = np.delete(xarray, index+1)
-                else:
-                    cdf = cdf[:-1]
-                    xarray = xarray[:-1]
-            dcdf = np.diff(cdf)
-            if not (np.all(dcdf>0)):
-                raise RuntimeError(
-                    'Cumulative probability in DistDeviate is too flat for program to fix')
-
-        self._inverse_cdf = LookupTable(cdf, xarray, interpolant='linear')
-=======
         # Compute the probability distribution function, pdf(x)
-        if (npoints is None and isinstance(function, galsim.LookupTable) and
+        if (npoints is None and isinstance(function, LookupTable) and
             not function.x_log and not function.f_log):
             xarray = np.array(function.x, dtype=float)
             pdf = np.array(function.f, dtype=float)
@@ -804,7 +737,7 @@
             if npoints is None: npoints = 256
             xarray = x_min+(1.*x_max-x_min)/(npoints-1)*np.array(range(npoints),float)
             # Integrate over the range of x in case the function is doing something weird here.
-            pdf = [0] + [galsim.integ.int1d(function, xarray[i], xarray[i+1])
+            pdf = [0] + [integ.int1d(function, xarray[i], xarray[i+1])
                          for i in range(npoints - 1)]
             pdf = np.array(pdf)
 
@@ -821,8 +754,7 @@
             raise ValueError('Negative probability passed to DistDeviate: %s'%function)
         cdf /= totalprobability
 
-        self._inverse_cdf = galsim.LookupTable(cdf, xarray, interpolant='linear')
->>>>>>> 97522851
+        self._inverse_cdf = LookupTable(cdf, xarray, interpolant='linear')
         self.x_min = x_min
         self.x_max = x_max
 
@@ -845,10 +777,8 @@
                              'p<0 or p>1!  You entered: %f'%p)
         return self._inverse_cdf(p)
 
-<<<<<<< HEAD
-
     def __call__(self):
-        return self.val(self._rng.generate1())
+        return self._inverse_cdf(self._rng.generate1())
 
     def generate(self, array):
         """Generate many pseudo-random values, filling in the values of a numpy array.
@@ -863,46 +793,10 @@
         p = np.empty_like(array)
         BaseDeviate.generate(self, p)
         array += self._inverse_cdf(p)
-=======
-    # This is the private function that is required to make DistDeviate work as a derived
-    # class of BaseDeviate.  See pysrc/Random.cpp.
-    def _val(self):
-        return self._inverse_cdf(self._ud())
-
-    def __call__(self):
-        return self._val()
-
-    def generate(self, array):
-        """Generate many pseudo-random values, filling in the values of a numpy array.
-        """
-        p = np.empty_like(array)
-        self._ud.generate(p)  # Fill with unform deviate values
-        np.copyto(array, self._inverse_cdf(p)) # Convert from p -> x
-
-    def seed(self, seed=0):
-        _galsim.BaseDeviate.seed(self,seed)
-        # Make sure the stored _ud object stays in sync with self.
-        self._ud.reset(self)
-
-    def reset(self, seed=0):
-        _galsim.BaseDeviate.reset(self,seed)
-        # Make sure the stored _ud object stays in sync with self.
-        self._ud.reset(self)
-
-    def duplicate(self):
-        cls = self.__class__
-        dup = cls.__new__(cls)
-        dup.__dict__.update(self.__dict__)
-        dup._ud = self._ud.duplicate()
-        return dup
 
     @property
     def _function(self):
         return  self.__function if isinstance(self.__function, str) else self.__function()
-
-    def __copy__(self):
-        return self.duplicate()
->>>>>>> 97522851
 
     def __repr__(self):
         return ('galsim.DistDeviate(seed=%r, function=%r, x_min=%r, x_max=%r, interpolant=%r, '+
