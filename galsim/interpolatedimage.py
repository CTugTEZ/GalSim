# Copyright (c) 2012-2017 by the GalSim developers team on GitHub
# https://github.com/GalSim-developers
#
# This file is part of GalSim: The modular galaxy image simulation toolkit.
# https://github.com/GalSim-developers/GalSim
#
# GalSim is free software: redistribution and use in source and binary forms,
# with or without modification, are permitted provided that the following
# conditions are met:
#
# 1. Redistributions of source code must retain the above copyright notice, this
#    list of conditions, and the disclaimer given in the accompanying LICENSE
#    file.
# 2. Redistributions in binary form must reproduce the above copyright notice,
#    this list of conditions, and the disclaimer given in the documentation
#    and/or other materials provided with the distribution.
#
"""@file interpolatedimage.py

InterpolatedImage is a class that allows one to treat an image as a profile.
"""

from past.builtins import basestring
import numpy as np
import math

from .gsobject import GSObject
from .gsparams import GSParams
from .image import Image
from .bounds import _BoundsI
from .position import PositionD
from .interpolant import Quintic, Interpolant
from .utilities import convert_interpolant, lazy_property, doc_inherit
from .random import BaseDeviate
from . import _galsim
from . import fits

class InterpolatedImage(GSObject):
    """A class describing non-parametric profiles specified using an Image, which can be
    interpolated for the purpose of carrying out transformations.

    The InterpolatedImage class is useful if you have a non-parametric description of an object as
    an Image, that you wish to manipulate / transform using GSObject methods such as shear(),
    magnify(), shift(), etc.  Note that when convolving an InterpolatedImage, the use of real-space
    convolution is not recommended, since it is typically a great deal slower than Fourier-space
    convolution for this kind of object.

    There are three options for determining the flux of the profile.  First, you can simply
    specify a `flux` value explicitly.  Or there are two ways to get the flux from the image
    directly.  If you set `normalization = 'flux'`, the flux will be taken as the sum of the
    pixel values.  This corresponds to an image that was drawn with `drawImage(method='no_pixel')`.
    This is the default if flux is not given.  The other option, `normalization = 'sb'` treats
    the pixel values as samples of the surface brightness profile at each location.  This
    corresponds to an image drawn with `drawImage(method='sb')`.

    You can also use images that were drawn with one of the pixel-integrating methods ('auto',
    'fft', or 'real_space'); however, the resulting profile will not correspond to the one
    that was used to call `drawImage`.  The integration over the pixel is equivalent to convolving
    the original profile by a Pixel and then drawing with `method='no_pixel'`.  So if you use
    such an image with InterpolatedImage, the resulting profile will include the Pixel convolution
    already.  As such, if you use it as a PSF for example, then the final objects convolved by
    this PSF will already include the pixel convolution, so you should draw them using
    `method='no_pixel'`.

    If the input Image has a `scale` or `wcs` associated with it, then there is no need to specify
    one as a parameter here.  But if one is provided, that will override any `scale` or `wcs` that
    is native to the Image.

    The user may optionally specify an interpolant, `x_interpolant`, for real-space manipulations
    (e.g., shearing, resampling).  If none is specified, then by default, a Quintic interpolant is
    used.  The user may also choose to specify two quantities that can affect the Fourier space
    convolution: the k-space interpolant (`k_interpolant`) and the amount of padding to include
    around the original images (`pad_factor`).  The default values for `x_interpolant`,
    `k_interpolant`, and `pad_factor` were chosen based on the tests of branch #389 to reach good
    accuracy without being excessively slow.  Users should be particularly wary about changing
    `k_interpolant` and `pad_factor` from the defaults without careful testing.  The user is given
    complete freedom to choose interpolants and pad factors, and no warnings are raised when the
    code is modified to choose some combination that is known to give significant error.  More
    details can be found in http://arxiv.org/abs/1401.2636, especially table 1, and in comment
    https://github.com/GalSim-developers/GalSim/issues/389#issuecomment-26166621 and the following
    comments.

    The user can choose to pad the image with a noise profile if desired.  To do so, specify
    the target size for the noise padding in `noise_pad_size`, and specify the kind of noise
    to use in `noise_pad`.  The `noise_pad` option may be a Gaussian random noise of some variance,
    or a Gaussian but correlated noise field that is specified either as a CorrelatedNoise
    instance, an Image (from which a correlated noise model is derived), or a string (interpreted
    as a filename containing an image to use for deriving a CorrelatedNoise).  The user can also
    pass in a random number generator to be used for noise generation.  Finally, the user can pass
    in a `pad_image` for deterministic image padding.

    By default, the InterpolatedImage recalculates the Fourier-space step and number of points to
    use for further manipulations, rather than using the most conservative possibility.  For typical
    objects representing galaxies and PSFs this can easily make the difference between several
    seconds (conservative) and 0.04s (recalculated).  However, the user can turn off this option,
    and may especially wish to do so when using images that do not contain a high S/N object - e.g.,
    images of noise fields.

    Initialization
    --------------

        >>> interpolated_image = galsim.InterpolatedImage(
                image, x_interpolant=None, k_interpolant=None, normalization='flux', scale=None,
                wcs=None, flux=None, pad_factor=4., noise_pad_size=0, noise_pad=0., use_cache=True,
                pad_image=None, rng=None, calculate_stepk=True, calculate_maxk=True,
                use_true_center=True, offset=None, hdu=None)

    Initializes `interpolated_image` as an InterpolatedImage instance.

    For comparison of the case of padding with noise or zero when the image itself includes noise,
    compare `im1` and `im2` from the following code snippet (which can be executed from the
    examples/ directory):

        >>> image = galsim.fits.read('data/147246.0_150.416558_1.998697_masknoise.fits')
        >>> int_im1 = galsim.InterpolatedImage(image)
        >>> int_im2 = galsim.InterpolatedImage(image, noise_pad='data/blankimg.fits')
        >>> im1 = galsim.ImageF(1000,1000)
        >>> im2 = galsim.ImageF(1000,1000)
        >>> int_im1.drawImage(im1, method='no_pixel')
        >>> int_im2.drawImage(im2, method='no_pixel')

    Examination of these two images clearly shows how padding with a correlated noise field that is
    similar to the one in the real data leads to a more reasonable appearance for the result when
    re-drawn at a different size.

    @param image            The Image from which to construct the object.
                            This may be either an Image instance or a string indicating a fits
                            file from which to read the image.  In the latter case, the `hdu`
                            kwarg can be used to specify a particular HDU in that file.
    @param x_interpolant    Either an Interpolant instance or a string indicating which real-space
                            interpolant should be used.  Options are 'nearest', 'sinc', 'linear',
                            'cubic', 'quintic', or 'lanczosN' where N should be the integer order
                            to use. [default: galsim.Quintic()]
    @param k_interpolant    Either an Interpolant instance or a string indicating which k-space
                            interpolant should be used.  Options are 'nearest', 'sinc', 'linear',
                            'cubic', 'quintic', or 'lanczosN' where N should be the integer order
                            to use.  We strongly recommend leaving this parameter at its default
                            value; see text above for details.  [default: galsim.Quintic()]
    @param normalization    Two options for specifying the normalization of the input Image:
                              "flux" or "f" means that the sum of the pixels is normalized
                                  to be equal to the total flux.
                              "surface brightness" or "sb" means that the pixels sample
                                  the surface brightness distribution at each location.
                            This is overridden if you specify an explicit flux value.
                            [default: "flux"]
    @param scale            If provided, use this as the pixel scale for the Image; this will
                            override the pixel scale stored by the provided Image, in any.
                            If `scale` is `None`, then take the provided image's pixel scale.
                            [default: None]
    @param wcs              If provided, use this as the wcs for the image.  At most one of `scale`
                            or `wcs` may be provided. [default: None]
    @param flux             Optionally specify a total flux for the object, which overrides the
                            implied flux normalization from the Image itself. [default: None]
    @param pad_factor       Factor by which to pad the Image with zeros.  We strongly recommend
                            leaving this parameter at its default value; see text above for
                            details.  [default: 4]
    @param noise_pad_size   If provided, the image will be padded out to this size (in arcsec) with
                            the noise specified by `noise_pad`. This is important if you are
                            planning to whiten the resulting image.  You want to make sure that the
                            noise-padded image is larger than the postage stamp onto which you are
                            drawing this object.  [default: None]
    @param noise_pad        Noise properties to use when padding the original image with
                            noise.  This can be specified in several ways:
                               (a) as a float, which is interpreted as being a variance to use when
                                   padding with uncorrelated Gaussian noise;
                               (b) as a galsim.CorrelatedNoise, which contains information about the
                                   desired noise power spectrum - any random number generator passed
                                   to the `rng` keyword will take precedence over that carried in an
                                   input CorrelatedNoise instance;
                               (c) as an Image of a noise field, which is used to calculate
                                   the desired noise power spectrum; or
                               (d) as a string which is interpreted as a filename containing an
                                   example noise field with the proper noise power spectrum (as an
                                   Image in the first HDU).
                            It is important to keep in mind that the calculation of the correlation
                            function that is internally stored within a CorrelatedNoise object is a
                            non-negligible amount of overhead, so the recommended means of
                            specifying a correlated noise field for padding are (b) or (d).  In the
                            case of (d), if the same file is used repeatedly, then the `use_cache`
                            keyword (see below) can be used to prevent the need for repeated
                            CorrelatedNoise initializations.
                            [default: 0, i.e., pad with zeros]
    @param use_cache        Specify whether to cache `noise_pad` read in from a file to save having
                            to build a CorrelatedNoise object repeatedly from the same image.
                            [default: True]
    @param rng              If padding by noise, the user can optionally supply the random noise
                            generator to use for drawing random numbers as `rng` (may be any kind of
                            BaseDeviate object).  Such a user-input random number generator
                            takes precedence over any stored within a user-input CorrelatedNoise
                            instance (see the `noise_pad` parameter).
                            If `rng=None`, one will be automatically created, using the time as a
                            seed. [default: None]
    @param pad_image        Image to be used for deterministically padding the original image.  This
                            can be specified in two ways:
                               (a) as an Image; or
                               (b) as a string which is interpreted as a filename containing an
                                   image to use (in the first HDU).
                            The `pad_image` scale or wcs is ignored.  It uses the same scale or
                            wcs for both the `image` and the `pad_image`.
                            The user should be careful to ensure that the image used for padding
                            has roughly zero mean.  The purpose of this keyword is to allow for a
                            more flexible representation of some noise field around an object; if
                            the user wishes to represent the sky level around an object, they
                            should do that after they have drawn the final image instead.
                            [default: None]
    @param calculate_stepk  Specify whether to perform an internal determination of the extent of
                            the object being represented by the InterpolatedImage; often this is
                            useful in choosing an optimal value for the stepsize in the Fourier
                            space lookup table.
                            If you know a priori an appropriate maximum value for `stepk`, then
                            you may also supply that here instead of a bool value, in which case
                            the `stepk` value is still calculated, but will not go above the
                            provided value.
                            [default: True]
    @param calculate_maxk   Specify whether to perform an internal determination of the highest
                            spatial frequency needed to accurately render the object being
                            represented by the InterpolatedImage; often this is useful in choosing
                            an optimal value for the extent of the Fourier space lookup table.
                            If you know a priori an appropriate maximum value for `maxk`, then
                            you may also supply that here instead of a bool value, in which case
                            the `maxk` value is still calculated, but will not go above the
                            provided value.
                            [default: True]
    @param use_true_center  Similar to the same parameter in the GSObject.drawImage() function,
                            this sets whether to use the true center of the provided image as the
                            center of the profile (if `use_true_center=True`) or the nominal
                            center given by image.center (if `use_true_center=False`)
                            [default: True]
    @param offset           The location in the input image to use as the center of the profile.
                            This should be specified relative to the center of the input image
                            (either the true center if `use_true_center=True`, or the nominal
                            center if `use_true_center=False`).  [default: None]
    @param gsparams         An optional GSParams argument.  See the docstring for GSParams for
                            details. [default: None]
    @param hdu              When reading in an Image from a file, this parameter can be used to
                            select a particular HDU in the file. [default: None]

    Methods
    -------

    There are no additional methods for InterpolatedImage beyond the usual GSObject methods.
    """
    _req_params = { 'image' : str }
    _opt_params = {
        'x_interpolant' : str ,
        'k_interpolant' : str ,
        'normalization' : str ,
        'scale' : float ,
        'flux' : float ,
        'pad_factor' : float ,
        'noise_pad_size' : float ,
        'noise_pad' : str ,
        'pad_image' : str ,
        'calculate_stepk' : bool ,
        'calculate_maxk' : bool ,
        'use_true_center' : bool ,
        'hdu' : int
    }
    _single_params = []
    _takes_rng = True
    _cache_noise_pad = {}

    _has_hard_edges = False
    _is_axisymmetric = False
    _is_analytic_x = True
    _is_analytic_k = True

    def __init__(self, image, x_interpolant=None, k_interpolant=None, normalization='flux',
                 scale=None, wcs=None, flux=None, pad_factor=4., noise_pad_size=0, noise_pad=0.,
                 rng=None, pad_image=None, calculate_stepk=True, calculate_maxk=True,
                 use_cache=True, use_true_center=True, offset=None, gsparams=None,
                 _force_stepk=0., _force_maxk=0., hdu=None):

        from .wcs import BaseWCS, PixelScale

        from .wcs import BaseWCS, PixelScale
        from .random import BaseDeviate

        # If the "image" is not actually an image, try to read the image as a file.
        if not isinstance(image, Image):
            image = fits.read(image, hdu=hdu)

        # make sure image is really an image and has a float type
        if image.dtype != np.float32 and image.dtype != np.float64:
            raise ValueError("Supplied image does not have dtype of float32 or float64!")

        # it must have well-defined bounds, otherwise seg fault in SBInterpolatedImage constructor
        if not image.bounds.isDefined():
            raise ValueError("Supplied image does not have bounds defined!")

        # check what normalization was specified for the image: is it an image of surface
        # brightness, or flux?
        if not normalization.lower() in ("flux", "f", "surface brightness", "sb"):
            raise ValueError(("Invalid normalization requested: '%s'. Expecting one of 'flux', "+
                              "'f', 'surface brightness', or 'sb'.") % normalization)

        # set up the interpolants if none was provided by user, or check that the user-provided ones
        # are of a valid type
        if x_interpolant is None:
            self._x_interpolant = Quintic(tol=1e-4)
        else:
            self._x_interpolant = convert_interpolant(x_interpolant)
        if k_interpolant is None:
            self._k_interpolant = Quintic(tol=1e-4)
        else:
            self._k_interpolant = convert_interpolant(k_interpolant)

        # Store the image as an attribute and make sure we don't change the original image
        # in anything we do here.  (e.g. set scale, etc.)
        self._image = image._view()
        self._image.setCenter(0,0)
        self._gsparams = GSParams.check(gsparams)

        # Set the wcs if necessary
        if scale is not None:
            if wcs is not None:
                raise TypeError("Cannot provide both scale and wcs to InterpolatedImage")
            self._image.wcs = PixelScale(scale)
        elif wcs is not None:
            if not isinstance(wcs, BaseWCS):
                raise TypeError("wcs parameter is not a galsim.BaseWCS instance")
            self._image.wcs = wcs
        elif self._image.wcs is None:
            raise ValueError("No information given with Image or keywords about pixel scale!")

        # Figure out the offset to apply based on the original image (not the padded one).
        # We will apply this below in _sbp.
        offset = self._parse_offset(offset)
        self._offset = self._fix_offset(self._image.bounds, offset, use_true_center)

        im_cen = image.true_center if use_true_center else image.center
        self._wcs = self._image.wcs.local(image_pos=im_cen)

        # Build the fully padded real-space image according to the various pad options.
        self._buildRealImage(pad_factor, pad_image, noise_pad_size, noise_pad, rng, use_cache)
        self._image_flux = np.sum(self._image.array, dtype=float)

        # I think the only things that will mess up if flux == 0 are the
        # calculateStepK and calculateMaxK functions, and rescaling the flux to some value.
        if (calculate_stepk or calculate_maxk or flux is not None) and self._image_flux == 0.:
            raise RuntimeError("This input image has zero total flux. "
                               "It does not define a valid surface brightness profile.")

        # Process the different options for flux, stepk, maxk
        self._flux = self._getFlux(flux, normalization)
        self._stepk = self._getStepK(calculate_stepk, _force_stepk)
        self._maxk = self._getMaxK(calculate_maxk, _force_maxk)


    @lazy_property
    def _sbp(self):
        min_scale = self._wcs._minScale()
        max_scale = self._wcs._maxScale()
        self._sbii = _galsim.SBInterpolatedImage(
                self._xim._image, self._image.bounds._b, self._pad_image.bounds._b,
                self._x_interpolant._i, self._k_interpolant._i,
                self._stepk*min_scale,
                self._maxk*max_scale,
                self.gsparams._gsp)

        self._sbp = self._sbii  # Temporary.  Will overwrite this with the return value.

        # Apply the offset
        prof = self
        if self._offset != PositionD(0,0):
            prof = prof._shift(-self._offset)  # Opposite direction of what drawImage does.

        # Bring the profile from image coordinates into world coordinates
        prof = self._wcs._profileToWorld(prof)

        # If the user specified a flux, then set to that flux value.
        if self._flux != self._image_flux:
            prof *= self._flux / self._image_flux

        return prof._sbp

    @property
    def x_interpolant(self):
        return self._x_interpolant

    @property
    def k_interpolant(self):
        return self._k_interpolant

    @property
    def image(self):
        return self._image

    def _buildRealImage(self, pad_factor, pad_image, noise_pad_size, noise_pad, rng, use_cache):
        # Check that given pad_image is valid:
        if pad_image:
            if isinstance(pad_image, basestring):
                pad_image = fits.read(pad_image)
            else:
                pad_image = pad_image._view()
            if not isinstance(pad_image, Image):
                raise ValueError("Supplied pad_image is not an Image!")
            if pad_image.dtype != np.float32 and pad_image.dtype != np.float64:
                raise ValueError("Supplied pad_image is not one of the allowed types!")

        if pad_factor <= 0.:
            raise ValueError("Invalid pad_factor <= 0 in InterpolatedImage")

        # Convert noise_pad_size from arcsec to pixels according to the local wcs.
        # Use the minimum scale, since we want to make sure noise_pad_size is
        # as large as we need in any direction.
        if noise_pad_size:
            noise_pad_size = int(math.ceil(noise_pad_size / self._wcs._minScale()))
            noise_pad_size = Image.good_fft_size(noise_pad_size)

        # The size of the final padded image is the largest of the various size specifications
        pad_size = max(self._image.array.shape)
        if pad_factor > 1.:
            pad_size = int(math.ceil(pad_factor * pad_size))
        if noise_pad_size:
            pad_size = max(pad_size, noise_pad_size)
        if pad_image:
            pad_image.setCenter(0,0)
            pad_size = max(pad_size, *pad_image.array.shape)
        # And round up to a good fft size
        pad_size = Image.good_fft_size(pad_size)

        self._xim = Image(pad_size, pad_size, dtype=self._image.dtype, wcs=self._wcs)
        self._xim.setCenter(0,0)

        # If requested, fill (some of) this image with noise padding.
        nz_bounds = self._image.bounds
        if noise_pad_size > 0 and noise_pad is not None:
            # This is a bit involved, so pass this off to another helper function.
            b = self._buildNoisePadImage(noise_pad_size, noise_pad, rng, use_cache)
            nz_bounds += b

        # The the user gives us a pad image to use, fill the relevant portion with that.
        if pad_image:
            assert self._xim.bounds.includes(pad_image.bounds)
            self._xim[pad_image.bounds] = pad_image
            nz_bounds += pad_image.bounds

        # Now place the given image in the center of the padding image:
        assert self._xim.bounds.includes(self._image.bounds)
        self._xim[self._image.bounds] = self._image
        self._xim.wcs = self._wcs

        # And update the _image to be that portion of the full real image rather than the
        # input image.
        self._image = self._xim[self._image.bounds]

        # These next two allow for easy pickling/repring.  We don't need to serialize all the
        # zeros around the edge.  But we do need to keep any non-zero padding as a pad_image.
        self._pad_image = self._xim[nz_bounds]
        #self._pad_factor = (max(self._xim.array.shape)-1.e-6) / max(self._image.array.shape)
        self._pad_factor = pad_factor

    def _buildNoisePadImage(self, noise_pad_size, noise_pad, rng, use_cache):
        """A helper function that builds the `pad_image` from the given `noise_pad` specification.
        """
        from .random import BaseDeviate
        from .noise import GaussianNoise
        from .correlatednoise import _BaseCorrelatedNoise, CorrelatedNoise

        # Make sure we make rng a BaseDeviate if rng is None
        rng1 = BaseDeviate(rng)

        # Figure out what kind of noise to apply to the image
        try:
            noise_pad = float(noise_pad)
            if noise_pad < 0.:
                raise ValueError("Noise variance cannot be negative!")
            noise = GaussianNoise(rng1, sigma = np.sqrt(noise_pad))

        except (TypeError, ValueError):
            if isinstance(noise_pad, _BaseCorrelatedNoise):
                noise = noise_pad.copy(rng=rng1)
            elif isinstance(noise_pad, Image):
                noise = CorrelatedNoise(noise_pad, rng1)
            elif use_cache and noise_pad in InterpolatedImage._cache_noise_pad:
                noise = InterpolatedImage._cache_noise_pad[noise_pad]
                if rng:
                    # Make sure that we are using a specified RNG by resetting that in this cached
                    # CorrelatedNoise instance, otherwise preserve the cached RNG
                    noise = noise.copy(rng=rng1)
            elif isinstance(noise_pad, basestring):
                noise = CorrelatedNoise(fits.read(noise_pad), rng1)
                if use_cache:
                    InterpolatedImage._cache_noise_pad[noise_pad] = noise
            else:
                raise ValueError(
                    "Input noise_pad must be a float/int, a CorrelatedNoise, Image, or filename "+
                    "containing an image to use to make a CorrelatedNoise!")

        # Find the portion of xim to fill with noise.
        # It's allowed for the noise padding to not cover the whole pad image
        half_size = noise_pad_size // 2
        b = _BoundsI(-half_size, -half_size + noise_pad_size-1,
                     -half_size, -half_size + noise_pad_size-1)
        assert self._xim.bounds.includes(b)
        noise_image = self._xim[b]
        # Add the noise
        noise_image.addNoise(noise)
        return b

    def _getFlux(self, flux, normalization):
        # If the user specified a surface brightness normalization for the input Image, then
        # need to rescale flux by the pixel area to get proper normalization.
        if flux is None:
            flux = self._image_flux
            if normalization.lower() in ['surface brightness','sb']:
                flux *= self._wcs.pixelArea()
        return flux

    def _getStepK(self, calculate_stepk, _force_stepk):
        # GalSim cannot automatically know what stepK and maxK are appropriate for the
        # input image.  So it is usually worth it to do a manual calculation (below).
        #
        # However, there is also a hidden option to force it to use specific values of stepK and
        # maxK (caveat user!).  The values of _force_stepk and _force_maxk should be provided in
        # terms of physical scale, e.g., for images that have a scale length of 0.1 arcsec, the
        # stepK and maxK should be provided in units of 1/arcsec.  Then we convert to the 1/pixel
        # units required by the C++ layer below.  Also note that profile recentering for even-sized
        # images (see the ._fix_offset step below) leads to automatic reduction of stepK slightly
        # below what is provided here, while maxK is preserved.
        if _force_stepk > 0.:
            return _force_stepk
        elif calculate_stepk:
            if calculate_stepk is True:
                im = self._image
            else:
                # If not a bool, then value is max_stepk
                R = int(math.ceil(math.pi / calculate_stepk))
                b = _BoundsI(-R, R, -R, R)
                b = self._image.bounds & b
                im = self._image[b]
            thresh = (1.-self.gsparams.folding_threshold) * self._image_flux
            R = _galsim.CalculateSizeContainingFlux(self._image._image, thresh)
        else:
            R = np.max(self._image.array.shape) / 2. - 0.5
        return self._getSimpleStepK(R)

    def _getSimpleStepK(self, R):
        min_scale = self._wcs._minScale()
        # Add xInterp range in quadrature just like convolution:
        R2 = self._x_interpolant.xrange
        R = math.hypot(R, R2)
        stepk = math.pi / (R * min_scale)
        return stepk

    def _getMaxK(self, calculate_maxk, _force_maxk):
        max_scale = self._wcs._maxScale()
        if _force_maxk > 0.:
            return _force_maxk
        elif calculate_maxk:
            self._maxk = 0.
            self._sbp
            if calculate_maxk is True:
                self._sbii.calculateMaxK(0.)
            else:
                # If not a bool, then value is max_maxk
<<<<<<< HEAD
                self._sbii.calculateMaxK(float(calculate_maxk))
            self.__dict__.pop('_sbp')  # Need to remake it.
            return self._sbii.maxK() / max_scale
=======
                sbii.calculateMaxK(max_maxk=calculate_maxk)

        # If the user specified a surface brightness normalization for the input Image, then
        # need to rescale flux by the pixel area to get proper normalization.
        if flux is None and normalization.lower() in ['surface brightness','sb']:
            flux = sbii.getFlux() * local_wcs.pixelArea()

        # Save this intermediate profile
        self._sbii = sbii
        self._stepk = sbii.stepK() / self.min_scale
        self._maxk = sbii.maxK() / self.max_scale
        self._flux = flux

        self._serialize_stepk = sbii.stepK()
        self._serialize_maxk = sbii.maxK()

        self._sbp = sbii  # Temporary.  Will update below.

        # Make sure offset is a PositionD
        offset = self._parse_offset(offset)

        # Apply the offset, and possibly fix the centering for even-sized images
        offset = self._adjust_offset(self.image.bounds, offset, use_true_center)
        if offset != galsim.PositionD(0,0):
            prof = self._shift(-offset)
            self._offset = offset
        else:
            prof = self
            self._offset = None

        # Bring the profile from image coordinates into world coordinates
        prof = local_wcs._profileToWorld(prof)

        # If the user specified a flux, then set to that flux value.
        if flux is not None:
            prof = prof.withFlux(float(flux))

        # Now, in order for these to pickle correctly if they are the "original" object in a
        # Transform object, we need to hide the current transformation.  An easy way to do that
        # is to hide the SBProfile in an SBAdd object.
        self._sbp = galsim._galsim.SBAdd([prof._sbp])

    def buildNoisePadImage(self, noise_pad_size, noise_pad, rng):
        """A helper function that builds the `pad_image` from the given `noise_pad` specification.
        """
        # Make it with the same dtype as the image
        pad_image = galsim.Image(noise_pad_size, noise_pad_size, dtype=self.image.dtype)

        # Figure out what kind of noise to apply to the image
        if isinstance(noise_pad, float):
            noise = galsim.GaussianNoise(rng, sigma = np.sqrt(noise_pad))
        elif isinstance(noise_pad, galsim.correlatednoise._BaseCorrelatedNoise):
            noise = noise_pad.copy(rng=rng)
        elif isinstance(noise_pad,galsim.Image):
            noise = galsim.CorrelatedNoise(noise_pad, rng)
        elif self.use_cache and noise_pad in InterpolatedImage._cache_noise_pad:
            noise = InterpolatedImage._cache_noise_pad[noise_pad]
            if rng:
                # Make sure that we are using a specified RNG by resetting that in this cached
                # CorrelatedNoise instance, otherwise preserve the cached RNG
                noise = noise.copy(rng=rng)
        elif isinstance(noise_pad, basestring):
            noise = galsim.CorrelatedNoise(galsim.fits.read(noise_pad), rng)
            if self.use_cache:
                InterpolatedImage._cache_noise_pad[noise_pad] = noise
>>>>>>> 97522851
        else:
            return self._x_interpolant.krange / max_scale

    def __eq__(self, other):
        return (isinstance(other, InterpolatedImage) and
                self._xim == other._xim and
                self.x_interpolant == other.x_interpolant and
                self.k_interpolant == other.k_interpolant and
                self.flux == other.flux and
                self._offset == other._offset and
                self.gsparams == other.gsparams and
                self._stepk == other._stepk and
                self._maxk == other._maxk)

    def __hash__(self):
        # Definitely want to cache this, since the size of the image could be large.
        if not hasattr(self, '_hash'):
            self._hash = hash(("galsim.InterpolatedImage", self.x_interpolant, self.k_interpolant))
            self._hash ^= hash((self.flux, self._stepk, self._maxk, self._pad_factor))
            self._hash ^= hash((self._xim.bounds, self._image.bounds, self._pad_image.bounds))
            # A common offset is 0.5,0.5, and *sometimes* this produces the same hash as 0,0
            # (which is also common).  I guess because they are only different in 2 bits.
            # This mucking of the numbers seems to help make the hash more reliably different for
            # these two cases.  Note: "sometiems" because of this:
            # https://stackoverflow.com/questions/27522626/hash-function-in-python-3-3-returns-different-results-between-sessions
            self._hash ^= hash((self._offset.x * 1.234, self._offset.y * 0.23424))
            self._hash ^= hash(self._gsparams)
            self._hash ^= hash(self._xim.wcs)
            # Just hash the diagonal.  Much faster, and usually is unique enough.
            # (Let python handle collisions as needed if multiple similar IIs are used as keys.)
            self._hash ^= hash(tuple(np.diag(self._pad_image.array)))
        return self._hash

    def __repr__(self):
        s = 'galsim.InterpolatedImage(%r, %r, %r'%(
                self._image, self.x_interpolant, self.k_interpolant)
        # Most things we keep even if not required, but the pad_image is large, so skip it
        # if it's really just the same as the main image.
        if self._pad_image.bounds != self._image.bounds:
            s += ', pad_image=%r'%(self._pad_image)
        s += ', pad_factor=%f, flux=%r, offset=%r'%(self._pad_factor, self.flux, self._offset)
        s += ', use_true_center=False, gsparams=%r, _force_stepk=%r, _force_maxk=%r)'%(
                self.gsparams, self._stepk, self._maxk)
        return s

    def __str__(self): return 'galsim.InterpolatedImage(image=%s, flux=%s)'%(self.image, self.flux)

    def __getstate__(self):
        d = self.__dict__.copy()
        d.pop('_sbii',None)
        d.pop('_sbp',None)
        # Only pickle _pad_image.  Not _xim or _image
        d['_xim_bounds'] = self._xim.bounds
        d['_image_bounds'] = self._image.bounds
        d.pop('_xim',None)
        d.pop('_image',None)
        return d

    def __setstate__(self, d):
        xim_bounds = d.pop('_xim_bounds')
        image_bounds = d.pop('_image_bounds')
        self.__dict__ = d
        if self._pad_image.bounds == xim_bounds:
            self._xim = self._pad_image
        else:
            self._xim = Image(xim_bounds, wcs=self._wcs, dtype=self._pad_image.dtype)
            self._xim[self._pad_image.bounds] = self._pad_image
        self._image = self._xim[image_bounds]

    @property
    def _centroid(self):
        return PositionD(self._sbp.centroid())

    @property
    def _positive_flux(self):
        return self._sbp.getPositiveFlux()

    @property
    def _negative_flux(self):
        return self._sbp.getNegativeFlux()

    @property
    def _max_sb(self):
        return self._sbp.maxSB()

    @doc_inherit
    def _xValue(self, pos):
        return self._sbp.xValue(pos._p)

    @doc_inherit
    def _kValue(self, kpos):
        return self._sbp.kValue(kpos._p)

    @doc_inherit
    def _shoot(self, photons, ud):
        self._sbp.shoot(photons._pa, ud._rng)

    @doc_inherit
    def _drawReal(self, image):
        self._sbp.draw(image._image, image.scale)

    @doc_inherit
    def _drawKImage(self, image):
        self._sbp.drawK(image._image, image.scale)


def _InterpolatedImage(image, x_interpolant=Quintic(), k_interpolant=Quintic(),
                       use_true_center=True, offset=None, gsparams=None,
                       force_stepk=0., force_maxk=0.):
    """Approximately equivalent to InterpolatedImage, but with fewer options and no sanity checks.

    Some notable reductions in functionality relative to InterpolatedImage:

    1. There are no padding options. The image must be provided with all padding already applied.
    2. The stepk and maxk values will not be calculated.  If you want to use values for these other
       than the default, you may provide them as force_stepk and force_maxk.  Otherwise
       stepk ~= 2pi / image_size and maxk ~= x_interpolant.krange() / pixel_scale.
    3. The flux is just the flux of the image.  It cannot be rescaled to a different flux value.
    4. The input image must have a defined wcs.

    @param image            The Image from which to construct the object.
    @param x_interpolant    An Interpolant instance for real-space interpolation [default: Quintic]
    @param k_interpolant    An Interpolant instance for k-space interpolation [default: Quintic]
    @param use_true_center  Whether to use the true center of the provided image as the center
                            of the profile. [default: True]
    @param offset           The location in the input image to use as the center of the profile.
                            [default: None]
    @param gsparams         An optional GSParams argument. [default: None]
    @param force_stepk      A stepk value to use rather than the default value. [default: 0.]
    @param force_maxk       A maxk value to use rather than the default value. [default: 0.]

    @returns an InterpolatedImage instance
    """
    ret = InterpolatedImage.__new__(InterpolatedImage)

    # We need to set all the various attributes that are expected to be in an InterpolatedImage:
    ret._x_interpolant = x_interpolant
    ret._k_interpolant = k_interpolant
    ret._image = image._view()
    ret._gsparams = GSParams.check(gsparams)

    offset = ret._parse_offset(offset)
    ret._offset = ret._fix_offset(ret._image.bounds, offset, use_true_center)
    im_cen = ret._image.true_center if use_true_center else ret._image.center
    ret._wcs = ret._image.wcs.local(image_pos = im_cen)
    ret._pad_factor = 1.
    ret._image_flux = np.sum(ret._image.array, dtype=float)
    ret._flux = ret._image_flux

    # If image isn't a good fft size, we may still need to pad it out.
    size = max(ret._image.array.shape)
    pad_size = Image.good_fft_size(size)
    if size == pad_size:
        ret._xim = ret._image
    else:
        ret._xim = Image(pad_size, pad_size, dtype=ret._image.dtype)
        ret._xim.setCenter(ret._image.center)
        ret._xim[ret._image.bounds] = ret._image
        ret._xim.wcs = ret._wcs
        ret._image = ret._xim[ret._image.bounds]
    ret._pad_image = ret._image

    if force_stepk == 0.:
        ret._stepk = ret._getSimpleStepK(np.max(ret._image.array.shape) / 2. - 0.5)
    else:
        ret._stepk = force_stepk
    if force_maxk == 0.:
        ret._maxk = ret._x_interpolant.krange / ret._wcs._maxScale()
    else:
        ret._maxk = force_maxk
    return ret


class InterpolatedKImage(GSObject):
    """A class describing non-parametric profiles specified by samples of their complex Fourier
    transform.

    The InterpolatedKImage class is useful if you have a non-parametric description of the Fourier
    transform of the profile (provided as either a complex Image or two Images giving the real and
    imaginary parts) that you wish to manipulate / transform using GSObject methods such as
    shear(), magnify(), shift(), etc.  Note that neither real-space convolution nor photon-shooting
    of InterpolatedKImages is currently implemented.  Please submit an issue at
    http://github.com/GalSim-developers/GalSim/issues if you require either of these use cases.

    The images required for creating an InterpolatedKImage are precisely those returned by the
    GSObject `.drawKImage()` method.  The `a` and `b` objects in the following command will produce
    essentially equivalent images when drawn with the `.drawImage()` method:

    >>> a = returns_a_GSObject()
    >>> b = galsim.InterpolatedKImage(a.drawKImage())

    The input `kimage` must have dtype=numpy.complex64 or dtype=numpy.complex128, which are also
    known as ImageCF and ImageCD objects respectively.
    The only wcs permitted is a simple PixelScale (or OffsetWCS), in which case `kimage.scale` is
    used for the `stepk` value unless overridden by the `stepk` initialization argument.

    Furthermore, the complex-valued Fourier profile given by `kimage` must be Hermitian, since it
    represents a real-valued real-space profile.  (To see an example of valid input to
    `InterpolatedKImage`, you can look at the output of `drawKImage`).

    The user may optionally specify an interpolant, `k_interpolant`, for Fourier-space
    manipulations (e.g., shearing, resampling).  If none is specified, then by default, a Quintic
    interpolant is used.  The Quintic interpolant has been found to be a good compromise between
    speed and accuracy for real-and Fourier-space interpolation of objects specified by samples of
    their real-space profiles (e.g., in InterpolatedImage), though no extensive testing has been
    performed for objects specified by samples of their Fourier-space profiles (e.g., this
    class).

    Initialization
    --------------

        >>> interpolated_kimage = galsim.InterpolatedKImage(kimage, k_interpolant=None, stepk=0.,
                                                            gsparams=None)

    Initializes `interpolated_kimage` as an InterpolatedKImage instance.

    @param kimage           The complex Image corresponding to the Fourier-space samples.
    @param k_interpolant    Either an Interpolant instance or a string indicating which k-space
                            interpolant should be used.  Options are 'nearest', 'sinc', 'linear',
                            'cubic', 'quintic', or 'lanczosN' where N should be the integer order
                            to use.  [default: galsim.Quintic()]
    @param stepk            By default, the stepk value (the sampling frequency in Fourier-space)
                            of the profile is set by the `scale` attribute of the supplied images.
                            This keyword allows the user to specify a coarser sampling in Fourier-
                            space, which may increase efficiency at the expense of decreasing the
                            separation between neighboring copies of the DFT-rendered real-space
                            profile.  (See the GSParams docstring for the parameter
                            `folding_threshold` for more information). [default: kimage.scale]
    @param gsparams         An optional GSParams argument.  See the docstring for GSParams for
                            details. [default: None]
    @param real_kimage      Optionally, rather than provide kimage, you may provide the real
                            and imaginary parts separately.  These separate real-valued images
                            may be strings, in which case they refer to FITS files from which
                            to read the images. [default: None]
    @param imag_kimage      The imaginary image corresponding to real_kimage. [default: None]
    @param real_hdu         When reading in real_kimage from a file, this parameter can be used to
                            select a particular HDU in the file. [default: None]
    @param imag_hdu         When reading in imag_kimage from a file, this parameter can be used to
                            select a particular HDU in the file. [default: None]

    Methods
    -------

    There are no additional methods for InterpolatedKImage beyond the usual GSObject methods.
    """
    _req_params = { 'real_kimage' : str,
                    'imag_kimage' : str }
    _opt_params = {
        'k_interpolant' : str, 'stepk': float,
        'real_hdu': int, 'imag_hdu': int,
    }
    _single_params = []
    _takes_rng = False

    _has_hard_edges = False
    _is_axisymmetric = False
    _is_analytic_x = False
    _is_analytic_k = True

    def __init__(self, kimage=None, k_interpolant=None, stepk=None, gsparams=None,
                 real_kimage=None, imag_kimage=None, real_hdu=None, imag_hdu=None):
        if kimage is None:
            if real_kimage is None or imag_kimage is None:
                raise ValueError("Must provide either kimage or real_kimage/imag_kimage")

            # If the "image" is not actually an image, try to read the image as a file.
            if not isinstance(real_kimage, Image):
                real_kimage = fits.read(real_kimage, hdu=real_hdu)
            if not isinstance(imag_kimage, Image):
                imag_kimage = fits.read(imag_kimage, hdu=imag_hdu)

            # make sure real_kimage, imag_kimage are really `Image`s, are floats, and are
            # congruent.
            if not isinstance(real_kimage, Image):
                raise ValueError("Supplied real_kimage is not an Image instance")
            if not isinstance(imag_kimage, Image):
                raise ValueError("Supplied imag_kimage is not an Image instance")
            if real_kimage.bounds != imag_kimage.bounds:
                raise ValueError("Real and Imag kimages must have same bounds.")
            if real_kimage.wcs != imag_kimage.wcs:
                raise ValueError("Real and Imag kimages must have same scale/wcs.")

            kimage = real_kimage + 1j*imag_kimage
        else:
            if real_kimage is not None or imag_kimage is not None:
                raise ValueError("Cannot provide both kimage and real_kimage/imag_kimage")
            if not kimage.iscomplex:
                raise ValueError("Supplied kimage is not complex")

        # Make sure wcs is a PixelScale.
        if kimage.wcs is not None and not kimage.wcs.isPixelScale():
            raise ValueError("kimage wcs must be PixelScale or None.")

        self._kimage = kimage.copy()
        self._gsparams = GSParams.check(gsparams)

        # Check for Hermitian symmetry properties of kimage
        shape = kimage.array.shape
        # If image is even-sized, ignore first row/column since in this case not every pixel has
        # a symmetric partner to which to compare.
        bd = _BoundsI(kimage.xmin + (1 if shape[1]%2==0 else 0),
                      kimage.xmax,
                      kimage.ymin + (1 if shape[0]%2==0 else 0),
                      kimage.ymax)
        if not (np.allclose(kimage[bd].real.array,
                            kimage[bd].real.array[::-1,::-1]) and
                np.allclose(kimage[bd].imag.array,
                            -kimage[bd].imag.array[::-1,::-1])):
            raise ValueError("Real and Imag kimages must form a Hermitian complex matrix.")

        if stepk is None:
            if self._kimage.scale is None:
                # Defaults to 1.0 if no scale is set.
                self._kimage.scale = 1.
            self._stepk = self._kimage.scale
        elif stepk < kimage.scale:
            import warnings
            warnings.warn(
                "Provided stepk is smaller than kimage.scale; overriding with kimage.scale.")
            self._stepk = kimage.scale
        else:
            self._stepk = stepk

        # set up k_interpolant if none was provided by user, or check that the user-provided one
        # is of a valid type
        if k_interpolant is None:
            self._k_interpolant = Quintic(tol=1e-4)
        else:
            self._k_interpolant = convert_interpolant(k_interpolant)

    @property
    def kimage(self):
        return self._kimage

    @property
    def k_interpolant(self):
        return self._k_interpolant

    @lazy_property
    def _sbp(self):
        stepk_image = self.stepk / self.kimage.scale  # usually 1, but could be larger
        self._sbiki = _galsim.SBInterpolatedKImage(
                self.kimage._image, stepk_image, self.k_interpolant._i, self.gsparams._gsp)

        scale = self.kimage.scale
        if scale != 1.:
            return _galsim.SBTransform(self._sbiki, 1./scale, 0., 0., 1./scale,
                                       _galsim.PositionD(0.,0.), scale**2,
                                       self.gsparams._gsp)
        else:
            return self._sbiki

    def __eq__(self, other):
        return (isinstance(other, InterpolatedKImage) and
                np.array_equal(self.kimage.array, other.kimage.array) and
                self.kimage.scale == other.kimage.scale and
                self.k_interpolant == other.k_interpolant and
                self.stepk == other.stepk and
                self.gsparams == other.gsparams)

    def __hash__(self):
        # Definitely want to cache this, since the kimage could be large.
        if not hasattr(self, '_hash'):
            self._hash = hash(("galsim.InterpolatedKImage", self.k_interpolant, self._stepk,
                               self.gsparams))
            self._hash ^= hash(tuple(self.kimage.array.ravel()))
            self._hash ^= hash((self.kimage.bounds, self.kimage.wcs))
        return self._hash

    def __repr__(self):
        return ('galsim.InterpolatedKImage(\n%r,\n%r, stepk=%r, gsparams=%r)')%(
                self.kimage, self.k_interpolant, self.stepk, self.gsparams)

    def __str__(self):
        return 'galsim.InterpolatedKImage(kimage=%s)'%(self.kimage)

    def __getstate__(self):
        # The SBInterpolatedKImage is picklable, but that is pretty inefficient, due to the large
        # images being written as strings.  Better to pickle the intermediate products and then
        # call init again on the other side.  There's still an image to be pickled, but at least
        # it will be through the normal pickling rules, rather than the repr.
        d = self.__dict__.copy()
        d.pop('_sbiki',None)
        d.pop('_sbp',None)
        return d

    def __setstate__(self, d):
        self.__dict__ = d

    @property
    def _maxk(self):
        return self._sbp.maxK()

    @property
    def _centroid(self):
        return PositionD(self._sbp.centroid())

    @property
    def _flux(self):
        return self._sbp.getFlux()

    @property
    def _positive_flux(self):
        return self._sbp.getPositiveFlux()

    @property
    def _negative_flux(self):
        return self._sbp.getNegativeFlux()

    @doc_inherit
    def _kValue(self, kpos):
        return self._sbp.kValue(kpos._p)

    @doc_inherit
    def _drawKImage(self, image):
        self._sbp.drawK(image._image, image.scale)



def _InterpolatedKImage(kimage, k_interpolant, gsparams):
    """Approximately equivalent to InterpolatedKImage, but with fewer options and no sanity checks.
    """
    ret = InterpolatedKImage.__new__(InterpolatedKImage)
    ret._kimage = kimage.copy()
    ret._stepk = kimage.scale
    ret._gsparams = GSParams.check(gsparams)
    ret._k_interpolant = k_interpolant
    return ret<|MERGE_RESOLUTION|>--- conflicted
+++ resolved
@@ -326,7 +326,7 @@
         # Figure out the offset to apply based on the original image (not the padded one).
         # We will apply this below in _sbp.
         offset = self._parse_offset(offset)
-        self._offset = self._fix_offset(self._image.bounds, offset, use_true_center)
+        self._offset = self._adjust_offset(self._image.bounds, offset, use_true_center)
 
         im_cen = image.true_center if use_true_center else image.center
         self._wcs = self._image.wcs.local(image_pos=im_cen)
@@ -517,7 +517,7 @@
         # terms of physical scale, e.g., for images that have a scale length of 0.1 arcsec, the
         # stepK and maxK should be provided in units of 1/arcsec.  Then we convert to the 1/pixel
         # units required by the C++ layer below.  Also note that profile recentering for even-sized
-        # images (see the ._fix_offset step below) leads to automatic reduction of stepK slightly
+        # images (see the ._adjust_offset step below) leads to automatic reduction of stepK slightly
         # below what is provided here, while maxK is preserved.
         if _force_stepk > 0.:
             return _force_stepk
@@ -555,77 +555,9 @@
                 self._sbii.calculateMaxK(0.)
             else:
                 # If not a bool, then value is max_maxk
-<<<<<<< HEAD
                 self._sbii.calculateMaxK(float(calculate_maxk))
             self.__dict__.pop('_sbp')  # Need to remake it.
             return self._sbii.maxK() / max_scale
-=======
-                sbii.calculateMaxK(max_maxk=calculate_maxk)
-
-        # If the user specified a surface brightness normalization for the input Image, then
-        # need to rescale flux by the pixel area to get proper normalization.
-        if flux is None and normalization.lower() in ['surface brightness','sb']:
-            flux = sbii.getFlux() * local_wcs.pixelArea()
-
-        # Save this intermediate profile
-        self._sbii = sbii
-        self._stepk = sbii.stepK() / self.min_scale
-        self._maxk = sbii.maxK() / self.max_scale
-        self._flux = flux
-
-        self._serialize_stepk = sbii.stepK()
-        self._serialize_maxk = sbii.maxK()
-
-        self._sbp = sbii  # Temporary.  Will update below.
-
-        # Make sure offset is a PositionD
-        offset = self._parse_offset(offset)
-
-        # Apply the offset, and possibly fix the centering for even-sized images
-        offset = self._adjust_offset(self.image.bounds, offset, use_true_center)
-        if offset != galsim.PositionD(0,0):
-            prof = self._shift(-offset)
-            self._offset = offset
-        else:
-            prof = self
-            self._offset = None
-
-        # Bring the profile from image coordinates into world coordinates
-        prof = local_wcs._profileToWorld(prof)
-
-        # If the user specified a flux, then set to that flux value.
-        if flux is not None:
-            prof = prof.withFlux(float(flux))
-
-        # Now, in order for these to pickle correctly if they are the "original" object in a
-        # Transform object, we need to hide the current transformation.  An easy way to do that
-        # is to hide the SBProfile in an SBAdd object.
-        self._sbp = galsim._galsim.SBAdd([prof._sbp])
-
-    def buildNoisePadImage(self, noise_pad_size, noise_pad, rng):
-        """A helper function that builds the `pad_image` from the given `noise_pad` specification.
-        """
-        # Make it with the same dtype as the image
-        pad_image = galsim.Image(noise_pad_size, noise_pad_size, dtype=self.image.dtype)
-
-        # Figure out what kind of noise to apply to the image
-        if isinstance(noise_pad, float):
-            noise = galsim.GaussianNoise(rng, sigma = np.sqrt(noise_pad))
-        elif isinstance(noise_pad, galsim.correlatednoise._BaseCorrelatedNoise):
-            noise = noise_pad.copy(rng=rng)
-        elif isinstance(noise_pad,galsim.Image):
-            noise = galsim.CorrelatedNoise(noise_pad, rng)
-        elif self.use_cache and noise_pad in InterpolatedImage._cache_noise_pad:
-            noise = InterpolatedImage._cache_noise_pad[noise_pad]
-            if rng:
-                # Make sure that we are using a specified RNG by resetting that in this cached
-                # CorrelatedNoise instance, otherwise preserve the cached RNG
-                noise = noise.copy(rng=rng)
-        elif isinstance(noise_pad, basestring):
-            noise = galsim.CorrelatedNoise(galsim.fits.read(noise_pad), rng)
-            if self.use_cache:
-                InterpolatedImage._cache_noise_pad[noise_pad] = noise
->>>>>>> 97522851
         else:
             return self._x_interpolant.krange / max_scale
 
@@ -768,7 +700,7 @@
     ret._gsparams = GSParams.check(gsparams)
 
     offset = ret._parse_offset(offset)
-    ret._offset = ret._fix_offset(ret._image.bounds, offset, use_true_center)
+    ret._offset = ret._adjust_offset(ret._image.bounds, offset, use_true_center)
     im_cen = ret._image.true_center if use_true_center else ret._image.center
     ret._wcs = ret._image.wcs.local(image_pos = im_cen)
     ret._pad_factor = 1.
