# Copyright (c) 2012-2017 by the GalSim developers team on GitHub
# https://github.com/GalSim-developers
#
# This file is part of GalSim: The modular galaxy image simulation toolkit.
# https://github.com/GalSim-developers/GalSim
#
# GalSim is free software: redistribution and use in source and binary forms,
# with or without modification, are permitted provided that the following
# conditions are met:
#
# 1. Redistributions of source code must retain the above copyright notice, this
#    list of conditions, and the disclaimer given in the accompanying LICENSE
#    file.
# 2. Redistributions in binary form must reproduce the above copyright notice,
#    this list of conditions, and the disclaimer given in the documentation
#    and/or other materials provided with the distribution.
#
"""@file fft.py
Functional equivalents of (some of) the np.fft functions, but using FFTW.

These should be drop in replacements for np.fft.* functions.  e.g.

    >>> karray = galsim.fft.fft2(xarray)

is functionally equivalent to

    >>> karray = np.fft.fft2(xarray)

but should be a bit faster.

Note that the GalSim versions often only implement the normal use case without many of the
advanced options available with the numpy functions.  This is mostly laziness on our part --
we only implemented the functions that we needed.  If your usage requires some option available
in the numpy version, feel free to post a feature request on our GitHub page.
"""

import galsim
from . import _galsim
import numpy as np

def fft2(a, shift_in=False, shift_out=False):
    """Compute the 2-dimensional discrete Fourier Transform.

    For valid inputs, the result is equivalent to numpy.fft.fft2(a), but usually faster.

        >>> ka1 = numpy.fft.fft2(a)
        >>> ka2 = galsim.fft.fft2(a)

    Restrictions on this version vs the numpy version:

        - The input array must be 2-dimensional.
        - The size in each direction must be even. (Ideally 2^k or 3*2^k for speed, but this is
          not required.)
        - If it has a real dtype, it will be coerced to numpy.float64.
        - If it has a complex dtype, it will be coerced to numpy.complex128.

    The returned array will be complex with dtype numpy.complex128.

    If shift_in is True, then this is equivalent to applying numpy.fft.fftshift to the input.

        >>> ka1 = numpy.fft.fft2(numpy.fft.fftshift(a))
        >>> ka2 = galsim.fft.fft2(a, shift_in=True)

    If shift_out is True, then this is equivalent to applying numpy.fft.fftshift to the output.

        >>> ka1 = numpy.fft.fftshift(numpy.fft.fft2(a))
        >>> ka2 = galsim.fft.fft2(a, shift_out=True)

    @param a            The input array to be transformed
    @param shift_in     Whether to shift the input array so that the center is moved to (0,0).
                        [default: False]
    @param shift_out    Whether to shift the output array so that the center is moved to (0,0).
                        [default: False]

    @returns a complex numpy array
    """
    s = a.shape
    if len(s) != 2:
        raise ValueError("Input array must be 2D.  Got shape=%s"%str(s))
    M, N = s
    Mo2 = M // 2
    No2 = N // 2

    if M != Mo2*2 or N != No2*2:
        raise ValueError("Input array must have even sizes. Got shape=%s"%str(s))

    if a.dtype.kind == 'c':
        a = a.astype(np.complex128, copy=False)
<<<<<<< HEAD
        xim = galsim.ImageC(a, xmin = -No2, ymin = -Mo2)
        kim = galsim.ImageC(galsim.BoundsI(-No2,No2-1,-Mo2,Mo2-1))
        _galsim.cfft(xim.image, kim.image, shift_in=shift_in, shift_out=shift_out)
        kar = kim.array
=======
        xim = galsim._galsim.ConstImageViewCD(a, -No2, -Mo2)
        kar = xim.cfft(shift_in=shift_in, shift_out=shift_out).array
>>>>>>> 74985ac9
    else:
        a = a.astype(np.float64, copy=False)
        xim = galsim.ImageD(a, xmin = -No2, ymin = -Mo2)

        # This works, but it's a bit slower.
        #kim = galsim.ImageC(galsim.BoundsI(-No2,No2-1,-Mo2,Mo2-1))
        #_galsim.cfft(xim.image, kim.image, shift_in=shift_in, shift_out=shift_out)
        #kar = kim.array

        # Faster to start with rfft2 version
        rkim = galsim.ImageC(galsim.BoundsI(0,No2,-Mo2,Mo2-1))
        _galsim.rfft(xim.image, rkim.image, shift_in=shift_in, shift_out=shift_out)
        # This only returns kx >= 0.  Fill out the full image.
        kar = np.empty( (M,N), dtype=np.complex128)
        rkar = rkim.array
        if shift_out:
            kar[:,No2:N] = rkar[:,0:No2]
            kar[0,0:No2] = rkar[0,No2:0:-1].conjugate()
            kar[1:Mo2,0:No2] = rkar[M-1:Mo2:-1,No2:0:-1].conjugate()
            kar[Mo2:M,0:No2] = rkar[Mo2:0:-1,No2:0:-1].conjugate()
        else:
            kar[:,0:No2] = rkar[:,0:No2]
            kar[0,No2:N] = rkar[0,No2:0:-1].conjugate()
            kar[1:M,No2:N] = rkar[M-1:0:-1,No2:0:-1].conjugate()
    return kar


def ifft2(a, shift_in=False, shift_out=False):
    """Compute the 2-dimensional inverse discrete Fourier Transform.

    For valid inputs, the result is equivalent to numpy.fft.ifft2(a), but usually faster.

        >>> a1 = numpy.fft.ifft2(ka)
        >>> a2 = galsim.fft.ifft2(ka)

    Restrictions on this version vs the numpy version:

        - The array must be 2-dimensional.
        - The size in each direction must be even. (Ideally 2^k or 3*2^k for speed, but this is
          not required.)
        - The array is assumed to be Hermitian, which means the k values with kx<0 are assumed
          to be equal to the conjuate of their inverse.  This will always be the case if
          a is an output of fft2 (with a real input array).
          i.e. for kx >= N/2, ky > 0: a[ky, kx] == a[N-ky, N-kx].conjugate()
               for kx >= N/2, ky = 0: a[0, kx] == a[0, N-kx].conjugate()
          Only the elements a[:,0:N/2+1] are accessed by this function.
        - If it has a real dtype, it will be coerced to numpy.float64.
        - If it has a complex dtype, it will be coerced to numpy.complex128.

    The returned array will be complex with dtype numpy.complex128

    If shift_in is True, then this is equivalent to applying numpy.fft.fftshift to the input.

        >>> a1 = numpy.fft.ifft2(numpy.fft.fftshift(ka))
        >>> a2 = galsim.fft.ifft2(ka, shift_in=True)

    If shift_out is True, then this is equivalent to applying numpy.fft.fftshift to the output.

        >>> a1 = numpy.fft.fftshift(numpy.fft.ifft2(ka))
        >>> a2 = galsim.fft.ifft2(ka, shift_out=True)

    @param a            The input array to be transformed
    @param shift_in     Whether to shift the input array so that the center is moved to (0,0).
                        [default: False]
    @param shift_out    Whether to shift the output array so that the center is moved to (0,0).
                        [default: False]

    @returns a complex numpy array
    """
    s = a.shape
    if len(s) != 2:
        raise ValueError("Input array must be 2D.  Got shape=%s"%str(s))
    M,N = s
    Mo2 = M // 2
    No2 = N // 2

    if M != Mo2*2 or N != No2*2:
        raise ValueError("Input array must have even sizes. Got shape=%s"%str(s))

    if a.dtype.kind == 'c':
        a = a.astype(np.complex128, copy=False)
<<<<<<< HEAD
        kim = galsim.ImageC(a, xmin = -No2, ymin = -Mo2)
=======
        xim = galsim._galsim.ConstImageViewCD(a, -No2, -Mo2)
>>>>>>> 74985ac9
    else:
        a = a.astype(np.float64, copy=False)
        kim = galsim.ImageD(a, xmin = -No2, ymin = -Mo2)
    xim = galsim.ImageC(galsim.BoundsI(-No2,No2-1,-Mo2,Mo2-1))
    _galsim.cfft(kim.image, xim.image, inverse=True, shift_in=shift_in, shift_out=shift_out)
    return xim.array


def rfft2(a, shift_in=False, shift_out=False):
    """Compute the one-dimensional discrete Fourier Transform for real input.

    For valid inputs, the result is equivalent to numpy.fft.rfft2(a), but usually faster.

        >>> ka1 = numpy.fft.rfft2(a)
        >>> ka2 = galsim.fft.rfft2(a)

    Restrictions on this version vs the numpy version:

        - The input array must be 2-dimensional.
        - If it does not have dtype numpy.float64, it will be coerced to numpy.float64.
        - The size in each direction must be even. (Ideally 2^k or 3*2^k for speed, but this is
          not required.)

    The returned array will be complex with dtype numpy.complex128.

    If shift_in is True, then this is equivalent to applying numpy.fft.fftshift to the input.

        >>> ka1 = numpy.fft.rfft2(numpy.fft.fftshift(a))
        >>> ka2 = galsim.fft.rfft2(a, shift_in=True)

    If shift_out is True, then this is equivalent to applying numpy.fft.fftshift to the output.

        >>> ka1 = numpy.fft.fftshift(numpy.fft.rfft2(a),axes=(0,))
        >>> ka2 = galsim.fft.rfft2(a, shift_out=True)

    @param a            The input array to be transformed
    @param shift_in     Whether to shift the input array so that the center is moved to (0,0).
                        [default: False]
    @param shift_out    Whether to shift the output array so that the center is moved to (0,0).
                        [default: False]

    @returns a complex numpy array
    """
    s = a.shape
    if len(s) != 2:
        raise ValueError("Input array must be 2D.  Got shape=%s"%str(s))
    M,N = s
    Mo2 = M // 2
    No2 = N // 2

    if M != Mo2*2 or N != No2*2:
        raise ValueError("Input array must have even sizes. Got shape=%s"%str(s))

    a = a.astype(np.float64, copy=False)
    xim = galsim.ImageD(a, xmin = -No2, ymin = -Mo2)
    kim = galsim.ImageC(galsim.BoundsI(0,No2,-Mo2,Mo2-1))
    _galsim.rfft(xim.image, kim.image, shift_in=shift_in, shift_out=shift_out)
    return kim.array


def irfft2(a, shift_in=False, shift_out=False):
    """Compute the 2-dimensional inverse FFT of a real array.

    For valid inputs, the result is equivalent to numpy.fft.irfft2(a), but usually faster.

        >>> a1 = numpy.fft.irfft2(ka)
        >>> a2 = galsim.fft.irfft2(ka)

    Restrictions on this version vs the numpy version:

        - The array must be 2-dimensional.
        - If it does not have dtype numpy.complex128, it will be coerced to numpy.complex128.
        - It must have shape (M, N/2+1).
        - The size M must be even. (Ideally 2^k or 3*2^k for speed, but this is not required.)

    The returned array will be real with dtype numpy.float64.

    If shift_in is True, then this is equivalent to applying numpy.fft.fftshift to the input.

        >>> a1 = numpy.fft.irfft2(numpy.fft.fftshift(a, axes=(0,)))
        >>> a2 = galsim.fft.irfft2(a, shift_in=True)

    If shift_out is True, then this is equivalent to applying numpy.fft.fftshift to the output.

        >>> a1 = numpy.fft.fftshift(numpy.fft.irfft2(a))
        >>> a2 = galsim.fft.irfft2(a, shift_out=True)

    @param a            The input array to be transformed
    @param shift_in     Whether to shift the input array so that the center is moved to (0,0).
                        [default: False]
    @param shift_out    Whether to shift the output array so that the center is moved to (0,0).
                        [default: False]

    @returns a real numpy array
    """
    s = a.shape
    if len(s) != 2:
        raise ValueError("Input array must be 2D.  Got shape=%s"%str(s))
    M,No2 = s
    No2 -= 1  # s is (M,No2+1)
    Mo2 = M // 2

    if M != Mo2*2:
        raise ValueError("Input array must have even sizes. Got shape=%s"%str(s))

    a = a.astype(np.complex128, copy=False)
<<<<<<< HEAD
    kim = galsim.ImageC(a, xmin = 0, ymin = -Mo2)
    xim = galsim.ImageD(galsim.BoundsI(-No2,No2+1,-Mo2,Mo2-1))
    _galsim.irfft(kim.image, xim.image, shift_in=shift_in, shift_out=shift_out)
    xim = xim.subImage(galsim.BoundsI(-No2,No2-1,-Mo2,Mo2-1))
    return xim.array
=======
    kim = galsim._galsim.ConstImageViewCD(a, 0, -Mo2)
    return kim.irfft(shift_in=shift_in, shift_out=shift_out).array
>>>>>>> 74985ac9

<|MERGE_RESOLUTION|>--- conflicted
+++ resolved
@@ -86,26 +86,21 @@
 
     if a.dtype.kind == 'c':
         a = a.astype(np.complex128, copy=False)
-<<<<<<< HEAD
-        xim = galsim.ImageC(a, xmin = -No2, ymin = -Mo2)
-        kim = galsim.ImageC(galsim.BoundsI(-No2,No2-1,-Mo2,Mo2-1))
+        xim = galsim.ImageCD(a, xmin = -No2, ymin = -Mo2)
+        kim = galsim.ImageCD(galsim.BoundsI(-No2,No2-1,-Mo2,Mo2-1))
         _galsim.cfft(xim.image, kim.image, shift_in=shift_in, shift_out=shift_out)
         kar = kim.array
-=======
-        xim = galsim._galsim.ConstImageViewCD(a, -No2, -Mo2)
-        kar = xim.cfft(shift_in=shift_in, shift_out=shift_out).array
->>>>>>> 74985ac9
     else:
         a = a.astype(np.float64, copy=False)
         xim = galsim.ImageD(a, xmin = -No2, ymin = -Mo2)
 
         # This works, but it's a bit slower.
-        #kim = galsim.ImageC(galsim.BoundsI(-No2,No2-1,-Mo2,Mo2-1))
+        #kim = galsim.ImageCD(galsim.BoundsI(-No2,No2-1,-Mo2,Mo2-1))
         #_galsim.cfft(xim.image, kim.image, shift_in=shift_in, shift_out=shift_out)
         #kar = kim.array
 
         # Faster to start with rfft2 version
-        rkim = galsim.ImageC(galsim.BoundsI(0,No2,-Mo2,Mo2-1))
+        rkim = galsim.ImageCD(galsim.BoundsI(0,No2,-Mo2,Mo2-1))
         _galsim.rfft(xim.image, rkim.image, shift_in=shift_in, shift_out=shift_out)
         # This only returns kx >= 0.  Fill out the full image.
         kar = np.empty( (M,N), dtype=np.complex128)
@@ -176,15 +171,11 @@
 
     if a.dtype.kind == 'c':
         a = a.astype(np.complex128, copy=False)
-<<<<<<< HEAD
-        kim = galsim.ImageC(a, xmin = -No2, ymin = -Mo2)
-=======
-        xim = galsim._galsim.ConstImageViewCD(a, -No2, -Mo2)
->>>>>>> 74985ac9
+        kim = galsim.ImageCD(a, xmin = -No2, ymin = -Mo2)
     else:
         a = a.astype(np.float64, copy=False)
         kim = galsim.ImageD(a, xmin = -No2, ymin = -Mo2)
-    xim = galsim.ImageC(galsim.BoundsI(-No2,No2-1,-Mo2,Mo2-1))
+    xim = galsim.ImageCD(galsim.BoundsI(-No2,No2-1,-Mo2,Mo2-1))
     _galsim.cfft(kim.image, xim.image, inverse=True, shift_in=shift_in, shift_out=shift_out)
     return xim.array
 
@@ -236,7 +227,7 @@
 
     a = a.astype(np.float64, copy=False)
     xim = galsim.ImageD(a, xmin = -No2, ymin = -Mo2)
-    kim = galsim.ImageC(galsim.BoundsI(0,No2,-Mo2,Mo2-1))
+    kim = galsim.ImageCD(galsim.BoundsI(0,No2,-Mo2,Mo2-1))
     _galsim.rfft(xim.image, kim.image, shift_in=shift_in, shift_out=shift_out)
     return kim.array
 
@@ -287,14 +278,9 @@
         raise ValueError("Input array must have even sizes. Got shape=%s"%str(s))
 
     a = a.astype(np.complex128, copy=False)
-<<<<<<< HEAD
-    kim = galsim.ImageC(a, xmin = 0, ymin = -Mo2)
+    kim = galsim.ImageCD(a, xmin = 0, ymin = -Mo2)
     xim = galsim.ImageD(galsim.BoundsI(-No2,No2+1,-Mo2,Mo2-1))
     _galsim.irfft(kim.image, xim.image, shift_in=shift_in, shift_out=shift_out)
     xim = xim.subImage(galsim.BoundsI(-No2,No2-1,-Mo2,Mo2-1))
     return xim.array
-=======
-    kim = galsim._galsim.ConstImageViewCD(a, 0, -Mo2)
-    return kim.irfft(shift_in=shift_in, shift_out=shift_out).array
->>>>>>> 74985ac9
-
+
