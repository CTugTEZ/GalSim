# Copyright (c) 2012-2015 by the GalSim developers team on GitHub
# https://github.com/GalSim-developers
#
# This file is part of GalSim: The modular galaxy image simulation toolkit.
# https://github.com/GalSim-developers/GalSim
#
# GalSim is free software: redistribution and use in source and binary forms,
# with or without modification, are permitted provided that the following
# conditions are met:
#
# 1. Redistributions of source code must retain the above copyright notice, this
#    list of conditions, and the disclaimer given in the accompanying LICENSE
#    file.
# 2. Redistributions in binary form must reproduce the above copyright notice,
#    this list of conditions, and the disclaimer given in the documentation
#    and/or other materials provided with the distribution.
#
"""@file transform.py
A class that handles affine tranformations of a profile including a possible flux scaling.
"""

import galsim
import numpy as np
from . import _galsim

def Transform(obj, jac=(1.,0.,0.,1.), offset=galsim.PositionD(0.,0.), flux_ratio=1.,
              gsparams=None):
    """A function for transforming either a GSObject or ChromaticObject.

    This function will inspect its input argument to decide if a Transformation object or a
    ChromaticTransformation object is required to represent the resulting transformed object.

    @param obj              The object to be transformed.
    @param jac              A list or tuple ( dudx, dudy, dvdx, dvdy ) describing the Jacobian
                            of the transformation. [default: (1,0,0,1)]
    @param offset           A galsim.PositionD giving the offset by which to shift the profile.
    @param flux_ratio       A factor by which to multiply the flux of the object. [default: 1]
    @param gsparams         An optional GSParams argument.  See the docstring for GSParams for
                            details. [default: None]

    @returns a Transformation or ChromaticTransformation instance as appropriate.
    """
    if not (isinstance(obj, galsim.GSObject) or isinstance(obj, galsim.ChromaticObject)):
        raise TypeError("Argument to Transform must be either a GSObject or a ChromaticObject.")

    elif (hasattr(jac,'__call__') or hasattr(offset,'__call__') or
          hasattr(flux_ratio,'__call__') or isinstance(obj, galsim.ChromaticObject)):

        # Sometimes for Chromatic compound types, it is more efficient to apply the
        # transformation to the components rather than the whole.  In particular, this can
        # help preserve separability in many cases.

        # Don't transform ChromaticSum object, better to just transform the arguments.
        if isinstance(obj, galsim.ChromaticSum) or isinstance(obj, galsim.Sum):
            return galsim.ChromaticSum(
                [ Transform(o,jac,offset,flux_ratio,gsparams) for o in obj.objlist ])

        # If we are just flux scaling, then a Convolution can do that to the first element.
        # NB. Even better, if the flux scaling is chromatic, would be to find a component
        # that is already non-separable.  But we don't bother trying to do that currently.
        elif (isinstance(obj, galsim.ChromaticConvolution or isinstance(obj, galsim.Convolution))
<<<<<<< HEAD
              and np.array_equal(np.asarray(jac).flatten(),(1,0,0,1))
=======
              and numpy.array_equal(numpy.asarray(jac).ravel(),(1,0,0,1))
>>>>>>> 491545a4
              and offset == galsim.PositionD(0.,0.)):
            first = Transform(obj.objlist[0],flux_ratio=flux_ratio,gsparams=gsparams)
            return galsim.ChromaticConvolution( [first] + [o for o in obj.objlist[1:]] )

        else:
            return galsim.ChromaticTransformation(obj, jac, offset, flux_ratio, gsparams)
    else:
        return Transformation(obj, jac, offset, flux_ratio, gsparams)


class Transformation(galsim.GSObject):
    """A class for modeling an affine transformation of a GSObject instance.

    Initialization
    --------------

    Typically, you do not need to construct a Transformation object explicitly.  This is the type
    returned by the various transformation methods of GSObject such as shear(), rotate(),
    shift(), transform(), etc.  All the various transformations can be described as a combination
    of transform() and shift(), which are described by (dudx,dudy,dvdx,dvdy) and (dx,dy)
    respectively.

    @param obj              The object to be transformed.
    @param jac              A list or tuple ( dudx, dudy, dvdx, dvdy ) describing the Jacobian
                            of the transformation. [default: (1,0,0,1)]
    @param offset           A galsim.PositionD giving the offset by which to shift the profile.
    @param flux_ratio       A factor by which to multiply the flux of the object. [default: 1]
    @param gsparams         An optional GSParams argument.  See the docstring for GSParams for
                            details. [default: None]

    Attributes
    ----------

    original        The original object that is being transformed.
    jac             The jacobian of the transformation matrix.
    offset          The offset being applied.
    flux_ratio      The amount by which the original flux is multiplied.
    gsparams        The usual gsparams attribute that all GSObjects have.

    Note: if `gsparams` is unspecified (or None), then the Transformation instance inherits the
    GSParams from obj.  Also, note that parameters related to the Fourier-space calculations must
    be set when initializing obj, NOT when creating the Transform (at which point the accuracy and
    threshold parameters will simply be ignored).
    """
    def __init__(self, obj, jac=(1.,0.,0.,1.), offset=galsim.PositionD(0.,0.), flux_ratio=1.,
                 gsparams=None):
<<<<<<< HEAD
        dudx, dudy, dvdx, dvdy = np.asarray(jac, dtype=float).flatten()
=======
        dudx, dudy, dvdx, dvdy = numpy.asarray(jac, dtype=float).ravel()
>>>>>>> 491545a4
        if hasattr(obj, 'original'):
            self._original = obj.original
        else:
            self._original = obj
        sbt = _galsim.SBTransform(obj.SBProfile, dudx, dudy, dvdx, dvdy, offset, flux_ratio,
                                  gsparams)
        galsim.GSObject.__init__(self, sbt)
        self._gsparams = gsparams

    def getJac(self):
        """Return the Jacobian of the transformation.
        """
        return self.SBProfile.getJac()

    def getOffset(self):
        """Return the offset of the transformation.
        """
        return self.SBProfile.getOffset()

    def getFluxRatio(self):
        """Return the flux ratio of the transformation.
        """
        return self.SBProfile.getFluxScaling()

    @property
    def original(self): return self._original
    @property
    def jac(self): return np.asarray(self.getJac()).reshape(2,2)
    @property
    def offset(self): return self.getOffset()
    @property
    def flux_ratio(self): return self.getFluxRatio()

    # There's really no good way to check that two callables are equal, except if they literally
    # point to the same object.  So we'll just check for that for _jac, _offset, and _flux_ratio.
    def __eq__(self, other):
        return (isinstance(other, galsim.Transformation) and
                self.original == other.original and
                np.array_equal(self.jac, other.jac) and
                np.array_equal(self.offset, other.offset) and
                self.flux_ratio == other.flux_ratio and
                self.gsparams == other.gsparams)

    def __hash__(self):
        return hash(("galsim.Transformation", self.original, tuple(self.jac.ravel()), self.offset.x,
                     self.offset.y, self.flux_ratio, self.gsparams))

    def __repr__(self):
        return 'galsim.Transformation(%r, jac=%r, offset=%r, flux_ratio=%r, gsparams=%r)'%(
            self.original, self.jac.tolist(), self.offset, self.flux_ratio, self._gsparams)

    def __str__(self):
        s = str(self.original)
        dudx, dudy, dvdx, dvdy = self.jac.ravel()
        if dudx != 1 or dudy != 0 or dvdx != 0 or dvdy != 1:
            # Figure out the shear/rotate/dilate calls that are equivalent.
            jac = galsim.JacobianWCS(dudx,dudy,dvdx,dvdy)
            scale, shear, theta, flip = jac.getDecomposition()
            single = None
            if flip:
                single = 0  # Special value indicating to just use transform.
            if abs(theta.rad()) > 1.e-12:
                if single is None:
                    single = '.rotate(%s)'%theta
                else:
                    single = 0
            if shear.getG() > 1.e-12:
                if single is None:
                    single = '.shear(%s)'%shear
                else:
                    single = 0
            if abs(scale-1.0) > 1.e-12:
                if single is None:
                    single = '.expand(%s)'%scale
                else:
                    single = 0
            if single == 0:
                # If flip or there are two components, then revert to transform as simpler.
                single = '.transform(%s,%s,%s,%s)'%(dudx,dudy,dvdx,dvdy)
            s += single
        if self.offset.x != 0 or self.offset.y != 0:
            s += '.shift(%s,%s)'%(self.offset.x,self.offset.y)
        if self.flux_ratio != 1.:
            #s += '.withScaledFlux(%s)'%self.flux_ratio
            s += ' * %s'%self.flux_ratio
        return s

    def __getstate__(self):
        # While the SBProfile should be picklable, it is better to reconstruct it from the
        # original object, which will pickle better.  The SBProfile is only picklable via its
        # repr, which is not the most efficient serialization.  Especially for things like
        # SBInterpolatedImage.
        d = self.__dict__.copy()
        del d['SBProfile']
        d['_jac'] = self.jac
        d['_offset'] = self.offset
        d['_flux_ratio'] = self.flux_ratio
        return d

    def __setstate__(self, d):
        self.__dict__ = d
        self.__init__(self._original, self._jac, self._offset, self._flux_ratio, self._gsparams)


def SBTransform_init(self):
    obj = self.getObj()
    dudx, dudy, dvdx, dvdy = self.getJac()
    offset = self.getOffset()
    flux_ratio = self.getFluxScaling()
    gsparams = self.getGSParams()
    return (obj, dudx, dudy, dvdx, dvdy, offset, flux_ratio, gsparams)
_galsim.SBTransform.__getinitargs__ = SBTransform_init
_galsim.SBTransform.__getstate__ = lambda self: None
_galsim.SBTransform.__setstate__ = lambda self, state: 1
_galsim.SBTransform.__repr__ = lambda self: \
        'galsim._galsim.SBTransform(%r, %r, %r, %r, %r, %r, %r, %r)'%self.__getinitargs__()<|MERGE_RESOLUTION|>--- conflicted
+++ resolved
@@ -59,11 +59,7 @@
         # NB. Even better, if the flux scaling is chromatic, would be to find a component
         # that is already non-separable.  But we don't bother trying to do that currently.
         elif (isinstance(obj, galsim.ChromaticConvolution or isinstance(obj, galsim.Convolution))
-<<<<<<< HEAD
-              and np.array_equal(np.asarray(jac).flatten(),(1,0,0,1))
-=======
-              and numpy.array_equal(numpy.asarray(jac).ravel(),(1,0,0,1))
->>>>>>> 491545a4
+              and np.array_equal(np.asarray(jac).ravel(),(1,0,0,1))
               and offset == galsim.PositionD(0.,0.)):
             first = Transform(obj.objlist[0],flux_ratio=flux_ratio,gsparams=gsparams)
             return galsim.ChromaticConvolution( [first] + [o for o in obj.objlist[1:]] )
@@ -110,11 +106,7 @@
     """
     def __init__(self, obj, jac=(1.,0.,0.,1.), offset=galsim.PositionD(0.,0.), flux_ratio=1.,
                  gsparams=None):
-<<<<<<< HEAD
-        dudx, dudy, dvdx, dvdy = np.asarray(jac, dtype=float).flatten()
-=======
-        dudx, dudy, dvdx, dvdy = numpy.asarray(jac, dtype=float).ravel()
->>>>>>> 491545a4
+        dudx, dudy, dvdx, dvdy = np.asarray(jac, dtype=float).ravel()
         if hasattr(obj, 'original'):
             self._original = obj.original
         else:
