--- conflicted
+++ resolved
@@ -1872,11 +1872,7 @@
             thisN = min(maxN, Nleft)
 
             try:
-<<<<<<< HEAD
-                phot_array = self.SBProfile.shoot(thisN, ud._rng)
-=======
                 photons = self.shoot(thisN, ud)
->>>>>>> 74985ac9
             except RuntimeError:  # pragma: no cover
                 # Give some extra explanation as a warning, then raise the original exception
                 # so the traceback shows as much detail as possible.
