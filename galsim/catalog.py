# Copyright 2012, 2013 The GalSim developers:
# https://github.com/GalSim-developers
#
# This file is part of GalSim: The modular galaxy image simulation toolkit.
#
# GalSim is free software: you can redistribute it and/or modify
# it under the terms of the GNU General Public License as published by
# the Free Software Foundation, either version 3 of the License, or
# (at your option) any later version.
#
# GalSim is distributed in the hope that it will be useful,
# but WITHOUT ANY WARRANTY; without even the implied warranty of
# MERCHANTABILITY or FITNESS FOR A PARTICULAR PURPOSE.  See the
# GNU General Public License for more details.
#
# You should have received a copy of the GNU General Public License
# along with GalSim.  If not, see <http://www.gnu.org/licenses/>
#
"""@file catalog.py
Routines for controlling catalog Input/Output with GalSim. 
"""

import galsim

class InputCatalog(object):
    """A class storing the data from an input catalog.

    Each row corresponds to a different object to be built, and each column stores some item of
    information about that object (e.g. flux or half_light_radius).

    After construction, the following fields are available:

<<<<<<< HEAD
        self.nobjects   The number of objects in the catalog
        self.ncols      The number of columns in the catalog
        self.isfits     Whether the catalog is a fits catalog
        self.names      For a fits catalog, the valid column names
=======
        self.nobjects   The number of objects in the catalog.
        self.ncols      The number of columns in the catalog.
        self.isfits     Whether the catalog is a fits catalog.
        self.names      For a fits catalog, the valid column names.
>>>>>>> 5ddbc122


    @param file_name     Filename of the input catalog. (Required)
    @param dir           Optionally a directory name can be provided if the file_name does not 
                         already include it.
    @param file_type     Either 'ASCII' or 'FITS'.  If None, infer from the file name ending.
                         (default `file_type = None`)
    @param comments      The character used to indicate the start of a comment in an
                         ASCII catalog.  (default `comments='#'`)
    @param hdu           Which hdu to use for FITS files.  (default `hdu = 1`)
    """
    _req_params = { 'file_name' : str }
    _opt_params = { 'dir' : str , 'file_type' : str , 'comments' : str , 'hdu' : int }
    _single_params = []
    _takes_rng = False

<<<<<<< HEAD
    def __init__(self, file_name, dir=None, file_type=None, comments='#', hdu=1):
=======
    # nobject_only is an intentionally undocumented kwarg that should be used only by
    # the config structure.  It indicates that all we care about is the nobjects parameter.
    # So skip any other calculations that might normally be necessary on construction.
    def __init__(self, file_name, dir=None, file_type=None, comments='#', hdu=1,
                 nobjects_only=False):
>>>>>>> 5ddbc122

        # First build full file_name
        self.file_name = file_name.strip()
        if dir:
            import os
            self.file_name = os.path.join(dir,self.file_name)
    
        if not file_type:
            if self.file_name.lower().endswith('.fits'):
                file_type = 'FITS'
            else:
                file_type = 'ASCII'
        file_type = file_type.upper()
        if file_type not in ['FITS', 'ASCII']:
            raise ValueError("file_type must be either FITS or ASCII if specified.")
        self.file_type = file_type

        try:
            if file_type == 'FITS':
<<<<<<< HEAD
                self.read_fits(hdu)
            else:
                self.read_ascii(comments)
=======
                self.read_fits(hdu, nobjects_only)
            else:
                self.read_ascii(comments, nobjects_only)
>>>>>>> 5ddbc122
        except Exception, e:
            print e
            raise RuntimeError("Unable to read %s catalog file %s."%(
                    self.file_type, self.file_name))
            
<<<<<<< HEAD
    def read_ascii(self, comments):
=======
    def read_ascii(self, comments, nobjects_only):
>>>>>>> 5ddbc122
        """Read in an input catalog from an ASCII file.
        """
        import numpy
        # Read in the data using the numpy convenience function
        # Note: we leave the data as str, rather than convert to float, so that if
        # we have any str fields, they don't give an error here.  They'll only give an 
        # error if one tries to convert them to float at some point.
        self.data = numpy.loadtxt(self.file_name, comments=comments, dtype=str)
<<<<<<< HEAD
        self.names = None
        self.nobjects = self.data.shape[0]
        self.ncols = self.data.shape[1]
        self.isfits = False

    def read_fits(self, hdu):
=======

        # TODO: Is there a faster way to do this if all we care about is nobjects?
        self.nobjects = self.data.shape[0]  

        self.ncols = self.data.shape[1]
        self.isfits = False

    def read_fits(self, hdu, nobjects_only):
>>>>>>> 5ddbc122
        """Read in an input catalog from a FITS file.
        """
        import pyfits
        import numpy
        data = pyfits.getdata(self.file_name, hdu)
<<<<<<< HEAD
=======
        if pyfits.__version__ > '3.0':
            self.names = data.columns.names
        else:
            self.names = data.dtype.names

        # If all we care about is nobjects, we can do that quickly here.
        if nobjects_only: 
            self.nobjects = len(data.field(self.names[0]))
            return

>>>>>>> 5ddbc122
        # data is an instance of a weird numpy FITS_rec class
        # The main problem with it is that it isn't picklable, so using this 
        # with multiprocessing will fail.
        # So we turn this into a regular numpy array that looks just like the version
        # we build in read_ascii with loadtxt.
<<<<<<< HEAD
        self.names = data.columns.names
=======
>>>>>>> 5ddbc122
        # This assumes all fields have the same length.  If we need to support tables
        # where this isn't true, we might need to add an if clause in here.
        # (i.e. check the maximum, and then only include keys whose length is the same as that.)
        # Seems like this would be a rare case though, so I haven't implemented it yet.
        self.data = numpy.array([ [ str(x) for x in data.field(k) ] for k in self.names ]).T
        self.nobjects = self.data.shape[0]
        self.ncols = self.data.shape[1]
        self.isfits = True

    def get(self, index, col):
        """Return the data for the given index and col as a string

        For ASCII catalogs, col is the column number.  
        For FITS catalogs, col is a string giving the name of the column in the FITS table.
        """
        if self.isfits:
            if col not in self.names:
                raise KeyError("Column %s is invalid for catalog %s"%(col,self.file_name))
            icol = self.names.index(col)
        else:
            try:
                icol = int(col)
            except:
                raise ValueError("For ASCII catalogs, col must be an integer")
            if icol < 0 or icol >= self.ncols:
                raise IndexError("Column %d is invalid for catalog %s"%(icol,self.file_name))
        if index < 0 or index >= self.nobjects:
            raise IndexError("Object %d is invalid for catalog %s"%(index,self.file_name))
        return self.data[index, icol]

    def getFloat(self, index, col):
        """Return the data for the given index and col as a float if possible
        """
        try:
            return float(self.get(index,col))
        except Exception,e:
            print e
            raise TypeError("The data at (%d,%s) in catalog %s could not be converted to float"%(
                    index,col,self.file_name))

    def getInt(self, index, col):
        """Return the data for the given index and col as an int if possible
        """
        try:
            return int(self.get(index,col))
        except Exception,e:
            print e
            raise TypeError("The data at (%d,%s) in catalog %s could not be converted to int"%(
                    index,col,self.file_name))
<|MERGE_RESOLUTION|>--- conflicted
+++ resolved
@@ -30,17 +30,10 @@
 
     After construction, the following fields are available:
 
-<<<<<<< HEAD
-        self.nobjects   The number of objects in the catalog
-        self.ncols      The number of columns in the catalog
-        self.isfits     Whether the catalog is a fits catalog
-        self.names      For a fits catalog, the valid column names
-=======
         self.nobjects   The number of objects in the catalog.
         self.ncols      The number of columns in the catalog.
         self.isfits     Whether the catalog is a fits catalog.
         self.names      For a fits catalog, the valid column names.
->>>>>>> 5ddbc122
 
 
     @param file_name     Filename of the input catalog. (Required)
@@ -57,15 +50,11 @@
     _single_params = []
     _takes_rng = False
 
-<<<<<<< HEAD
-    def __init__(self, file_name, dir=None, file_type=None, comments='#', hdu=1):
-=======
     # nobject_only is an intentionally undocumented kwarg that should be used only by
     # the config structure.  It indicates that all we care about is the nobjects parameter.
     # So skip any other calculations that might normally be necessary on construction.
     def __init__(self, file_name, dir=None, file_type=None, comments='#', hdu=1,
                  nobjects_only=False):
->>>>>>> 5ddbc122
 
         # First build full file_name
         self.file_name = file_name.strip()
@@ -85,25 +74,15 @@
 
         try:
             if file_type == 'FITS':
-<<<<<<< HEAD
-                self.read_fits(hdu)
-            else:
-                self.read_ascii(comments)
-=======
                 self.read_fits(hdu, nobjects_only)
             else:
                 self.read_ascii(comments, nobjects_only)
->>>>>>> 5ddbc122
         except Exception, e:
             print e
             raise RuntimeError("Unable to read %s catalog file %s."%(
                     self.file_type, self.file_name))
             
-<<<<<<< HEAD
-    def read_ascii(self, comments):
-=======
     def read_ascii(self, comments, nobjects_only):
->>>>>>> 5ddbc122
         """Read in an input catalog from an ASCII file.
         """
         import numpy
@@ -112,14 +91,6 @@
         # we have any str fields, they don't give an error here.  They'll only give an 
         # error if one tries to convert them to float at some point.
         self.data = numpy.loadtxt(self.file_name, comments=comments, dtype=str)
-<<<<<<< HEAD
-        self.names = None
-        self.nobjects = self.data.shape[0]
-        self.ncols = self.data.shape[1]
-        self.isfits = False
-
-    def read_fits(self, hdu):
-=======
 
         # TODO: Is there a faster way to do this if all we care about is nobjects?
         self.nobjects = self.data.shape[0]  
@@ -128,14 +99,11 @@
         self.isfits = False
 
     def read_fits(self, hdu, nobjects_only):
->>>>>>> 5ddbc122
         """Read in an input catalog from a FITS file.
         """
         import pyfits
         import numpy
         data = pyfits.getdata(self.file_name, hdu)
-<<<<<<< HEAD
-=======
         if pyfits.__version__ > '3.0':
             self.names = data.columns.names
         else:
@@ -146,16 +114,11 @@
             self.nobjects = len(data.field(self.names[0]))
             return
 
->>>>>>> 5ddbc122
         # data is an instance of a weird numpy FITS_rec class
         # The main problem with it is that it isn't picklable, so using this 
         # with multiprocessing will fail.
         # So we turn this into a regular numpy array that looks just like the version
         # we build in read_ascii with loadtxt.
-<<<<<<< HEAD
-        self.names = data.columns.names
-=======
->>>>>>> 5ddbc122
         # This assumes all fields have the same length.  If we need to support tables
         # where this isn't true, we might need to add an if clause in here.
         # (i.e. check the maximum, and then only include keys whose length is the same as that.)
