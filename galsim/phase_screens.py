# Copyright (c) 2012-2018 by the GalSim developers team on GitHub
# https://github.com/GalSim-developers
#
# This file is part of GalSim: The modular galaxy image simulation toolkit.
# https://github.com/GalSim-developers/GalSim
#
# GalSim is free software: redistribution and use in source and binary forms,
# with or without modification, are permitted provided that the following
# conditions are met:
#
# 1. Redistributions of source code must retain the above copyright notice, this
#    list of conditions, and the disclaimer given in the accompanying LICENSE
#    file.
# 2. Redistributions in binary form must reproduce the above copyright notice,
#    this list of conditions, and the disclaimer given in the documentation
#    and/or other materials provided with the distribution.
#

from builtins import range, zip

import numpy as np
from .random import BaseDeviate, GaussianDeviate
from .image import Image
from .angle import radians
from .table import LookupTable2D
from . import utilities
from . import fft
from . import zernike


class AtmosphericScreen(object):
    """ An atmospheric phase screen that can drift in the wind and evolves ("boils") over time.  The
    initial phases and fractional phase updates are drawn from a von Karman power spectrum, which is
    defined by a Fried parameter that effectively sets the amplitude of the turbulence, and an outer
    scale beyond which the turbulence power flattens.

    AtmosphericScreen delays the actual instantiation of the phase screen array in memory until it
    is used for either drawing a PSF or querying the wavefront or wavefront gradient.  This is to
    facilitate automatic truncation of the screen power spectrum depending on the use case.  For
    example, when drawing a PhaseScreenPSF using Fourier methods, the entire power spectrum should
    generally be used.  On the other hand, when drawing using photon-shooting and the geometric
    approximation, it's better to truncate the high-k modes of the power spectrum here so
    that they can be handled instead by a SecondKick object (which also happens automatically; see
    the PhaseScreenPSF docstring).  (See Peterson et al. 2015 for more details about the second
    kick).  Querying the wavefront or wavefront gradient will instantiate the screen using the full
    power spectrum.

    This class will normally attempt to sanity check that the screen has been appropriately
    instantiated depending on the use case, i.e., depending on whether it's being used to draw with
    Fourier optics or geometric optics.  If you want to turn this warning off, however, you can
    use the `suppress_warning` keyword argument.

    If you wish to override the automatic truncation determination, then you can directly
    instantiate the phase screen array using the AtmosphericScreen.instantiate() method.

    Note that once a screen has been instantiated with a particular set of truncation parameters, it
    cannot be re-instantiated with another set of parameters.

    @param screen_size   Physical extent of square phase screen in meters.  This should be large
                         enough to accommodate the desired field-of-view of the telescope as well as
                         the meta-pupil defined by the wind speed and exposure time.  Note that
                         the screen will have periodic boundary conditions, so while the code will
                         still run with a small screen, this may introduce artifacts into PSFs or
                         PSF correlation functions.  Also note that screen_size may be tweaked by
                         the initializer to ensure `screen_size` is a multiple of `screen_scale`.
    @param screen_scale  Physical pixel scale of phase screen in meters.  An order unity multiple of
                         the Fried parameter is usually sufficiently small, but users should test
                         the effects of varying this parameter to ensure robust results.
                         [default: r0_500]
    @param altitude      Altitude of phase screen in km.  This is with respect to the telescope, not
                         sea-level.  [default: 0.0]
    @param r0_500        Fried parameter setting the amplitude of turbulence; contributes to "size"
                         of the resulting atmospheric PSF.  Specified at wavelength 500 nm, in units
                         of meters.  [default: 0.2]
    @param L0            Outer scale in meters.  The turbulence power spectrum will smoothly
                         approach a constant at scales larger than L0.  Set to `None` or `np.inf`
                         for a power spectrum without an outer scale.  [default: 25.0]
    @param vx            x-component wind velocity in meters/second.  [default: 0.]
    @param vy            y-component wind velocity in meters/second.  [default: 0.]
    @param alpha         Square root of fraction of phase that is "remembered" between time_steps
                         (i.e., alpha**2 is the fraction remembered). The fraction sqrt(1-alpha**2)
                         is then the amount of turbulence freshly generated in each step.  Setting
                         alpha=1.0 results in a frozen-flow atmosphere.  Note that computing PSFs
                         from frozen-flow atmospheres may be significantly faster than computing
                         PSFs with non-frozen-flow atmospheres.  If `alpha` != 1.0, then it is
                         required that a `time_step` is also specified.  [default: 1.0]
    @param time_step     Time interval between phase boiling updates.  Note that this is distinct
                         from the time interval used to integrate the PSF over time, which is set
                         by the `time_step` keyword argument to `PhaseScreenPSF` or
                         `PhaseScreenList.makePSF`.  If `time_step` is not None, then it is required
                         that `alpha` is set to something other than 1.0.  [default: None]
    @param rng           Random number generator as a galsim.BaseDeviate().  If None, then use the
                         clock time or system entropy to seed a new generator.  [default: None]
    @param suppress_warning   Turn off instantiation sanity checking.  (See above)  [default: False]

    Relevant SPIE paper:
    "Remembrance of phases past: An autoregressive method for generating realistic atmospheres in
    simulations"
    Srikar Srinath, Univ. of California, Santa Cruz;
    Lisa A. Poyneer, Lawrence Livermore National Lab.;
    Alexander R. Rudy, UCSC; S. Mark Ammons, LLNL
    Published in Proceedings Volume 9148: Adaptive Optics Systems IV
    September 2014
    """
    def __init__(self, screen_size, screen_scale=None, altitude=0.0, r0_500=0.2, L0=25.0,
                 vx=0.0, vy=0.0, alpha=1.0, time_step=None, rng=None, suppress_warning=False):

        if (alpha != 1.0 and time_step is None):
            raise ValueError("No time_step provided when alpha != 1.0")
        if (alpha == 1.0 and time_step is not None):
            raise ValueError("Setting AtmosphericScreen time_step prohibited when alpha == 1.0.  "
                             "Did you mean to set time_step in makePSF or PhaseScreenPSF?")
        if screen_scale is None:
            # We copy Jee+Tyson(2011) and (arbitrarily) set the screen scale equal to r0 by default.
            screen_scale = r0_500
        self.npix = Image.good_fft_size(int(np.ceil(screen_size/screen_scale)))
        self.screen_scale = screen_scale
        self.screen_size = screen_scale * self.npix
        self.altitude = altitude
        self.time_step = time_step
        self.r0_500 = r0_500
        if L0 == np.inf:  # Allow np.inf as synonym for None.
            L0 = None
        self.L0 = L0
        self.vx = vx
        self.vy = vy
        self.alpha = alpha
        self._time = 0.0

        if rng is None:
            rng = BaseDeviate()
        self._suppress_warning = suppress_warning

        self._orig_rng = rng.duplicate()
        self.dynamic = True
        self.reversible = self.alpha == 1.0

        # These will be None until screens are instantiated.
        self.kmin = None
        self.kmax = None

    def __str__(self):
        return "galsim.AtmosphericScreen(altitude=%s)" % self.altitude

    def __repr__(self):
        return ("galsim.AtmosphericScreen(%r, %r, altitude=%r, r0_500=%r, L0=%r, " +
                "vx=%r, vy=%r, alpha=%r, time_step=%r, rng=%r)") % (
                        self.screen_size, self.screen_scale, self.altitude, self.r0_500, self.L0,
                        self.vx, self.vy, self.alpha, self.time_step, self._orig_rng)

    # While AtmosphericScreen does have mutable internal state, it's still possible to treat the
    # object as hashable under the python data model.  The requirements for hashability are that
    # the hash value never changes during the lifetime of the object, __eq__ is defined, and a == b
    # implies hash(a) == hash(b).  We also require that if a == b, then f(a) == f(b) for any public
    # function on an AtmosphericScreen, such as producing a PSF.  Generally, it's a good idea to
    # try for hash(a) == hash(b) to imply that it's very likely that a == b, too.  This is mostly
    # True for AtmosphericScreen (and derived objects, like PSFs), but note that while we don't
    # use the object's mutable internal state for the hash value, we do use it for the __eq__ test.
    # In particular, the hash value doesn't change after the screen is instantiated from its value
    # before instantiation.  Equality, on the other hand, does change.  An instantiated screen is
    # not equal to an otherwise identical uninstantiated screen.

    def __eq__(self, other):
        return (isinstance(other, AtmosphericScreen) and
                self.screen_size == other.screen_size and
                self.screen_scale == other.screen_scale and
                self.altitude == other.altitude and
                self.r0_500 == other.r0_500 and
                self.L0 == other.L0 and
                self.vx == other.vx and
                self.vy == other.vy and
                self.alpha == other.alpha and
                self.time_step == other.time_step and
                self._orig_rng == other._orig_rng and
                self.kmin == other.kmin and
                self.kmax == other.kmax)

    def __hash__(self):
        if not hasattr(self, '_hash'):
            self._hash = hash((
                    "galsim.AtmosphericScreen", self.screen_size, self.screen_scale, self.altitude,
                    self.r0_500, self.L0, self.vx, self.vy, self.alpha, self.time_step,
                    repr(self._orig_rng.serialize())))
        return self._hash

    def __ne__(self, other): return not self == other

    def instantiate(self, kmin=0., kmax=np.inf, check=None):
        """
        @param kmin   Minimum k-mode to include when generating phase screens.  Generally this will
                      only be used when testing the geometric approximation for atmospheric PSFs.
                      [default: 0]
        @param kmax   Maximum k-mode to include when generating phase screens.  This may be used in
                      conjunction with SecondKick to complete the geometric approximation for
                      atmospheric PSFs.  [default: np.inf]
        @param check  Sanity check indicator.  If equal to 'FFT', then check that phase screen
                      Fourier modes are not being truncated, which is appropriate for full Fourier
                      optics.  If equal to 'phot', then check that phase screen Fourier modes *are*
                      being truncated, which is appropriate for the geometric optics approximation.
                      If `None`, then don't perform a check.  Also, don't perform a check if
                      self.suppress_warning is True.
        """
        if self.kmax is None:
            self.kmin = kmin
            self.kmax = kmax
            self._init_psi()
            self._reset()
            # Free some RAM for frozen-flow screens.
            if self.reversible:
                del self._psi, self._screen
        if check is not None and not self._suppress_warning:
            if check == 'FFT':
                if self.kmax != np.inf:
                    import warnings
                    warnings.warn(
                        "Instantiating AtmosphericScreen with kmax != inf "
                        "may yield surprising results when drawing using Fourier optics.")
            if check == 'phot':
                if self.kmax == np.inf:
                    import warnings
                    warnings.warn(
                        "Instantiating AtmosphericScreen with kmax == inf "
                        "may yield surprising results when drawing using geometric optics.")


    # Note the magic number 0.00058 is actually ... wait for it ...
    # (5 * (24/5 * gamma(6/5))**(5/6) * gamma(11/6)) / (6 * pi**(8/3) * gamma(1/6)) / (2 pi)**2
    # It's nearly impossible to figure this out from a single source, but it can be derived from a
    # combination of Roddier (1981), Sasiela (1994), and Noll (1976).  (These atmosphere people
    # sure like to work alone... )
    _kolmogorov_constant = np.sqrt(0.00058)

    def _init_psi(self):
        """Assemble 2D von Karman sqrt power spectrum.
        """
        fx = np.fft.fftfreq(self.npix, self.screen_scale)
        fx, fy = np.meshgrid(fx, fx)
        # Faster to avoid as many temporary arrays as possible.  This is just ksq = fx**2 + fy**2.
        ksq = fx
        ksq[:,:] *= fx
        ksq[:,:] += fy*fy

        # We'll use ksq as our array for psi too.  So save this mask for later.
        m = (ksq < self.kmin**2) | (ksq > self.kmax**2)

        old_settings = np.seterr(all='ignore')
        self._psi = ksq
        if self.L0 is not None:
            L0_inv = 1./self.L0
            self._psi[:,:] += L0_inv*L0_inv
        self._psi[:,:] **= -11./12.
        # Note the multiplication by 500 here so we can divide by arbitrary lam later.
        self._psi[:,:] *= (self._kolmogorov_constant * self.r0_500**(-5.0/6.0) * self.npix *
                           500. / self.screen_size)
        self._psi[0, 0] = 0.0
        self._psi[m] = 0.0
        np.seterr(**old_settings)

    def _random_screen(self):
        """Generate a random phase screen with power spectrum given by self._psi**2"""
        gd = GaussianDeviate(self.rng)
        noise = utilities.rand_arr(self._psi.shape, gd)
        return fft.ifft2(fft.fft2(noise)*self._psi).real

    def _seek(self, t):
        """Set layer's internal clock to time t."""
        if t == self._time:
            return
        if not self.reversible:
            # Can't reverse, so reset and move forward.
            if t < self._time:
                if t < 0.0:
                    raise ValueError("Can't rewind irreversible screen to t < 0.0")
                self._reset()
            # Find number of boiling updates we need to perform.
            previous_update_number = int(self._time // self.time_step)
            final_update_number = int(t // self.time_step)
            n_updates = final_update_number - previous_update_number
            if n_updates > 0:
                for _ in range(n_updates):
                    self._screen *= self.alpha
                    self._screen += np.sqrt(1.-self.alpha**2) * self._random_screen()
                self._tab2d = LookupTable2D(self._xs, self._ys, self._screen, edge_mode='wrap')
        self._time = float(t)

    def _reset(self):
        """Reset phase screen back to time=0."""
        self.rng = self._orig_rng.duplicate()
        self._time = 0.0

        # Only need to reset/create tab2d if not frozen or doesn't already exist
        if not self.reversible or not hasattr(self, '_tab2d'):
            self._screen = self._random_screen()
            self._xs = np.linspace(-0.5*self.screen_size, 0.5*self.screen_size, self.npix,
                                   endpoint=False)
            self._ys = self._xs
            self._tab2d = LookupTable2D(self._xs, self._ys, self._screen, edge_mode='wrap')

    # Note -- use **kwargs here so that AtmosphericScreen.stepk and OpticalScreen.stepk
    # can use the same signature, even though they depend on different parameters.
    def _getStepK(self, **kwargs):
        """Return an appropriate stepk for this atmospheric layer.

        @param lam         Wavelength in nanometers.
        @param scale_unit  Sky coordinate units of output profile. [default: galsim.arcsec]
        @param gsparams    An optional GSParams argument.  See the docstring for GSParams for
                           details. [default: None]
        @returns  Good pupil scale size in meters.
        """
        from .kolmogorov import Kolmogorov
        lam = kwargs['lam']
        gsparams = kwargs.pop('gsparams', None)
        obj = Kolmogorov(lam=lam, r0_500=self.r0_500, gsparams=gsparams)
        return obj.stepk

    def wavefront(self, u, v, t=None, theta=(0.0*radians, 0.0*radians)):
        """ Compute wavefront due to atmospheric phase screen.

        Wavefront here indicates the distance by which the physical wavefront lags or leads the
        ideal plane wave.

        @param u        Horizontal pupil coordinate (in meters) at which to evaluate wavefront.  Can
                        be a scalar or an iterable.  The shapes of u and v must match.
        @param v        Vertical pupil coordinate (in meters) at which to evaluate wavefront.  Can
                        be a scalar or an iterable.  The shapes of u and v must match.
        @param t        Times (in seconds) at which to evaluate wavefront.  Can be None, a scalar or
                        an iterable.  If None, then the internal time of the phase screens will be
                        used for all u, v.  If scalar, then the size will be broadcast up to match
                        that of u and v.  If iterable, then the shape must match the shapes of u and
                        v.  [default: None]
        @param theta    Field angle at which to evaluate wavefront, as a 2-tuple of `galsim.Angle`s.
                        [default: (0.0*galsim.arcmin, 0.0*galsim.arcmin)]  Only a single theta is
                        permitted.
        @returns        Array of wavefront lag or lead in nanometers.
        """
        u = np.array(u, dtype=float)
        v = np.array(v, dtype=float)
        if u.shape != v.shape:
            raise ValueError("u.shape not equal to v.shape")

        if t is None:
            t = self._time

        from numbers import Real
        if isinstance(t, Real):
            tmp = np.empty_like(u)
            tmp.fill(t)
            t = tmp
        else:
            t = np.array(t, dtype=float)
            if t.shape != u.shape:
                raise ValueError("t.shape must match u.shape if t is not a scalar")

        self.instantiate()  # noop if already instantiated

        if self.reversible:
            return self._wavefront(u, v, t, theta)
        else:
            out = np.empty_like(u, dtype=float)
            tmin = np.min(t)
            tmax = np.max(t)
            tt = (tmin // self.time_step) * self.time_step
            while tt <= tmax:
                self._seek(tt)
                here = ((tt <= t) & (t < tt+self.time_step))
                out[here] = self._wavefront(u[here], v[here], t[here], theta)
                tt += self.time_step
            return out

    def _wavefront(self, u, v, t, theta):
        # Same as wavefront(), but no argument checking, no boiling updates, no
        # screen instantiation checking
        if t is None:
            t = self._time
        u = u - t*self.vx + 1000*self.altitude*theta[0].tan()
        v = v - t*self.vy + 1000*self.altitude*theta[1].tan()
        return self._tab2d(u, v)

    def wavefront_gradient(self, u, v, t=None, theta=(0.0*radians, 0.0*radians)):
        """ Compute gradient of wavefront due to atmospheric phase screen.

        @param u        Horizontal pupil coordinate (in meters) at which to evaluate wavefront.  Can
                        be a scalar or an iterable.  The shapes of u and v must match.
        @param v        Vertical pupil coordinate (in meters) at which to evaluate wavefront.  Can
                        be a scalar or an iterable.  The shapes of u and v must match.
        @param t        Times (in seconds) at which to evaluate wavefront gradient.  Can be None, a
                        scalar or an iterable.  If None, then the internal time of the phase screens
                        will be used for all u, v.  If scalar, then the size will be broadcast up to
                        match that of u and v.  If iterable, then the shape must match the shapes of
                        u and v.  [default: None]
        @param theta    Field angle at which to evaluate wavefront, as a 2-tuple of `galsim.Angle`s.
                        [default: (0.0*galsim.arcmin, 0.0*galsim.arcmin)]  Only a single theta is
                        permitted.
        @returns        Arrays dWdu and dWdv of wavefront lag or lead gradient in nm/m.
        """
        u = np.array(u, dtype=float)
        v = np.array(v, dtype=float)
        if u.shape != v.shape:
            raise ValueError("u.shape not equal to v.shape")

        from numbers import Real
        if isinstance(t, Real):
            tmp = np.empty_like(u)
            tmp.fill(t)
            t = tmp
        else:
            t = np.array(t, dtype=float)
            if t.shape != u.shape:
                raise ValueError("t.shape must match u.shape if t is not a scalar")

        self.instantiate()  # noop if already instantiated

        if self.reversible:
            return self._wavefront_gradient(u, v, t, theta)
        else:
            dwdu = np.empty_like(u, dtype=np.float64)
            dwdv = np.empty_like(u, dtype=np.float64)
            tmin = np.min(t)
            tmax = np.max(t)
            tt = (tmin // self.time_step) * self.time_step
            while tt <= tmax:
                self._seek(tt)
                here = ((tt <= t) & (t < tt+self.time_step))
                dwdu[here], dwdv[here] = self._wavefront_gradient(u[here], v[here], t[here], theta)
                tt += self.time_step
            return dwdu, dwdv

    def _wavefront_gradient(self, u, v, t, theta):
        # Same as wavefront(), but no argument checking and no boiling updates.
        u = u - t*self.vx + 1000*self.altitude*theta[0].tan()
        v = v - t*self.vy + 1000*self.altitude*theta[1].tan()
        return self._tab2d.gradient(u, v)


def Atmosphere(screen_size, rng=None, _bar=None, **kwargs):
    """Create an atmosphere as a list of turbulent phase screens at different altitudes.  The
    atmosphere model can then be used to simulate atmospheric PSFs.

    Simulating an atmospheric PSF is typically accomplished by first representing the 3-dimensional
    turbulence in the atmosphere as a series of discrete 2-dimensional phase screens.  These screens
    may blow around in the wind, and may or may not also evolve in time.  This function allows one
    to quickly assemble a list of atmospheric phase screens into a galsim.PhaseScreenList object,
    which can then be used to evaluate PSFs through various columns of atmosphere at different field
    angles.

    The atmospheric screens currently available represent turbulence following a von Karman power
    spectrum.  Specifically, the phase power spectrum in each screen can be written

    psi(nu) = 0.023 r0^(-5/3) (nu^2 + 1/L0^2)^(11/6)

    where psi(nu) is the power spectral density at spatial frequency nu, r0 is the Fried parameter
    (which has dimensions of length) and sets the amplitude of the turbulence, and L0 is the outer
    scale (also dimensions of length) beyond which the power asymptotically flattens.  Typical
    values for r0 are ~0.1 to 0.2 meters, which corresponds roughly to PSF FWHMs of ~0.5 to 1.0
    arcsec for optical wavelengths.  Note that r0 is a function of wavelength, scaling like
    r0 ~ wavelength^(6/5).  To reduce confusion, the input parameter here is named r0_500 and refers
    explicitly to the Fried parameter at a wavelength of 500 nm.  The outer scale is typically in
    the 10s of meters and does not vary with wavelength.

    To create multiple layers, simply specify keyword arguments as length-N lists instead of scalars
    (works for all arguments except `rng`).  If, for any of these keyword arguments, you want to use
    the same value for each layer, then you can just specify the argument as a scalar and the
    function will automatically broadcast it into a list with length equal to the longest found
    keyword argument list.  Note that it is an error to specify keywords with lists of different
    lengths (unless only one of them has length > 1).

    The one exception to the above is the keyword `r0_500`.  The effective Fried parameter for a set
    of atmospheric layers is r0_500_effective = (sum(r**(-5./3) for r in r0_500s))**(-3./5).
    Providing `r0_500` as a scalar or single-element list will result in broadcasting such that the
    effective Fried parameter for the whole set of layers equals the input argument.  You can weight
    the contribution of each layer with the `r0_weights` keyword.

    As an example, the following code approximately creates the atmosphere used by Jee+Tyson(2011)
    for their study of atmospheric PSFs for LSST.  Note this code takes about ~2 minutes to run on
    a fast laptop, and will consume about (8192**2 pixels) * (8 bytes) * (6 screens) ~ 3 GB of
    RAM in its final state, and more at intermediate states.

        >>> altitude = [0, 2.58, 5.16, 7.73, 12.89, 15.46]  # km
        >>> r0_500 = 0.16  # m
        >>> weights = [0.652, 0.172, 0.055, 0.025, 0.074, 0.022]
        >>> speed = np.random.uniform(0, 20, size=6)  # m/s
        >>> direction = [np.random.uniform(0, 360)*galsim.degrees for i in range(6)]
        >>> npix = 8192
        >>> screen_scale = r0_500
        >>> atm = galsim.Atmosphere(r0_500=r0_500, r0_weights=weights,
                                    screen_size=screen_scale*npix,
                                    altitude=altitude, L0=25.0, speed=speed,
                                    direction=direction, screen_scale=screen_scale)

    Once the atmosphere is constructed, a 15-sec exposure length, 5ms time step, monochromatic PSF
    at 700nm (using an 8.4 meter aperture, 0.6 fractional obscuration and otherwise default
    settings) takes about 7 minutes to draw on a fast laptop.

        >>> psf = atm.makePSF(lam=700.0, exptime=15.0, time_step=0.005, diam=8.4, obscuration=0.6)
        >>> img1 = psf.drawImage()  # ~7 min

    The same psf, if drawn using photon-shooting on the same laptop, will generate photons at a rate
    of about 1 million per second.

        >>> img2 = psf.drawImage(nx=32, ny=32, scale=0.2, method='phot', n_photons=1e6)  # ~1 sec.

    Note that the Fourier-based calculation compute time will scale linearly with exposure time,
    while the photon-shooting calculation compute time will scale linearly with the number of
    photons being shot.

    Many factors will affect the timing of results, of course, including aperture diameter, gsparams
    settings, pad_factor and oversampling options to makePSF, time_step and exposure time, frozen
    vs. non-frozen atmospheric layers, and so on.  We recommend that users try varying these
    settings to find a balance of speed and fidelity.

    @param r0_500        Fried parameter setting the amplitude of turbulence; contributes to "size"
                         of the resulting atmospheric PSF.  Specified at wavelength 500 nm, in units
                         of meters.  [default: 0.2]
    @param r0_weights    Weights for splitting up the contribution of r0_500 between different
                         layers.  Note that this keyword is only allowed if r0_500 is either a
                         scalar or a single-element list.  [default: None]
    @param screen_size   Physical extent of square phase screen in meters.  This should be large
                         enough to accommodate the desired field-of-view of the telescope as well as
                         the meta-pupil defined by the wind speed and exposure time.  Note that
                         the screen will have periodic boundary conditions, so the code will run
                         with a smaller sized screen, though this may introduce artifacts into PSFs
                         or PSF correlation functions. Note that screen_size may be tweaked by the
                         initializer to ensure screen_size is a multiple of screen_scale.
    @param screen_scale  Physical pixel scale of phase screen in meters.  A fraction of the Fried
                         parameter is usually sufficiently small, but users should test the effects
                         of this parameter to ensure robust results.
                         [default: same as each screen's r0_500]
    @param altitude      Altitude of phase screen in km.  This is with respect to the telescope, not
                         sea-level.  [default: 0.0]
    @param L0            Outer scale in meters.  The turbulence power spectrum will smoothly
                         approach a constant at scales larger than L0.  Set to `None` or `np.inf`
                         for a power spectrum without an outer scale.  [default: 25.0]
    @param speed         Wind speed in meters/second.  [default: 0.0]
    @param direction     Wind direction as galsim.Angle [default: 0.0 * galsim.degrees]
    @param alpha         Square root of fraction of phase that is "remembered" between time_steps
                         (i.e., alpha**2 is the fraction remembered). The fraction sqrt(1-alpha**2)
                         is then the amount of turbulence freshly generated in each step.  Setting
                         alpha=1.0 results in a frozen-flow atmosphere.  Note that computing PSFs
                         from frozen-flow atmospheres may be significantly faster than computing
                         PSFs with non-frozen-flow atmospheres.  [default: 1.0]
    @param time_step     Time interval between phase boiling updates.  Note that this is distinct
                         from the time interval used when integrating the PSF over time, which is
                         set by the `time_step` keyword argument to `PhaseScreenPSF` or
                         `PhaseScreenList.makePSF`.  If `time_step` is not None, then it is required
                         that `alpha` is set to something other than 1.0.  [default: None]
    @param rng           Random number generator as a galsim.BaseDeviate().  If None, then use the
                         clock time or system entropy to seed a new generator.  [default: None]
    """
    from .phase_psf import PhaseScreenList
    # Fill in screen_size here, since there isn't a default in AtmosphericScreen
    kwargs['screen_size'] = utilities.listify(screen_size)

    # Set default r0_500 here; it will get broadcasted below such that the _total_ r0_500 from _all_
    # screens is 0.2 m.
    if 'r0_500' not in kwargs:
        kwargs['r0_500'] = [0.2]
    kwargs['r0_500'] = utilities.listify(kwargs['r0_500'])

    # Turn speed, direction into vx, vy
    if 'speed' in kwargs:
        kwargs['speed'] = utilities.listify(kwargs['speed'])
        if 'direction' not in kwargs:
            kwargs['direction'] = [0*radians]*len(kwargs['speed'])
        kwargs['vx'], kwargs['vy'] = zip(*[v * np.array(d.sincos())
                                           for v, d in zip(kwargs['speed'],
                                                           kwargs['direction'])])
        del kwargs['speed']
        del kwargs['direction']

    # Determine broadcast size
    nmax = max(len(v) for v in kwargs.values() if hasattr(v, '__len__'))

    # Broadcast r0_500 here, since logical combination of indiv layers' r0s is complex:
    if len(kwargs['r0_500']) == 1:
        r0_weights = np.array(kwargs.pop('r0_weights', [1.]*nmax), dtype=float)
        r0_weights /= np.sum(r0_weights)
        r0_500 = kwargs['r0_500'][0]
        kwargs['r0_500'] = [r0_500 * w**(-3./5) for w in r0_weights]
        # kwargs['r0_500'] = [nmax**(3./5) * kwargs['r0_500'][0]] * nmax
    elif 'r0_weights' in kwargs:
        raise ValueError("Cannot use r0_weights if r0_500 is specified as a list.")

    if rng is None:
        rng = BaseDeviate()
    kwargs['rng'] = [BaseDeviate(rng.raw()) for i in range(nmax)]
    return PhaseScreenList([AtmosphericScreen(**kw) for kw in utilities.dol_to_lod(kwargs, nmax)])


class OpticalScreen(object):
    """
    Class to describe optical aberrations in terms of Zernike polynomial coefficients.

    Input aberration coefficients are assumed to be supplied in units of wavelength, and correspond
    to the Zernike polynomials in the Noll convention defined in
    Noll, J. Opt. Soc. Am. 66, 207-211(1976).  For a brief summary of the polynomials, refer to
    http://en.wikipedia.org/wiki/Zernike_polynomials#Zernike_polynomials.

    @param diam             Diameter of pupil in meters.
    @param tip              Tip aberration in units of reference wavelength.  [default: 0]
    @param tilt             Tilt aberration in units of reference wavelength.  [default: 0]
    @param defocus          Defocus in units of reference wavelength. [default: 0]
    @param astig1           Astigmatism (like e2) in units of reference wavelength.
                            [default: 0]
    @param astig2           Astigmatism (like e1) in units of reference wavelength.
                            [default: 0]
    @param coma1            Coma along y in units of reference wavelength. [default: 0]
    @param coma2            Coma along x in units of reference wavelength. [default: 0]
    @param trefoil1         Trefoil (one of the arrows along y) in units of reference wavelength.
                            [default: 0]
    @param trefoil2         Trefoil (one of the arrows along x) in units of reference wavelength.
                            [default: 0]
    @param spher            Spherical aberration in units of reference wavelength.
                            [default: 0]
    @param aberrations      Optional keyword, to pass in a list, tuple, or NumPy array of
                            aberrations in units of reference wavelength (ordered according to
                            the Noll convention), rather than passing in individual values for each
                            individual aberration.  Note that aberrations[1] is piston (and not
                            aberrations[0], which is unused.)  This list can be arbitrarily long to
                            handle Zernike polynomial aberrations of arbitrary order.
    @param annular_zernike  Boolean indicating that aberrations specify the amplitudes of annular
                            Zernike polynomials instead of circular Zernike polynomials.
                            [default: False]
    @param obscuration      Linear dimension of central obscuration as fraction of aperture linear
                            dimension. [0., 1.).  Note it is the user's responsibility to ensure
                            consistency of OpticalScreen obscuration and Aperture obscuration.
                            [default: 0.0]
    @param lam_0            Reference wavelength in nanometers at which Zernike aberrations are
                            being specified.  [default: 500]
    """
    def __init__(self, diam, tip=0.0, tilt=0.0, defocus=0.0, astig1=0.0, astig2=0.0, coma1=0.0,
                 coma2=0.0, trefoil1=0.0, trefoil2=0.0, spher=0.0, aberrations=None,
                 annular_zernike=False, obscuration=0.0, lam_0=500.0):
        self.diam = diam
        if aberrations is None:
            aberrations = np.zeros(12)
            aberrations[2] = tip
            aberrations[3] = tilt
            aberrations[4] = defocus
            aberrations[5] = astig1
            aberrations[6] = astig2
            aberrations[7] = coma1
            aberrations[8] = coma2
            aberrations[9] = trefoil1
            aberrations[10] = trefoil2
            aberrations[11] = spher
        else:
            # Make sure no individual aberrations were passed in, since they will be ignored.
            if any([tip, tilt, defocus, astig1, astig2, coma1, coma2, trefoil1, trefoil2, spher]):
                raise TypeError("Cannot pass in individual aberrations and array!")
            # Aberrations were passed in, so check for right number of entries.
            if len(aberrations) <= 2:
                raise ValueError("Aberrations keyword must have length > 2")
            # Check for non-zero value in first two places.  Probably a mistake.
            if aberrations[0] != 0.0:
                import warnings
                warnings.warn(
                    "Detected non-zero value in aberrations[0] -- this value is ignored!")
            aberrations = np.array(aberrations)
        self.aberrations = aberrations

        # strip any trailing zeros.
        if self.aberrations[-1] == 0:
            self.aberrations = np.trim_zeros(self.aberrations, trim='b')
            if len(self.aberrations) == 0:  # Don't let it be zero length.
                self.aberrations = np.array([0])
        self.annular_zernike = annular_zernike
        self.obscuration = obscuration
        self.lam_0 = lam_0

        R_outer = self.diam/2
        if self.annular_zernike and self.obscuration != 0:
            self._zernike = zernike.Zernike(self.aberrations, R_outer=R_outer,
                                            R_inner=R_outer*self.obscuration)
        else:
            self._zernike = zernike.Zernike(self.aberrations, R_outer=R_outer)

        self.dynamic = False
        self.reversible = True

    def __str__(self):
        return "galsim.OpticalScreen(diam=%s, lam_0=%s)" % (self.diam, self.lam_0)

    def __repr__(self):
        s = "galsim.OpticalScreen(diam=%r, lam_0=%r" % (self.diam, self.lam_0)
        if any(self.aberrations):
            s += ", aberrations=%r"%self.aberrations
        if self.annular_zernike:
            s += ", annular_zernike=True"
            s += ", obscuration=%r"%self.obscuration
        s += ")"
        return s

    def __eq__(self, other):
        return (isinstance(other, OpticalScreen)
                and self.diam == other.diam
                and np.array_equal(self.aberrations*self.lam_0, other.aberrations*other.lam_0)
                and self.annular_zernike == other.annular_zernike)

    def __ne__(self, other): return not self == other

    # This screen is immutable, so make a hash for it.
    def __hash__(self):
        return hash(("galsim.OpticalScreen", self.diam, self.obscuration, self.annular_zernike,
                     tuple((self.aberrations*self.lam_0).ravel())))

    # Note -- use **kwargs here so that AtmosphericScreen.stepk and OpticalScreen.stepk
    # can use the same signature, even though they depend on different parameters.
    def _getStepK(self, **kwargs):
        """Return an appropriate stepk for this phase screen.

        @param lam         Wavelength in nanometers.
        @param diam        Aperture diameter in meters.
        @param obscuration Fractional linear aperture obscuration. [default: 0.0]
        @param gsparams    An optional GSParams argument.  See the docstring for GSParams for
                           details. [default: None]
        @returns stepk in inverse arcsec.
        """
        from .airy import Airy
        lam = kwargs['lam']
        diam = kwargs['diam']
        obscuration = kwargs.get('obscuration', 0.0)
        gsparams = kwargs.get('gsparams', None)
        # Use an Airy for get appropriate stepk.
        obj = Airy(lam=lam, diam=diam, obscuration=obscuration, gsparams=gsparams)
        return obj.stepk

    def wavefront(self, u, v, t=None, theta=None):
        """ Compute wavefront due to optical phase screen.

        Wavefront here indicates the distance by which the physical wavefront lags or leads the
        ideal plane wave.

        @param u        Horizontal pupil coordinate (in meters) at which to evaluate wavefront.  Can
                        be a scalar or an iterable.  The shapes of u and v must match.
        @param v        Vertical pupil coordinate (in meters) at which to evaluate wavefront.  Can
                        be a scalar or an iterable.  The shapes of u and v must match.
        @param t        Ignored for OpticalScreen.
        @param theta    Ignored for OpticalScreen.
        @returns        Array of wavefront lag or lead in nanometers.
        """
        u = np.array(u, dtype=float)
        v = np.array(v, dtype=float)
        if u.shape != v.shape:
            raise ValueError("u.shape not equal to v.shape")
        return self._wavefront(u, v, t, theta)

    def _wavefront(self, u, v, t, theta):
        # Same as wavefront(), but no argument checking.
        # Note, this phase screen is actually independent of time and theta.
        return self._zernike.evalCartesian(u, v) * self.lam_0

    def wavefront_gradient(self, u, v, t=None, theta=None):
        """ Compute gradient of wavefront due to optical phase screen.

        @param u        Horizontal pupil coordinate (in meters) at which to evaluate wavefront.  Can
                        be a scalar or an iterable.  The shapes of u and v must match.
        @param v        Vertical pupil coordinate (in meters) at which to evaluate wavefront.  Can
                        be a scalar or an iterable.  The shapes of u and v must match.
        @param t        Ignored for OpticalScreen.
        @param theta    Ignored for OpticalScreen.
        @returns        Arrays dWdu and dWdv of wavefront lag or lead gradient in nm/m.
        """
        u = np.array(u, dtype=float)
        v = np.array(v, dtype=float)
        if u.shape != v.shape:
            raise ValueError("u.shape not equal to v.shape")
        return self._wavefront_gradient(u, v, t, theta)


    def _wavefront_gradient(self, u, v, t, theta):
        # Same as wavefront_gradient(), but no argument checking.
        # Note, this phase screen is actually independent of time and theta.
<<<<<<< HEAD
        du = dv = 0.01*self.diam
        w0 = self._wavefront(u, v, t, theta)
        gradu = (self._wavefront(u+du, v, t, theta) - w0) / du
        gradv = (self._wavefront(u, v+dv, t, theta) - w0) / dv
        return gradu, gradv


class OpticalScreenField(object):
    """A telescope object that can compute optical aberrations as a function of the location on
    the field of view.

    The model for the wavefront is a double Zernike polynomial expansion in the field angle `theta`
    and the pupil position `u`:

    W(theta, u) = Sum_{r,s} Sum_{n,m} a_{r,s,n,m} Z_{r,s}(theta) Z_{n,m}(u)

    For a given theta, the aberrations passed to OpticalPSF are then:

    a_{n,m}(theta) = Sum_{r,s} a_{r,s,n,m} Z_{r,s}(theta)

    (Note that `theta` and `u` above are both 2-d vectors.)

    @param a_nmrs       A two-dimensional array of coefficients.  First index is over nm, i.e., the
                        pupil aberrations.  The second index is over rs, i.e., the field dependence.
    @param diam         Diameter of pupil in meters.
    @param fov_radius   Radius of the field-of-view as a galsim.Angle from which FoV Zernike 
                        polynomials are normalized.
    @param lam_0        Reference wavelength in nanometers at which Zernike aberrations are
                        being specified.  [default: 500]                        
    """
    def __init__(self, a_nmrs, diam, fov_radius=None, lam_0=500.0):
        if fov_radius is None:
            raise ValueError("fov_radius is required for OpticalScreenField")
        try:
            self.fov_radius = fov_radius.tan()
        except:
            raise ValueError("fov_radius must be a galsim.Angle object")
        self.a_nmrs = a_nmrs
        self.diam = diam
        self.lam_0 = lam_0
        self.jmax_pupil = self.a_nmrs.shape[0]-1
        self.jmax_focal = self.a_nmrs.shape[1]-1
        # Field-of-view does not have obscuration, so obscuration=0 and annular=False here.
        noll_coef = _noll_coef_array(self.jmax_focal, 0.0, False)
        # One coef_array for each pupil wavefront aberration
        self.coef_arrays = [np.dot(noll_coef, a[1:]) for a in self.a_nmrs]

        self.dynamic = False
        self.reversible = True

    def getAberrations(self, theta_x, theta_y):
        """Return a list of the pupil aberration coefficients for the listed field angle(s).

        @param theta_x  Tangent of the field position in x-direction
        @param theta_y  Tangent of the field position in y-direction
        """
        r = theta_x/self.fov_radius + 1j*theta_y/self.fov_radius
        rsqr = np.abs(r)**2
        return [horner2d(rsqr, r, ca).real for ca in self.coef_arrays]

    def stepK(self, **kwargs):
        """Return an appropriate stepK for this phase screen.

        Method copied from OpticalScreen

        @param lam         Wavelength in nanometers.
        @param diam        Aperture diameter in meters.
        @param obscuration Fractional linear aperture obscuration. [default: 0.0]
        @param gsparams    An optional GSParams argument.  See the docstring for GSParams for
                           details. [default: None]
        @returns  stepK in inverse arcsec.
        """
        lam = kwargs['lam']
        diam = kwargs['diam']
        obscuration = kwargs.get('obscuration', 0.0)
        gsparams = kwargs.get('gsparams', None)
        # Use an Airy for get appropriate stepK.
        obj = galsim.Airy(lam=lam, diam=diam, obscuration=obscuration, gsparams=gsparams)
        return obj.stepK()

    def wavefront(self, u, v, t=None, theta=(0.0*galsim.arcmin, 0.0*galsim.arcmin)):
        """ Compute wavefront for the optical phase screen.
        
        @param u        Horizontal pupil coordinate (in meters) at which to evaluate wavefront.  Can
                        be a scalar or an iterable.  The shapes of u and v must match.
        @param v        Vertical pupil coordinate (in meters) at which to evaluate wavefront.  Can
                        be a scalar or an iterable.  The shapes of u and v must match.
        @param t        Ignored for OpticalScreenField.
        @param theta    Field angle at which to evaluate wavefront, as a 2-tuple of `galsim.Angle`s.
                        [default: (0.0*galsim.arcmin, 0.0*galsim.arcmin)]  Only a single theta is
                        permitted.
        
        @return s       Array of wavefront lag or lead in nanometers.
        """
        u = np.array(u, dtype=float)
        v = np.array(v, dtype=float)
        if u.shape != v.shape:
            raise ValueError("u.shape not equal to v.shape")
        return self._wavefront(u, v, t, theta)

    def _wavefront(self, u, v, t, theta):
        # Same as wavefront(), but no argument checking.
        # Note, this phase screen is actually independent of time.        
        aberr = self.getAberrations(theta[0].tan(), theta[1].tan())
        noll_coef = _noll_coef_array(self.jmax_pupil, 0.0, False)
        coef_array = np.dot(noll_coef, aberr[1:])

        jmax = self.a_nmrs.shape[0] - 1
        maxn = _noll_to_zern(jmax)[0]
        shape = (maxn//2+1, maxn+1)  # (max power of |rho|^2,  max power of rho)        
        # Convert from unit disk coefficients to full aperture (diam != 2) coefficients.
        coef_array /= (self.diam/2)**np.sum(np.mgrid[0:2*shape[0]:2, 0:shape[1]], axis=0)

        r = u + 1j*v
        rsqr = np.abs(r)**2        
        return horner2d(rsqr, r, coef_array).real * self.lam_0
=======
        gradx, grady = self._zernike.evalCartesianGrad(u, v)
        return gradx * self.lam_0, grady * self.lam_0
>>>>>>> dda504cf
<|MERGE_RESOLUTION|>--- conflicted
+++ resolved
@@ -770,12 +770,8 @@
     def _wavefront_gradient(self, u, v, t, theta):
         # Same as wavefront_gradient(), but no argument checking.
         # Note, this phase screen is actually independent of time and theta.
-<<<<<<< HEAD
-        du = dv = 0.01*self.diam
-        w0 = self._wavefront(u, v, t, theta)
-        gradu = (self._wavefront(u+du, v, t, theta) - w0) / du
-        gradv = (self._wavefront(u, v+dv, t, theta) - w0) / dv
-        return gradu, gradv
+        gradx, grady = self._zernike.evalCartesianGrad(u, v)
+        return gradx * self.lam_0, grady * self.lam_0
 
 
 class OpticalScreenField(object):
@@ -802,6 +798,8 @@
                         being specified.  [default: 500]                        
     """
     def __init__(self, a_nmrs, diam, fov_radius=None, lam_0=500.0):
+        from .zernike import _noll_coef_array
+
         if fov_radius is None:
             raise ValueError("fov_radius is required for OpticalScreenField")
         try:
@@ -813,8 +811,8 @@
         self.lam_0 = lam_0
         self.jmax_pupil = self.a_nmrs.shape[0]-1
         self.jmax_focal = self.a_nmrs.shape[1]-1
-        # Field-of-view does not have obscuration, so obscuration=0 and annular=False here.
-        noll_coef = _noll_coef_array(self.jmax_focal, 0.0, False)
+        # Field-of-view does not have obscuration, so obscuration=0
+        noll_coef = _noll_coef_array(self.jmax_focal, 0.0)
         # One coef_array for each pupil wavefront aberration
         self.coef_arrays = [np.dot(noll_coef, a[1:]) for a in self.a_nmrs]
 
@@ -827,11 +825,12 @@
         @param theta_x  Tangent of the field position in x-direction
         @param theta_y  Tangent of the field position in y-direction
         """
+        from .utilities import horner2d
         r = theta_x/self.fov_radius + 1j*theta_y/self.fov_radius
         rsqr = np.abs(r)**2
         return [horner2d(rsqr, r, ca).real for ca in self.coef_arrays]
 
-    def stepK(self, **kwargs):
+    def _getStepK(self, **kwargs):
         """Return an appropriate stepK for this phase screen.
 
         Method copied from OpticalScreen
@@ -843,15 +842,16 @@
                            details. [default: None]
         @returns  stepK in inverse arcsec.
         """
+        from .airy import Airy
         lam = kwargs['lam']
         diam = kwargs['diam']
         obscuration = kwargs.get('obscuration', 0.0)
         gsparams = kwargs.get('gsparams', None)
         # Use an Airy for get appropriate stepK.
-        obj = galsim.Airy(lam=lam, diam=diam, obscuration=obscuration, gsparams=gsparams)
-        return obj.stepK()
-
-    def wavefront(self, u, v, t=None, theta=(0.0*galsim.arcmin, 0.0*galsim.arcmin)):
+        obj = Airy(lam=lam, diam=diam, obscuration=obscuration, gsparams=gsparams)
+        return obj.stepk
+
+    def wavefront(self, u, v, t=None, theta=None):
         """ Compute wavefront for the optical phase screen.
         
         @param u        Horizontal pupil coordinate (in meters) at which to evaluate wavefront.  Can
@@ -872,22 +872,21 @@
         return self._wavefront(u, v, t, theta)
 
     def _wavefront(self, u, v, t, theta):
+        from .zernike import _noll_coef_array, noll_to_zern
+        from .utilities import horner2d
+
         # Same as wavefront(), but no argument checking.
         # Note, this phase screen is actually independent of time.        
         aberr = self.getAberrations(theta[0].tan(), theta[1].tan())
-        noll_coef = _noll_coef_array(self.jmax_pupil, 0.0, False)
+        noll_coef = _noll_coef_array(self.jmax_pupil, 0.0)
         coef_array = np.dot(noll_coef, aberr[1:])
 
         jmax = self.a_nmrs.shape[0] - 1
-        maxn = _noll_to_zern(jmax)[0]
+        maxn = noll_to_zern(jmax)[0]
         shape = (maxn//2+1, maxn+1)  # (max power of |rho|^2,  max power of rho)        
         # Convert from unit disk coefficients to full aperture (diam != 2) coefficients.
         coef_array /= (self.diam/2)**np.sum(np.mgrid[0:2*shape[0]:2, 0:shape[1]], axis=0)
 
         r = u + 1j*v
         rsqr = np.abs(r)**2        
-        return horner2d(rsqr, r, coef_array).real * self.lam_0
-=======
-        gradx, grady = self._zernike.evalCartesianGrad(u, v)
-        return gradx * self.lam_0, grady * self.lam_0
->>>>>>> dda504cf
+        return horner2d(rsqr, r, coef_array).real * self.lam_0