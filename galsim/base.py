--- conflicted
+++ resolved
@@ -115,46 +115,8 @@
                         "One of sigma, fwhm, or half_light_radius must be " +
                         "specified for Gaussian")
 
-<<<<<<< HEAD
         self._gsparams = galsim.GSParams.check(gsparams)
         self._sbp = _galsim.SBGaussian(sigma, flux, self.gsparams._gsp)
-=======
-        self._sbp = _galsim.SBGaussian(sigma, flux, gsparams)
-        self._gsparams = gsparams
->>>>>>> 2ced30e0
-
-    def getSigma(self):
-        """Return the sigma scale length for this Gaussian profile.
-        """
-<<<<<<< HEAD
-        return self._sbp.getSigma()
-=======
-        from .deprecated import depr
-        depr("gaussian.getSigma", 1.5, "gaussian.sigma")
-        return self.sigma
->>>>>>> 2ced30e0
-
-    def getFWHM(self):
-        """Return the FWHM for this Gaussian profile.
-        """
-<<<<<<< HEAD
-        return self._sbp.getSigma() * Gaussian._fwhm_factor
-=======
-        from .deprecated import depr
-        depr("gaussian.getFWHM", 1.5, "gaussian.fwhm")
-        return self.fwhm
->>>>>>> 2ced30e0
-
-    def getHalfLightRadius(self):
-        """Return the half light radius for this Gaussian profile.
-        """
-<<<<<<< HEAD
-        return self._sbp.getSigma() * Gaussian._hlr_factor
-=======
-        from .deprecated import depr
-        depr("gaussian.getHalfLightRadius", 1.5, "gaussian.half_light_radius")
-        return self.half_light_radius
->>>>>>> 2ced30e0
 
     @property
     def sigma(self): return self._sbp.getSigma()
@@ -238,70 +200,9 @@
     # in the C++-layer constructor.
     def __init__(self, beta, scale_radius=None, half_light_radius=None, fwhm=None, trunc=0.,
                  flux=1., gsparams=None):
-<<<<<<< HEAD
         self._gsparams = galsim.GSParams.check(gsparams)
         self._sbp = _galsim.SBMoffat(beta, scale_radius, half_light_radius, fwhm,
                                      trunc, flux, self.gsparams._gsp)
-=======
-        self._sbp = _galsim.SBMoffat(beta, scale_radius, half_light_radius, fwhm,
-                                     trunc, flux, gsparams)
-        self._gsparams = gsparams
->>>>>>> 2ced30e0
-
-    def getBeta(self):
-        """Return the beta parameter for this Moffat profile.
-        """
-<<<<<<< HEAD
-        return self._sbp.getBeta()
-=======
-        from .deprecated import depr
-        depr("moffat.getBeta", 1.5, "moffat.beta")
-        return self.beta
->>>>>>> 2ced30e0
-
-    def getScaleRadius(self):
-        """Return the scale radius for this Moffat profile.
-        """
-<<<<<<< HEAD
-        return self._sbp.getScaleRadius()
-=======
-        from .deprecated import depr
-        depr("moffat.getScaleRadius", 1.5, "moffat.scale_radius")
-        return self.scale_radius
->>>>>>> 2ced30e0
-
-    def getFWHM(self):
-        """Return the FWHM for this Moffat profile.
-        """
-<<<<<<< HEAD
-        return self._sbp.getFWHM()
-=======
-        from .deprecated import depr
-        depr("moffat.getFWHM", 1.5, "moffat.fwhm")
-        return self.fwhm
->>>>>>> 2ced30e0
-
-    def getHalfLightRadius(self):
-        """Return the half light radius for this Moffat profile.
-        """
-<<<<<<< HEAD
-        return self._sbp.getHalfLightRadius()
-=======
-        from .deprecated import depr
-        depr("moffat.getHalfLightRadius", 1.5, "moffat.half_light_radius")
-        return self.half_light_radius
->>>>>>> 2ced30e0
-
-    def getTrunc(self):
-        """Return the truncation radius for this Moffat profile.
-        """
-<<<<<<< HEAD
-        return self._sbp.getTrunc()
-=======
-        from .deprecated import depr
-        depr("moffat.getTrunc", 1.5, "moffat.trunc")
-        return self.trunc
->>>>>>> 2ced30e0
 
     @property
     def beta(self): return self._sbp.getBeta()
@@ -443,71 +344,8 @@
                 scale_unit = galsim.AngleUnit.from_name(scale_unit)
             lam_over_diam = (1.e-9*lam/diam)*(galsim.radians/scale_unit)
 
-<<<<<<< HEAD
         self._gsparams = galsim.GSParams.check(gsparams)
         self._sbp = _galsim.SBAiry(lam_over_diam, obscuration, flux, self.gsparams._gsp)
-=======
-        self._sbp = _galsim.SBAiry(lam_over_diam, obscuration, flux, gsparams)
-        self._gsparams = gsparams
->>>>>>> 2ced30e0
-
-    def getHalfLightRadius(self):
-        """Return the half light radius of this Airy profile (only supported for
-        obscuration = 0.).
-        """
-<<<<<<< HEAD
-        if self.getObscuration() == 0.:
-            return self.getLamOverD() * Airy._hlr_factor
-        else:
-            # In principle can find the half light radius as a function of lam_over_diam and
-            # obscuration too, but it will be much more involved...!
-            raise NotImplementedError("Half light radius calculation not implemented for Airy "+
-                                      "objects with non-zero obscuration.")
-=======
-        from .deprecated import depr
-        depr("airy.getHalfLightRadius", 1.5, "airy.half_light_radius")
-        return self.half_light_radius
->>>>>>> 2ced30e0
-
-    def getFWHM(self):
-        """Return the FWHM of this Airy profile (only supported for obscuration = 0.).
-        """
-<<<<<<< HEAD
-        # As above, likewise, FWHM only easy to define for unobscured Airy
-        if self.getObscuration() == 0.:
-            return self.getLamOverD() * Airy._fwhm_factor
-        else:
-            # In principle can find the FWHM as a function of lam_over_diam and obscuration too,
-            # but it will be much more involved...!
-            raise NotImplementedError("FWHM calculation not implemented for Airy "+
-                                      "objects with non-zero obscuration.")
-=======
-        from .deprecated import depr
-        depr("airy.getFWHM", 1.5, "airy.fwhm")
-        return self.fwhm
->>>>>>> 2ced30e0
-
-    def getLamOverD(self):
-        """Return the `lam_over_diam` parameter of this Airy profile.
-        """
-<<<<<<< HEAD
-        return self._sbp.getLamOverD()
-=======
-        from .deprecated import depr
-        depr("airy.getLamOverD", 1.5, "airy.lam_over_diam")
-        return self.lam_over_diam
->>>>>>> 2ced30e0
-
-    def getObscuration(self):
-        """Return the `obscuration` parameter of this Airy profile.
-        """
-<<<<<<< HEAD
-        return self._sbp.getObscuration()
-=======
-        from .deprecated import depr
-        depr("airy.getObscuration", 1.5, "airy.obscuration")
-        return self.obscuration
->>>>>>> 2ced30e0
 
     @property
     def lam_over_diam(self): return self._sbp.getLamOverD()
@@ -695,46 +533,8 @@
                 r0 = r0_500 * (lam/500.)**1.2
             lam_over_r0 = (1.e-9*lam/r0)*(galsim.radians/scale_unit)
 
-<<<<<<< HEAD
         self._gsparams = galsim.GSParams.check(gsparams)
         self._sbp = _galsim.SBKolmogorov(lam_over_r0, flux, self.gsparams._gsp)
-=======
-        self._sbp = _galsim.SBKolmogorov(lam_over_r0, flux, gsparams)
-        self._gsparams = gsparams
->>>>>>> 2ced30e0
-
-    def getLamOverR0(self):
-        """Return the `lam_over_r0` parameter of this Kolmogorov profile.
-        """
-<<<<<<< HEAD
-        return self._sbp.getLamOverR0()
-=======
-        from .deprecated import depr
-        depr("kolmogorov.getLamOverR0", 1.5, "kolmogorov.lam_over_r0")
-        return self.lam_over_r0
->>>>>>> 2ced30e0
-
-    def getFWHM(self):
-        """Return the FWHM of this Kolmogorov profile.
-        """
-<<<<<<< HEAD
-        return self._sbp.getLamOverR0() * Kolmogorov._fwhm_factor
-=======
-        from .deprecated import depr
-        depr("kolmogorov.getFWHM", 1.5, "kolmogorov.fwhm")
-        return self.fwhm
->>>>>>> 2ced30e0
-
-    def getHalfLightRadius(self):
-        """Return the half light radius of this Kolmogorov profile.
-        """
-<<<<<<< HEAD
-        return self._sbp.getLamOverR0() * Kolmogorov._hlr_factor
-=======
-        from .deprecated import depr
-        depr("kolmogorov.getHalfLightRadius", 1.5, "kolmogorov.half_light_radius")
-        return self.half_light_radius
->>>>>>> 2ced30e0
 
     @property
     def lam_over_r0(self): return self._sbp.getLamOverR0()
@@ -797,24 +597,8 @@
     _takes_rng = False
 
     def __init__(self, scale, flux=1., gsparams=None):
-<<<<<<< HEAD
         self._gsparams = galsim.GSParams.check(gsparams)
         self._sbp = _galsim.SBBox(scale, scale, flux, self.gsparams._gsp)
-=======
-        self._sbp = _galsim.SBBox(scale, scale, flux, gsparams)
-        self._gsparams = gsparams
->>>>>>> 2ced30e0
-
-    def getScale(self):
-        """Return the pixel scale.
-        """
-<<<<<<< HEAD
-        return self._sbp.getWidth()
-=======
-        from .deprecated import depr
-        depr("pixel.getScale()", 1.5, "pixel.scale")
-        return self.scale
->>>>>>> 2ced30e0
 
     @property
     def scale(self): return self._sbp.getWidth()
@@ -870,35 +654,8 @@
     def __init__(self, width, height, flux=1., gsparams=None):
         width = float(width)
         height = float(height)
-<<<<<<< HEAD
         self._gsparams = galsim.GSParams.check(gsparams)
         self._sbp = _galsim.SBBox(width, height, flux, self.gsparams._gsp)
-=======
-        self._sbp = _galsim.SBBox(width, height, flux, gsparams)
-        self._gsparams = gsparams
->>>>>>> 2ced30e0
-
-    def getWidth(self):
-        """Return the width of the box in the x dimension.
-        """
-<<<<<<< HEAD
-        return self._sbp.getWidth()
-=======
-        from .deprecated import depr
-        depr("box.getWidth()", 1.5, "box.width")
-        return self.width
->>>>>>> 2ced30e0
-
-    def getHeight(self):
-        """Return the height of the box in the y dimension.
-        """
-<<<<<<< HEAD
-        return self._sbp.getHeight()
-=======
-        from .deprecated import depr
-        depr("box.getHeight()", 1.5, "box.height")
-        return self.height
->>>>>>> 2ced30e0
 
     @property
     def width(self): return self._sbp.getWidth()
@@ -957,24 +714,8 @@
 
     def __init__(self, radius, flux=1., gsparams=None):
         radius = float(radius)
-<<<<<<< HEAD
         self._gsparams = galsim.GSParams.check(gsparams)
         self._sbp = _galsim.SBTopHat(radius, flux=flux, gsparams=self.gsparams._gsp)
-=======
-        self._sbp = _galsim.SBTopHat(radius, flux=flux, gsparams=gsparams)
-        self._gsparams = gsparams
->>>>>>> 2ced30e0
-
-    def getRadius(self):
-        """Return the radius of the tophat profile.
-        """
-<<<<<<< HEAD
-        return self._sbp.getRadius()
-=======
-        from .deprecated import depr
-        depr("tophat.getRadius()", 1.5, "tophat.radius")
-        return self.radius
->>>>>>> 2ced30e0
 
     @property
     def radius(self): return self._sbp.getRadius()
@@ -1174,59 +915,9 @@
     # allow it to be truncated.  So we do these calculations in the C++-layer constructor.
     def __init__(self, n, half_light_radius=None, scale_radius=None,
                  flux=1., trunc=0., flux_untruncated=False, gsparams=None):
-<<<<<<< HEAD
         self._gsparams = galsim.GSParams.check(gsparams)
         self._sbp = _galsim.SBSersic(n, scale_radius, half_light_radius,flux, trunc,
                                      flux_untruncated, self.gsparams._gsp)
-=======
-        self._sbp = _galsim.SBSersic(n, scale_radius, half_light_radius,flux, trunc,
-                                     flux_untruncated, gsparams)
-        self._gsparams = gsparams
->>>>>>> 2ced30e0
-
-    def getN(self):
-        """Return the Sersic index `n` for this profile.
-        """
-<<<<<<< HEAD
-        return self._sbp.getN()
-=======
-        from .deprecated import depr
-        depr("sersic.getN()", 1.5, "sersic.n")
-        return self.n
->>>>>>> 2ced30e0
-
-    def getHalfLightRadius(self):
-        """Return the half light radius for this Sersic profile.
-        """
-<<<<<<< HEAD
-        return self._sbp.getHalfLightRadius()
-=======
-        from .deprecated import depr
-        depr("sersic.getHalfLightRadius()", 1.5, "sersic.half_light_radius")
-        return self.half_light_radius
->>>>>>> 2ced30e0
-
-    def getScaleRadius(self):
-        """Return the scale radius for this Sersic profile.
-        """
-<<<<<<< HEAD
-        return self._sbp.getScaleRadius()
-=======
-        from .deprecated import depr
-        depr("sersic.getScaleRadius()", 1.5, "sersic.scale_radius")
-        return self.scale_radius
->>>>>>> 2ced30e0
-
-    def getTrunc(self):
-        """Return the truncation radius for this Sersic profile.
-        """
-<<<<<<< HEAD
-        return self._sbp.getTrunc()
-=======
-        from .deprecated import depr
-        depr("sersic.getTrunc()", 1.5, "sersic.trunc")
-        return self.trunc
->>>>>>> 2ced30e0
 
     @property
     def n(self): return self._sbp.getN()
@@ -1321,37 +1012,8 @@
                 raise TypeError(
                         "Either scale_radius or half_light_radius must be " +
                         "specified for Exponential")
-<<<<<<< HEAD
         self._gsparams = galsim.GSParams.check(gsparams)
         self._sbp = _galsim.SBExponential(scale_radius, flux, self.gsparams._gsp)
-=======
-        self._sbp = _galsim.SBExponential(scale_radius, flux, gsparams)
-        self._gsparams = gsparams
->>>>>>> 2ced30e0
-
-    def getScaleRadius(self):
-        """Return the scale radius for this Exponential profile.
-        """
-<<<<<<< HEAD
-        return self._sbp.getScaleRadius()
-=======
-        from .deprecated import depr
-        depr("exponential.getScaleRadius()", 1.5, "exponential.scale_radius")
-        return self.scale_radius
->>>>>>> 2ced30e0
-
-    def getHalfLightRadius(self):
-        """Return the half light radius for this Exponential profile.
-        """
-<<<<<<< HEAD
-        # Factor not analytic, but can be calculated by iterative solution of equation:
-        #  (re / r0) = ln[(re / r0) + 1] + ln(2)
-        return self._sbp.getScaleRadius() * Exponential._hlr_factor
-=======
-        from .deprecated import depr
-        depr("exponential.getHalfLightRadius()", 1.5, "exponential.half_light_radius")
-        return self.half_light_radius
->>>>>>> 2ced30e0
 
     @property
     def scale_radius(self): return self._sbp.getScaleRadius()
@@ -1428,48 +1090,9 @@
 
     def __init__(self, half_light_radius=None, scale_radius=None, flux=1., trunc=0.,
                  flux_untruncated=False, gsparams=None):
-<<<<<<< HEAD
         self._gsparams = galsim.GSParams.check(gsparams)
         self._sbp = _galsim.SBSersic(4, scale_radius, half_light_radius, flux,
                                      trunc, flux_untruncated, self.gsparams._gsp)
-=======
-        self._sbp = _galsim.SBSersic(4, scale_radius, half_light_radius, flux,
-                                                 trunc, flux_untruncated, gsparams)
-        self._gsparams = gsparams
->>>>>>> 2ced30e0
-
-    def getHalfLightRadius(self):
-        """Return the half light radius for this DeVaucouleurs profile.
-        """
-<<<<<<< HEAD
-        return self._sbp.getHalfLightRadius()
-=======
-        from .deprecated import depr
-        depr("devaucouleurs.getHalfLightRadius()", 1.5, "devaucouleurs.half_light_radius")
-        return self.half_light_radius
->>>>>>> 2ced30e0
-
-    def getScaleRadius(self):
-        """Return the scale radius for this DeVaucouleurs profile.
-        """
-<<<<<<< HEAD
-        return self._sbp.getScaleRadius()
-=======
-        from .deprecated import depr
-        depr("devaucouleurs.getScaleRadius()", 1.5, "devaucouleurs.scale_radius")
-        return self.scale_radius
->>>>>>> 2ced30e0
-
-    def getTrunc(self):
-        """Return the truncation radius for this DeVaucouleurs profile.
-        """
-<<<<<<< HEAD
-        return self._sbp.getTrunc()
-=======
-        from .deprecated import depr
-        depr("devaucouleurs.getTrunc()", 1.5, "devaucouleurs.trunc")
-        return self.trunc
->>>>>>> 2ced30e0
 
     @property
     def scale_radius(self): return self._sbp.getScaleRadius()
@@ -1577,42 +1200,9 @@
 
     def __init__(self, nu, half_light_radius=None, scale_radius=None,
                  flux=1., gsparams=None):
-<<<<<<< HEAD
         self._gsparams = galsim.GSParams.check(gsparams)
         self._sbp = _galsim.SBSpergel(nu, scale_radius, half_light_radius, flux,
                                       self.gsparams._gsp)
-=======
-        self._sbp = _galsim.SBSpergel(nu, scale_radius, half_light_radius, flux, gsparams)
-        self._gsparams = gsparams
->>>>>>> 2ced30e0
-
-    def getNu(self):
-        """Return the Spergel index `nu` for this profile.
-        """
-<<<<<<< HEAD
-        return self._sbp.getNu()
-=======
-        from .deprecated import depr
-        depr("spergel.getNu()", 1.5, "spergel.nu")
-        return self.nu
->>>>>>> 2ced30e0
-
-    def getHalfLightRadius(self):
-        """Return the half light radius for this Spergel profile.
-        """
-<<<<<<< HEAD
-        return self._sbp.getHalfLightRadius()
-=======
-        from .deprecated import depr
-        depr("spergel.getHalfLightRadius()", 1.5, "spergel.half_light_radius")
-        return self.half_light_radius
->>>>>>> 2ced30e0
-
-    def getScaleRadius(self):
-        """Return the scale radius for this Spergel profile.
-        """
-<<<<<<< HEAD
-        return self._sbp.getScaleRadius()
 
     def calculateIntegratedFlux(self, r):
         """Return the integrated flux out to a given radius, r"""
@@ -1621,21 +1211,6 @@
     def calculateFluxRadius(self, f):
         """Return the radius within which the total flux is f"""
         return self._sbp.calculateFluxRadius(float(f))
-=======
-        from .deprecated import depr
-        depr("spergel.getScaleRadius()", 1.5, "spergel.scale_radius")
-        return self.scale_radius
-
-    def calculateIntegratedFlux(self, r):
-        """Return the flux inside the given radius, r.
-        """
-        return self._sbp.calculateIntegratedFlux(r)
-
-    def calculateFluxRadius(self, flux):
-        """Return the radius enclosing the given flux
-        """
-        return self._sbp.calculateFluxRadius(flux)
->>>>>>> 2ced30e0
 
     @property
     def nu(self): return self._sbp.getNu()
@@ -1701,13 +1276,8 @@
     _takes_rng = False
 
     def __init__(self, flux=1., gsparams=None):
-<<<<<<< HEAD
         self._gsparams = galsim.GSParams.check(gsparams)
         self._sbp = _galsim.SBDeltaFunction(flux, self.gsparams._gsp)
-=======
-        self._sbp = _galsim.SBDeltaFunction(flux, gsparams)
-        self._gsparams = gsparams
->>>>>>> 2ced30e0
 
     def __eq__(self, other):
         return (isinstance(other, galsim.DeltaFunction) and
