# Copyright (c) 2012-2016 by the GalSim developers team on GitHub
# https://github.com/GalSim-developers
#
# This file is part of GalSim: The modular galaxy image simulation toolkit.
# https://github.com/GalSim-developers/GalSim
#
# GalSim is free software: redistribution and use in source and binary forms,
# with or without modification, are permitted provided that the following
# conditions are met:
#
# 1. Redistributions of source code must retain the above copyright notice, this
#    list of conditions, and the disclaimer given in the accompanying LICENSE
#    file.
# 2. Redistributions in binary form must reproduce the above copyright notice,
#    this list of conditions, and the disclaimer given in the documentation
#    and/or other materials provided with the distribution.
#
"""
GalSim: The modular galaxy image simulation toolkit

GalSim is open-source software for simulating images of astronomical objects
(stars, galaxies) in a variety of ways.  The bulk of the calculations are
carried out in C++, and the user interface is in python.  In addition, the code
can operate directly on "config" files, for those users who prefer not to work
in python.  The impetus for the software package was a weak lensing community
data challenge, called GREAT3:

    http://great3challenge.info/

However, the code has numerous additional capabilities beyond those needed for
the challenge, and has been useful for a number of projects that needed to
simulate high-fidelity galaxy images with accurate sizes and shears.

For an overview of GalSim workflow and python tools, please see the file
`doc/GalSim_Quick_Reference.pdf` in the GalSim repository.  A guide to using
the configuration files to generate simulations, a FAQ for installation issues,
a link to Doxygen-generated documentation, and other useful references can be
found on the GalSim wiki,

    https://github.com/GalSim-developers/GalSim/wiki

If you experience any issues with the software, or if you would like to file
a feature request, please do so on the main github site for GalSim,

    https://github.com/GalSim-developers/GalSim

Finally, if you have questions about how to do something in GalSim, you may
ask a question on StackOverflow,

    http://stackoverflow.com/

Use the galsim tag to flag it as a question about GalSim.



Copyright (c) 2012-2016 by the GalSim developers team on GitHub
https://github.com/GalSim-developers

Redistribution and use in source and binary forms, with or without
modification, are permitted provided that the following conditions are met:

1. Redistributions of source code must retain the above copyright notice, this
   list of conditions and the following disclaimer.
2. Redistributions in binary form must reproduce the above copyright notice,
   this list of conditions and the following disclaimer in the documentation
   and/or other materials provided with the distribution.

This software is made available to you on an ``as is'' basis with no
representations or warranties, express or implied, including but not
limited to any warranty of performance, merchantability, fitness for a
particular purpose, commercial utility, non-infringement or title.
Neither the authors nor the organizations providing the support under
which the work was developed will be liable to you or any third party
with respect to any claim arising from your further development of the
software or any products related to or derived from the software, or for
lost profits, business interruption, or indirect special or consequential
damages of any kind.
"""

# The version is stored in _version.py as recommended here:
# http://stackoverflow.com/questions/458550/standard-way-to-embed-version-into-python-package
# We don't use setup.py, so it's not so important to do it this way, but if we ever switch...
# And it does make it a bit easier to get the version number in SCons too.
from ._version import __version__, __version_info__


# Define the current code version, in addition to the hidden attribute, to be consistent with
# previous GalSim versions that indicated the version number in this way.
version = __version__

# Import things from other files we want to be in the galsim namespace

# First some basic building blocks that don't usually depend on anything else
from .position import PositionI, PositionD
from .bounds import BoundsI, BoundsD
from .shear import Shear
from .angle import Angle, AngleUnit, radians, hours, degrees, arcmin, arcsec, HMS_Angle, DMS_Angle
from .catalog import Catalog, Dict, OutputCatalog
from .scene import COSMOSCatalog
from .table import LookupTable, LookupTable2D

# Image
from .image import Image, ImageS, ImageI, ImageF, ImageD

# Noise
from .random import BaseDeviate, UniformDeviate, GaussianDeviate, PoissonDeviate, DistDeviate
from .random import BinomialDeviate, Chi2Deviate, GammaDeviate, WeibullDeviate
from .noise import BaseNoise, GaussianNoise, PoissonNoise, CCDNoise
from .noise import DeviateNoise, VariableGaussianNoise
from .correlatednoise import CorrelatedNoise, getCOSMOSNoise, UncorrelatedNoise, CovarianceSpectrum

# GSObject
from .base import GSParams, GSObject, Gaussian, Moffat, Airy, Kolmogorov, Pixel, Box, TopHat
from .base import Exponential, Sersic, DeVaucouleurs, Spergel
<<<<<<< HEAD
from .real import RealGalaxy, RealGalaxyCatalog, simReal, ChromaticRealGalaxy
from .optics import OpticalPSF
=======
from .real import RealGalaxy, RealGalaxyCatalog, simReal
from .phase_psf import Aperture, PhaseScreenList, PhaseScreenPSF, OpticalPSF
from .phase_screens import AtmosphericScreen, Atmosphere, OpticalScreen
>>>>>>> 2f4764c5
from .shapelet import Shapelet, ShapeletSize, FitShapelet
from .interpolatedimage import Interpolant
from .interpolatedimage import Nearest, Linear, Cubic, Quintic, Lanczos, SincInterpolant, Delta
from .interpolatedimage import InterpolatedImage, InterpolatedKImage
from .compound import Add, Sum, Convolve, Convolution, Deconvolve, Deconvolution
from .compound import AutoConvolve, AutoConvolution, AutoCorrelate, AutoCorrelation
from .compound import FourierSqrt, FourierSqrtProfile
from .transform import Transform, Transformation

# Chromatic
from .chromatic import ChromaticObject, ChromaticAtmosphere, Chromatic, ChromaticSum
from .chromatic import ChromaticConvolution, ChromaticDeconvolution, ChromaticAutoConvolution
from .chromatic import ChromaticAutoCorrelation, ChromaticTransformation
from .chromatic import ChromaticFourierSqrtProfile
from .chromatic import ChromaticOpticalPSF, ChromaticAiry, InterpolatedChromaticObject
from .sed import SED
from .bandpass import Bandpass

# WCS
from .fits import FitsHeader
from .celestial import CelestialCoord
from .wcs import BaseWCS, PixelScale, ShearWCS, JacobianWCS
from .wcs import OffsetWCS, OffsetShearWCS, AffineTransform, UVFunction, RaDecFunction
from .fitswcs import AstropyWCS, PyAstWCS, WcsToolsWCS, GSFitsWCS, FitsWCS, TanWCS

# Lensing stuff
from .lensing_ps import PowerSpectrum
from .nfw_halo import NFWHalo, Cosmology

# Detector effects
# Everything here is migrated into the Image class, so nothing to import by name.
from . import detectors

# Deprecation warning class
from .deprecated import GalSimDeprecationWarning

# Packages we intentionally keep separate.  E.g. requires galsim.fits.read(...)
from . import fits
from . import config
from . import integ
from . import bessel
from . import pse
from . import hsm
from . import dcr
from . import meta_data
from . import cdmodel
from . import optics<|MERGE_RESOLUTION|>--- conflicted
+++ resolved
@@ -112,14 +112,9 @@
 # GSObject
 from .base import GSParams, GSObject, Gaussian, Moffat, Airy, Kolmogorov, Pixel, Box, TopHat
 from .base import Exponential, Sersic, DeVaucouleurs, Spergel
-<<<<<<< HEAD
 from .real import RealGalaxy, RealGalaxyCatalog, simReal, ChromaticRealGalaxy
-from .optics import OpticalPSF
-=======
-from .real import RealGalaxy, RealGalaxyCatalog, simReal
 from .phase_psf import Aperture, PhaseScreenList, PhaseScreenPSF, OpticalPSF
 from .phase_screens import AtmosphericScreen, Atmosphere, OpticalScreen
->>>>>>> 2f4764c5
 from .shapelet import Shapelet, ShapeletSize, FitShapelet
 from .interpolatedimage import Interpolant
 from .interpolatedimage import Nearest, Linear, Cubic, Quintic, Lanczos, SincInterpolant, Delta
