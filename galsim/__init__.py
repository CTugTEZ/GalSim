--- conflicted
+++ resolved
@@ -94,11 +94,7 @@
 from .position import PositionI, PositionD
 from .bounds import BoundsI, BoundsD, _BoundsI
 from .shear import Shear, _Shear
-<<<<<<< HEAD
 from .angle import Angle, AngleUnit, _Angle, radians, hours, degrees, arcmin, arcsec
-=======
-from .angle import Angle, _Angle, AngleUnit, radians, hours, degrees, arcmin, arcsec
->>>>>>> d474bbce
 from .catalog import Catalog, Dict, OutputCatalog
 from .scene import COSMOSCatalog
 from .table import LookupTable, LookupTable2D
