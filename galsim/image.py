# Copyright (c) 2012-2017 by the GalSim developers team on GitHub
# https://github.com/GalSim-developers
#
# This file is part of GalSim: The modular galaxy image simulation toolkit.
# https://github.com/GalSim-developers/GalSim
#
# GalSim is free software: redistribution and use in source and binary forms,
# with or without modification, are permitted provided that the following
# conditions are met:
#
# 1. Redistributions of source code must retain the above copyright notice, this
#    list of conditions, and the disclaimer given in the accompanying LICENSE
#    file.
# 2. Redistributions in binary form must reproduce the above copyright notice,
#    this list of conditions, and the disclaimer given in the documentation
#    and/or other materials provided with the distribution.
#
"""@file image.py
The Image class
"""

from __future__ import division
from . import _galsim
import numpy as np
import galsim

# Sometimes (on 32-bit systems) there are two numpy.int32 types.  This can lead to some confusion
# when doing arithmetic with images.  So just make sure both of them point to ImageViewI in the
# ImageView dict.  One of them is what you get when you just write numpy.int32.  The other is
# what numpy decides an int16 + int32 is.  The first one is usually the one that's already in the
# ImageView dict, but we assign both versions just to be sure.

_galsim.ImageView[np.int32] = _galsim.ImageViewI
_galsim.ConstImageView[np.int32] = _galsim.ConstImageViewI

alt_int32 = ( np.array([0]).astype(np.int32) + 1).dtype.type
_galsim.ImageView[alt_int32] = _galsim.ImageViewI
_galsim.ConstImageView[alt_int32] = _galsim.ConstImageViewI

# On some systems, the above doesn't work, but this next one does.  I'll leave both active,
# just in case there are systems where this doesn't work but the above does.
alt_int32 = ( np.array([0]).astype(np.int16) +
              np.array([0]).astype(np.int32) ).dtype.type
_galsim.ImageView[alt_int32] = _galsim.ImageViewI
_galsim.ConstImageView[alt_int32] = _galsim.ConstImageViewI

_all_cpp_image_types = tuple(list(_galsim.ImageView.values()) +
                             list(_galsim.ConstImageView.values()))

# For more information regarding this rather unexpected behaviour for numpy.int32 types, see
# the following (closed, marked "wontfix") ticket on the numpy issue tracker:
# http://projects.scipy.org/numpy/ticket/1246

class Image(object):
    """A class for storing image data along with the pixel scale or WCS information

    The Image class encapsulates all the relevant information about an image including a NumPy array
    for the pixel values, a bounding box, and some kind of WCS that converts between pixel
    coordinates and world coordinates.  The NumPy array may be constructed by the Image class
    itself, or an existing array can be provided by the user.

    This class creates shallow copies unless a deep copy is explicitly requested using the `copy`
    method.  The main reason for this is that it allows users to work directly with and modify
    subimages of larger images (for example, to successively draw many galaxies into one large
    image).  For other implications of this convention, see the description of initialization
    instructions below.

    In most applications with images, we will use (x,y) to refer to the coordinates.  We adopt
    the same meaning for these coordinates as most astronomy applications do: ds9, SAOImage,
    SExtractor, etc. all treat x as the column number and y as the row number.  However, this
    is different from the default convention used by numpy.  In numpy, the access is by
    [row_num,col_num], which means this is really [y,x] in terms of the normal x,y values.
    Users are typically insulated from this concern by the Image API, but if you access the
    numpy array directly via the `array` attribute, you will need to be careful about this
    difference.

    There are 6 data types that the Image can use for the data values.  These are `numpy.uint16`,
    `numpy.uint16`, `numpy.int16`, `numpy.int32`, `numpy.float32`, and `numpy.float64`.
    If you are constructing a new Image from scratch, the default is `numpy.float32`, but you
    can specify one of the other data types.

    Initialization
    --------------

    There are several ways to construct an Image:

        Image(ncol, nrow, dtype=numpy.float32, init_value=0, xmin=1, ymin=1, ...)

                This constructs a new image, allocating memory for the pixel values according to
                the number of columns and rows.  You can specify the data type as `dtype` if you
                want.  The default is `numpy.float32` if you don't specify it.  You can also
                optionally provide an initial value for the pixels, which defaults to 0.
                The optional `xmin,ymin` allow you to specify the location of the lower-left
                pixel, which defaults to (1,1).  Reminder, with our convention for x,y coordinates
                described above, ncol is the number of pixels in the x direction, and nrow is the
                number of pixels in the y direction.

        Image(bounds, dtype=numpy.float32, init_value=0, ...)

                This constructs a new image, allocating memory for the pixel values according to a
                given bounds object.  The bounds should be a BoundsI instance.  You can specify the
                data type as `dtype` if you want.  The default is `numpy.float32` if you don't
                specify it.  You can also optionally provide an initial value for the pixels, which
                defaults to 0.

        Image(array, xmin=1, ymin=1, make_const=False, ...)

                This views an existing NumPy array as an Image, where updates to either the image
                or the original array will affect the other one.  (To avoid this, you could use
                `Image(array.copy(), ...)`.) The dtype is taken from `array.dtype`, which must be
                one of the allowed types listed above.  You can also optionally set the origin
                `xmin, ymin` if you want it to be something other than (1,1).  You can also
                optionally force the Image to be read-only with `make_const=True`, though if the
                original NumPy array is modified then the contents of `Image.array` will change.

        Image(image, dtype=dtype)

                This creates a copy of an Image, possibly changing the type.  e.g.

                    >>> image_float = galsim.Image(64, 64) # default dtype=numpy.float32
                    >>> image_double = galsim.Image(image_float, dtype=numpy.float64)

                You can see a list of valid values for dtype in `galsim.Image.valid_dtypes`.
                Without the `dtype` argument, this is equivalent to `image.copy()`, which makes
                a deep copy.  If you want a copy that shares data with the original, see
                the image.view() method.

    You can specify the `ncol`, `nrow`, `bounds`, `array`, or `image`  parameters by keyword
    argument if you want, or you can pass them as simple arg as shown aboves, and the constructor
    will figure out what they are.

    The other keyword arguments (shown as ... above) relate to the conversion between sky
    coordinates, which is how all the GalSim objects are defined, and the pixel coordinates.
    There are three options for this:

        scale       You can optionally specify a pixel scale to use.  This would normally have
                    units arcsec/pixel, but it doesn't have to be arcsec.  If you want to
                    use different units for the physical scale of your galsim objects, then
                    the same unit would be used here.
        wcs         A WCS object that provides a non-trivial mapping between sky units and
                    pixel units.  The `scale` parameter is equivalent to `wcs=PixelScale(scale)`.
                    But there are a number of more complicated options.  See the WCS class
                    for more details.
        None        If you do not provide either of the above, then the conversion is undefined.
                    When drawing onto such an image, a suitable pixel scale will be automatically
                    set according to the Nyquist scale of the object being drawn.


    Attributes
    ----------

    After construction, you can set or change the scale or wcs with

        >>> image.scale = new_scale
        >>> image.wcs = new_wcs

    Note that `image.scale` will only work if the WCS is a PixelScale.  Once you set the
    wcs to be something non-trivial, then you must interact with it via the `wcs` attribute.
    The `image.scale` syntax will raise an exception.

    There are also two read-only attributes:

        >>> image.bounds
        >>> image.array

    The `array` attribute is a NumPy array of the Image's pixels.  The individual elements in the
    array attribute are accessed as `image.array[y,x]`, matching the standard NumPy convention,
    while the Image class's own accessor uses either `(x,y)` or `[x,y]`.

    That is, the following are equivalent:

        >>> ixy = image(x,y)
        >>> ixy = image[x,y]
        >>> ixy = image.array[y,x]
        >>> ixy = image.getValue(x,y)

    Similarly, for setting individual pixel values, the following are equivalent:

        >>> image[x,y] = new_ixy
        >>> image.array[y,x] = new_ixy
        >>> image.setValue(x,y,new_ixy)

    Methods
    -------

        view        Return a view of the image, possibly giving it a new scale or wcs.
        subImage    Return a view of a portion of the full image.
        wrap        Wrap the values in a image onto a given subimage and return the subimage.
        bin         Bin the image pixels in blocks of nx x ny pixels.
        subsample   Subdivide the image pixels into nx x ny sub-pixels.
        shift       Shift the origin of the image by (dx,dy).
        setCenter   Set a new position for the center of the image.
        setOrigin   Set a new position for the origin (x,y) = (0,0) of the image.
        getValue    Get the value of a single pixel.
        setValue    Set the value of a single pixel.
        addValue    Add to the value of a single pixel.
        resize      Resize the image to have a new bounds.
        fill        Fill the image with the same value in all pixels.
        setZero     Fill the image with zeros.
        invertSelf  Convert each value x to 1/x.
        copy        Return a deep copy of the image.

    See their doc strings for more details.

    """

    _typechar = { np.uint16 : 'US',
                  np.uint32 : 'UI',
                  np.int16 : 'S',
                  np.int32 : 'I',
                  np.float32 : 'F',
                  np.float64 : 'D',
                  np.complex64 : 'CF',
                  np.complex128 : 'CD',
                }
    _cpp_valid_dtypes = list(_typechar.keys())

    _alias_dtypes = {
        int : np.int32,          # So that user gets what they would expect
        float : np.float64,      # if using dtype=int or float or complex
        complex : np.complex128,
        np.int64 : np.int32,          # Not equivalent, but will convert
    }
    # Note: Numpy uses int64 for int on 64 bit machines.  We don't implement int64 at all,
    # so we cannot quite match up to the numpy convention for dtype=int.  e.g. via
    #     int : numpy.zeros(1,dtype=int).dtype.type
    # If this becomes too confusing, we might need to add an ImageL class that uses int64.
    # Hard to imagine a use case where this would be required though...

    # This one is in the public API.  (No leading underscore.)
    valid_dtypes = _cpp_valid_dtypes + list(_alias_dtypes.keys())

    def __init__(self, *args, **kwargs):
        # Parse the args, kwargs
        ncol = None
        nrow = None
        bounds = None
        array = None
        image = None
        if len(args) > 2:
            raise TypeError("Error, too many unnamed arguments to Image constructor")
        elif len(args) == 2:
            ncol = args[0]
            nrow = args[1]
            xmin = kwargs.pop('xmin',1)
            ymin = kwargs.pop('ymin',1)
        elif len(args) == 1:
            if isinstance(args[0], np.ndarray):
                array = args[0]
                array, xmin, ymin = self._get_xmin_ymin(array, kwargs)
                make_const = kwargs.pop('make_const',False)
            elif isinstance(args[0], galsim.BoundsI):
                bounds = args[0]
            elif isinstance(args[0], (list, tuple)):
                array = np.array(args[0])
                array, xmin, ymin = self._get_xmin_ymin(array, kwargs)
                make_const = kwargs.pop('make_const',False)
            elif isinstance(args[0], (Image,) + _all_cpp_image_types):
                image = args[0]
            else:
                raise TypeError("Unable to parse %s as an array, bounds, or image."%args[0])
        else:
            if 'array' in kwargs:
                array = kwargs.pop('array')
                array, xmin, ymin = self._get_xmin_ymin(array, kwargs)
                make_const = kwargs.pop('make_const',False)
            elif 'bounds' in kwargs:
                bounds = kwargs.pop('bounds')
            elif 'image' in kwargs:
                image = kwargs.pop('image')
            else:
                ncol = kwargs.pop('ncol',None)
                nrow = kwargs.pop('nrow',None)
                xmin = kwargs.pop('xmin',1)
                ymin = kwargs.pop('ymin',1)

        # Pop off the other valid kwargs:
        dtype = kwargs.pop('dtype', None)
        init_value = kwargs.pop('init_value', None)
        scale = kwargs.pop('scale', None)
        wcs = kwargs.pop('wcs', None)

        # Check that we got them all
        if kwargs:
            raise TypeError("Image constructor got unexpected keyword arguments: %s",kwargs)

        # Figure out what dtype we want:
        dtype = Image._alias_dtypes.get(dtype,dtype)
        if dtype is not None and dtype not in Image.valid_dtypes:
            raise ValueError("dtype must be one of "+str(Image.valid_dtypes)+
                             ".  Instead got "+str(dtype))
        if array is not None:
            if not isinstance(array, np.ndarray):
                raise TypeError("array must be a numpy.ndarray instance")
            if dtype is None:
                dtype = array.dtype.type
                if dtype in Image._alias_dtypes:
                    dtype = Image._alias_dtypes[dtype]
                    array = array.astype(dtype)
                elif dtype not in Image._cpp_valid_dtypes:
                    raise ValueError(
                        "array's dtype.type must be one of "+str(Image._cpp_valid_dtypes)+
                        ".  Instead got "+str(array.dtype.type)+".  Or can set "+
                        "dtype explicitly.")
            elif dtype != array.dtype.type:
                array = array.astype(dtype)
            # Be careful here: we have to watch out for little-endian / big-endian issues.
            # The path of least resistance is to check whether the array.dtype is equal to the
            # native one (using the dtype.isnative flag), and if not, make a new array that has a
            # type equal to the same one but with the appropriate endian-ness.
            if not array.dtype.isnative:
                array = array.astype(array.dtype.newbyteorder('='))
            self._dtype = array.dtype.type
        elif dtype is not None:
            self._dtype = dtype
        else:
            self._dtype = np.float32

        # Construct the image attribute
        if (ncol is not None or nrow is not None):
            if ncol is None or nrow is None:
                raise TypeError("Both nrow and ncol must be provided")
            if ncol != int(ncol) or nrow != int(nrow):
                raise TypeError("nrow, ncol must be integers")
            ncol = int(ncol)
            nrow = int(nrow)
<<<<<<< HEAD
            self._array = self._make_empty(shape=(nrow,ncol), dtype=self._dtype)
            self._bounds = galsim.BoundsI(xmin, xmin+ncol-1, ymin, ymin+nrow-1)
            self.fill(init_value)
        elif bounds is not None:
            if not isinstance(bounds, galsim.BoundsI):
                raise TypeError("bounds must be a galsim.BoundsI instance")
            self._array = self._make_empty(bounds.numpyShape(), dtype=self._dtype)
            self._bounds = bounds
            if bounds.isDefined():
                self.fill(init_value)
        elif array is not None:
=======
            self._image = _galsim.ImageAlloc[self._dtype](ncol, nrow)
            if xmin != 1 or ymin != 1:
                self._image.shift(galsim.PositionI(xmin-1,ymin-1))
            if init_value is not None:
                self._image.fill(init_value)
        elif bounds is not None:
            if not isinstance(bounds, galsim.BoundsI):
                raise TypeError("bounds must be a galsim.BoundsI instance")
            self._image = _galsim.ImageAlloc[self._dtype](bounds)
            if init_value is not None:
                self._image.fill(init_value)
        elif array is not None:
            # Easier than getting the memory management right in the C++ layer.
            # If we were provided a numpy array, keep a pointer to it here so it lives
            # as long as the self._image object.
>>>>>>> 2ced30e0
            self._array = array.view()
            nrow,ncol = array.shape
            self._bounds = galsim.BoundsI(xmin, xmin+ncol-1, ymin, ymin+nrow-1)
            if make_const or not array.flags.writeable:
<<<<<<< HEAD
                self._array.flags.writeable = False
            if init_value is not None:
                raise TypeError("Cannot specify init_value with array")
        elif image is not None:
            if not isinstance(image, Image):
                raise TypeError("image must be an Image")
            if init_value is not None:
                raise TypeError("Cannot specify init_value with image")
            if wcs is None and scale is None:
                wcs = image.wcs
            self._bounds = image.bounds
            if dtype is None:
                self._dtype = image.dtype
            else:
                # Allow dtype to force a retyping of the provided image
                # e.g. im = ImageF(...)
                #      im2 = ImageD(im)
                self._dtype = dtype
            self._array = self._make_empty(shape=image.bounds.numpyShape(), dtype=self._dtype)
            self._array[:,:] = image.array[:,:]
        else:
            self._array = np.empty(shape=(1,1), dtype=self._dtype)
            self._bounds = galsim.BoundsI()
            if init_value is not None:
                raise TypeError("Cannot specify init_value without setting an initial size")
=======
                self._image = _galsim.ConstImageView[self._dtype](array, xmin, ymin)
                self._array.flags.writeable = False
            else:
                self._image = _galsim.ImageView[self._dtype](array, xmin, ymin)
            if init_value is not None:
                raise TypeError("Cannot specify init_value with array")
        elif image is not None:
            if isinstance(image, Image):
                if wcs is None and scale is None:
                    wcs = image.wcs
                image = image._image
            self._image = None
            for im_dtype in Image.cpp_valid_dtypes:
                if ( isinstance(image,_galsim.ImageAlloc[im_dtype]) or
                     isinstance(image,_galsim.ImageView[im_dtype]) or
                     isinstance(image,_galsim.ConstImageView[im_dtype]) ):
                    if dtype is not None and im_dtype != dtype:
                        # Allow dtype to force a retyping of the provided image
                        # e.g. im = ImageF(...)
                        #      im2 = ImageD(im)
                        self._image = _galsim.ImageAlloc[dtype](image)
                    else:
                        self._image = _galsim.ImageAlloc[im_dtype](image)
                    break
            if self._image is None:
                # Then never found the dtype above:
                raise TypeError("image must be an Image or BaseImage type")
            if init_value is not None:
                raise TypeError("Cannot specify init_value with image")
            self._dtype = self._image.array.dtype.type
        else:
            self._image = _galsim.ImageAlloc[self._dtype]()
            if init_value is not None:
                raise TypeError("Cannot specify init_value without setting an initial size")
        if not hasattr(self,'_array'):
            self._array = self._image.array
>>>>>>> 2ced30e0

        # Construct the wcs attribute
        if scale is not None:
            if wcs is not None:
                raise TypeError("Cannot provide both scale and wcs to Image constructor")
            self.wcs = galsim.PixelScale(float(scale))
        else:
            if wcs is not None and not isinstance(wcs,galsim.BaseWCS):
                raise TypeError("wcs parameters must be a galsim.BaseWCS instance")
            self.wcs = wcs

    # dtype is read-only
    @property
    def dtype(self): return self._dtype

    @property
    def image(self):
        from .deprecated import depr
        depr("image.image", 1.5, "image._image",
             "Note however that this is now officially an implementation detail, and not "+
             "part of the public API.  Therefore, it's usage may change without notice.")
        return self._image

    @staticmethod
    def _get_xmin_ymin(array, kwargs):
        """A helper function for parsing xmin, ymin, bounds options with a given array
        """
        if not isinstance(array, np.ndarray):
            raise TypeError("array must be a numpy.ndarray instance")
        xmin = kwargs.pop('xmin',1)
        ymin = kwargs.pop('ymin',1)
        if 'bounds' in kwargs:
            b = kwargs.pop('bounds')
            if not isinstance(b, galsim.BoundsI):
                raise TypeError("bounds must be a galsim.BoundsI instance")
            if b.xmax-b.xmin+1 != array.shape[1]:
                raise ValueError("Shape of array is inconsistent with provided bounds")
            if b.ymax-b.ymin+1 != array.shape[0]:
                raise ValueError("Shape of array is inconsistent with provided bounds")
            if b.isDefined():
                xmin = b.xmin
                ymin = b.ymin
            else:
                # Indication that array is formally undefined, even though provided.
                if 'dtype' not in kwargs:
                    kwargs['dtype'] = array.dtype.type
                array = None
                xmin = None
                ymin = None
        elif array.shape[1] == 0:
            # Another way to indicate that we don't have a defined image.
            if 'dtype' not in kwargs:
                kwargs['dtype'] = array.dtype.type
            array = None
            xmin = None
            ymin = None
        return array, xmin, ymin

    def __repr__(self):
        s = 'galsim.Image(bounds=%r' % self.bounds
        if self.bounds.isDefined():
            s += ', array=\n%r' % self.array
        s += ', wcs=%r' % self.wcs
        if self.isconst:
            s += ', make_const=True'
        s += ')'
        return s

    def __str__(self):
        # Get the type name without the <type '...'> part.
        t = str(self.dtype).split("'")[1]
        if self.wcs is not None and self.wcs.isPixelScale():
            return 'galsim.Image(bounds=%s, scale=%s, dtype=%s)'%(self.bounds, self.scale, t)
        else:
            return 'galsim.Image(bounds=%s, wcs=%s, dtype=%s)'%(self.bounds, self.wcs, t)

    # Pickling almost works out of the box, but numpy arrays lose their non-writeable flag
    # when pickled, so make sure to set it to preserve const Images.
    def __getstate__(self):
        return self.__dict__, self.isconst

    def __setstate__(self, args):
        d, isconst = args
        self.__dict__ = d
        if isconst:
            self._array.flags.writeable = False

    # Read-only attributes:
    @property
    def dtype(self): return self._dtype
    @property
<<<<<<< HEAD
    def bounds(self): return self._bounds
=======
    def bounds(self): return self._image.bounds
>>>>>>> 2ced30e0
    @property
    def array(self): return self._array
    @property
    def isconst(self): return self._array.flags.writeable == False
    @property
    def iscomplex(self): return self._array.dtype.kind == 'c'
    @property
    def isinteger(self): return self._array.dtype.kind in ['i','u']

    @property
    def _image(self):
        if not self.array.flags.writeable:
            cls = _galsim.ConstImageView[self._typechar[self.dtype]]
        else:
            cls = _galsim.ImageView[self._typechar[self.dtype]]
        return cls(self._array.ctypes.data,
                   self._array.strides[1]//self._array.itemsize,
                   self._array.strides[0]//self._array.itemsize,
                   self._bounds._b)

    # Allow scale to work as a PixelScale wcs.
    @property
    def scale(self):
        if self.wcs:
            if self.wcs.isPixelScale():
                return self.wcs.scale
            else:
                raise TypeError("image.wcs is not a simple PixelScale; scale is undefined.")
        else:
            return None

    @scale.setter
    def scale(self, value):
        if self.wcs is not None and not self.wcs.isPixelScale():
            raise TypeError("image.wcs is not a simple PixelScale; scale is undefined.")
        else:
            self.wcs = galsim.PixelScale(value)

    # Convenience functions
    @property
<<<<<<< HEAD
    def xmin(self): return self._bounds.xmin
    @property
    def xmax(self): return self._bounds.xmax
    @property
    def ymin(self): return self._bounds.ymin
    @property
    def ymax(self): return self._bounds.ymax
    def getXMin(self): return self.xmin
    def getXMax(self): return self.xmax
    def getYMin(self): return self.ymin
    def getYMax(self): return self.ymax
    def getBounds(self): return self._bounds
=======
    def xmin(self): return self._image.bounds.xmin
    @property
    def xmax(self): return self._image.bounds.xmax
    @property
    def ymin(self): return self._image.bounds.ymin
    @property
    def ymax(self): return self._image.bounds.ymax
>>>>>>> 2ced30e0

    def getOuterBounds(self):
        """Get the bounds of the outer edge of the pixels.

        Equivalent to galsim.BoundsD(im.xmin-0.5, im.xmax+0.5, im.ymin-0.5, im.ymax+0.5)

        @returns a BoundsD instance
        """
        return galsim.BoundsD(self.xmin-0.5, self.xmax+0.5, self.ymin-0.5, self.ymax+0.5)

    # real, imag for everything, even real images.
    @property
    def real(self):
        """Return the real part of an image.

        This is a property, not a function.  So im.real, not im.real().

        This works for real or complex.  For real images, it acts the same as view().
        """
        return _Image(self.array.real, self.bounds, self.wcs)

    @property
    def imag(self):
        """Return the imaginary part of an image.

        This is a property, not a function.  So im.imag, not im.imag().

        This works for real or complex.  For real images, the returned array is read-only and
        all elements are 0.
        """
        return _Image(self.array.imag, self.bounds, self.wcs)

    def conjugate(self):
        """Return the complex conjugate of an image.

        This works for real or complex.  For real images, it acts the same as view().

        Note that for complex images, this is not a conjugate view into the original image.
        So changing the original image does not change the conjugate (or vice versa).
        """
        return _Image(self.array.conjugate(), self.bounds, self.wcs)

    def copy(self):
        return _Image(self.array.copy(), self.bounds, self.wcs)

    def _make_empty(self, shape, dtype):
        """Helper function to make an empty numpy array of the given shape, making sure that
        the array is 16-btye aligned so it is usable by FFTW.
        """
        # cf. http://stackoverflow.com/questions/9895787/memory-alignment-for-fast-fft-in-python-using-shared-arrrays
        nbytes = shape[0] * shape[1] * np.dtype(dtype).itemsize
        buf = np.empty(nbytes + 16, dtype=np.uint8)
        start_index = -buf.ctypes.data % 16
        a = buf[start_index:start_index + nbytes].view(dtype).reshape(shape)
        assert a.ctypes.data % 16 == 0
        return a

    def resize(self, bounds, wcs=None):
        """Resize the image to have a new bounds (must be a BoundsI instance)

        Note that the resized image will have uninitialized data.  If you want to preserve
        the existing data values, you should either use `subImage` (if you want a smaller
        portion of the current Image) or make a new Image and copy over the current values
        into a portion of the new image (if you are resizing to a larger Image).

        @param bounds   The new bounds to resize to.
        @param wcs      If provided, also update the wcs to the given value. [default: None,
                        which means keep the existing wcs]
        """
        if self.isconst:
            raise ValueError("Cannot modify an immutable Image")
        if not isinstance(bounds, galsim.BoundsI):
            raise TypeError("bounds must be a galsim.BoundsI instance")
<<<<<<< HEAD
        self._array = self._make_empty(shape=bounds.numpyShape(), dtype=self.dtype)
        self._bounds = bounds
=======
        try:
            self._image.resize(bounds)
        except AttributeError:
            # if the image wasn't an ImageAlloc, then above won't work.  So just make it one.
            self._image = _galsim.ImageAlloc[self.dtype](bounds)
        self._array = self._image.array
>>>>>>> 2ced30e0
        if wcs is not None:
            self.wcs = wcs

    def subImage(self, bounds):
        """Return a view of a portion of the full image

        This is equivalent to self[bounds]
        """
        if not isinstance(bounds, galsim.BoundsI):
            raise TypeError("bounds must be a galsim.BoundsI instance")
        i1 = bounds.ymin - self.ymin
        i2 = bounds.ymax - self.ymin + 1
        j1 = bounds.xmin - self.xmin
        j2 = bounds.xmax - self.xmin + 1
        subarray = self.array[i1:i2, j1:j2]
        # NB. The wcs is still accurate, since the sub-image uses the same (x,y) values
        # as the original image did for those pixels.  It's only once you recenter or
        # reorigin that you need to update the wcs.  So that's taken care of in im.shift.
        return _Image(subarray, bounds, self.wcs)

    def setSubImage(self, bounds, rhs):
        """Set a portion of the full image to the values in another image

        This is equivalent to self[bounds] = rhs
        """
        if self.isconst:
            raise ValueError("Cannot modify the values of an immutable Image")
        self.subImage(bounds).copyFrom(rhs)

    def __getitem__(self, *args):
        """Return either a subimage or a single pixel value.

        For example,
            >>> subimage = im[galsim.BoundsI(3,7,3,7)]
            >>> value = im[galsim.PositionI(5,5)]
            >>> value = im[5,5]
        """
        if len(args) == 1:
            if isinstance(args[0], galsim.BoundsI):
                return self.subImage(*args)
            elif isinstance(args[0], galsim.PositionI):
                return self(*args)
            elif isinstance(args[0], tuple):
                return self.getValue(*args[0])
            else:
                raise TypeError("image[index] only accepts BoundsI or PositionI for the index")
        elif len(args) == 2:
            return self(*args)
        else:
            raise TypeError("image[..] requires either 1 or 2 args")

    def __setitem__(self, *args):
        """Set either a subimage or a single pixel to new values.

        For example,

            >>> im[galsim.BoundsI(3,7,3,7)] = im2
            >>> im[galsim.PositionI(5,5)] = 17.
            >>> im[5,5] = 17.
        """
        if len(args) == 2:
            if isinstance(args[0], galsim.BoundsI):
                self.setSubImage(*args)
            elif isinstance(args[0], galsim.PositionI):
                self.setValue(*args)
            elif isinstance(args[0], tuple):
                self.setValue(*args)
            else:
                raise TypeError("image[index] only accepts BoundsI or PositionI for the index")
        elif len(args) == 3:
            return self.setValue(*args)
        else:
            raise TypeError("image[..] requires either 1 or 2 args")

    def wrap(self, bounds, hermitian=False):
        """Wrap the values in a image onto a given subimage and return the subimage.

        This would typically be used on a k-space image where you initially draw a larger image
        than you want for the FFT and then wrap it onto a smaller subset.  This will cause
        aliasing of course, but this is often preferable to just using the smaller image
        without wrapping.

        For complex images of FFTs, one often only stores half the image plane with the
        implicit understanding that the function is Hermitian, so im(-x,-y) == im(x,y).conjugate().
        In this case, the wrapping needs to work slightly differently, so you can specify
        that your image is implicitly Hermitian with the `hermitian` argument.  Options are:

            hermitian=False  (default) Normal non-Hermitian image.
            hermitian='x'    Only x>=0 values are stored with x<0 values being implicitly Hermitian.
                             In this case im.bounds.xmin and bounds.xmin must be 0.
            hermitian='y'    Only y>=0 values are stored with y<0 values being implicitly Hermitian.
                             In this case im.bounds.ymin and bounds.ymin must be 0.

        Also, in the two Hermitian cases, the direction that is not implicitly Hermitian must be
        symmetric in the image's bounds.  The wrap bounds must be almost symmetric, but missing
        the most negative value.  For example,

            >>> N = 100
            >>> im_full = galsim.ImageCD(bounds=galsim.BoundsI(0,N/2,-N/2,N/2), scale=dk)
            >>> # ... fill with im[i,j] = FT(kx=i*dk, ky=j*dk)
            >>> N2 = 64
            >>> im_wrap = im_full.wrap(galsim.BoundsI(0,N/2,-N2/2,N2/2-1, hermitian='x')

        This sets up im_wrap to be the properly Hermitian version of the data appropriate for
        passing to an FFT.

        Note that this routine modifies the original image (and not just the subimage onto which
        it is wrapped), so if you want to keep the original pristine, you should call
        `wrapped_image = image.copy().wrap(bounds)`.

        @param bounds       The bounds of the subimage onto which to wrap the full image.
        @param hermitian    Whether the image is implicitly Hermitian and if so, whether it is the
                            x or y values that are not stored.  [default: False]

        @returns the subimage, image[bounds], after doing the wrapping.
        """
        if not isinstance(bounds, galsim.BoundsI):
            raise TypeError("bounds must be a galsim.BoundsI instance")
        # Get this at the start to check for invalid bounds and raise the exception before
        # possibly writing data past the edge of the image.
        ret = self.subImage(bounds);
        if not hermitian:
<<<<<<< HEAD
            _galsim.wrapImage(self._image, bounds._b, False, False)
=======
            subimage = self._image.wrap(bounds, False, False)
>>>>>>> 2ced30e0
        elif hermitian == 'x':
            if self.bounds.xmin != 0:
                raise ValueError("hermitian == 'x' requires self.bounds.xmin == 0")
            if bounds.xmin != 0:
                raise ValueError("hermitian == 'x' requires bounds.xmin == 0")
<<<<<<< HEAD
            _galsim.wrapImage(self._image, bounds._b, True, False)
=======
            subimage = self._image.wrap(bounds, True, False)
>>>>>>> 2ced30e0
        elif hermitian == 'y':
            if self.bounds.ymin != 0:
                raise ValueError("hermitian == 'y' requires self.bounds.ymin == 0")
            if bounds.ymin != 0:
                raise ValueError("hermitian == 'y' requires bounds.ymin == 0")
<<<<<<< HEAD
            _galsim.wrapImage(self._image, bounds._b, False, True)
=======
            subimage = self._image.wrap(bounds, False, True)
>>>>>>> 2ced30e0
        else:
            raise ValueError("Invalid value for hermitian: %s"%hermitian)
        return ret;

    def bin(self, nx, ny):
        """Bin the image pixels in blocks of nx x ny pixels.

        This returns a new image that is a binned version of the current image.
        Adjacent pixel values in nx x ny blocks are added together to produce the flux in each
        output pixel.

        If the current number of pixels in each direction is not a multiple of nx, ny, then the
        last pixel in each direction will be the sum of fewer than nx or ny pixels as needed.

        See also subsample, which is the opposite of this.

        If the wcs is a Jacobian (or simpler), the output image will have its wcs set properly.
        But if the wcs is more complicated, the output wcs would be fairly complicated to figure
        out properly, so we leave it as None.  The user should set it themselves if required.

        @param nx       The number of adjacent pixels in the x direction to add together into each
                        output pixel.
        @param ny       The number of adjacent pixels in the y direction to add together into each
                        output pixel.

        @returns a new Image
        """
        ncol = self.xmax - self.xmin + 1
        nrow = self.ymax - self.ymin + 1
        nbins_x = (ncol-1) // nx + 1
        nbins_y = (nrow-1) // ny + 1
        nbins = nbins_x * nbins_y

        # target_bins just provides a number from 0..nbins for each target pixel
        target_bins = np.arange(nbins).reshape(nbins_y, nbins_x)
        # current_bins is the same number for each pixel in the current image.
        current_bins = np.repeat(np.repeat(target_bins, ny, axis=0), nx, axis=1)
        current_bins = current_bins[0:nrow, 0:ncol]

        # bincount with weights is a tricky way to do the sum over the bins
        target_ar = np.bincount(current_bins.ravel(), weights=self.array.ravel())
        target_ar = target_ar.reshape(target_bins.shape)

        if self.wcs is None or not self.wcs.isUniform():
            target_wcs = None
        else:
            if self.wcs.isPixelScale() and nx == ny:
                target_wcs = galsim.PixelScale(self.scale * nx)
            else:
                dudx, dudy, dvdx, dvdy = self.wcs.jacobian().getMatrix().ravel()
                dudx *= nx
                dvdx *= nx
                dudy *= ny
                dvdy *= ny
                target_wcs = galsim.JacobianWCS(dudx, dudy, dvdx, dvdy)

            # Set the origin so that corresponding image positions correspond to the same world_pos
            x0 = (self.wcs.origin.x - self.xmin + 0.5) / nx + 0.5
            y0 = (self.wcs.origin.y - self.ymin + 0.5) / ny + 0.5
            target_wcs = target_wcs.withOrigin(galsim.PositionD(x0,y0), self.wcs.world_origin)

        target_bounds = galsim.BoundsI(1, nbins_x, 1, nbins_y)

        return _Image(target_ar, target_bounds, target_wcs)

    def subsample(self, nx, ny, dtype=None):
        """Subdivide the image pixels into nx x ny sub-pixels.

        This returns a new image that is a subsampled version of the current image.
        Each pixel's flux is split (uniformly) into nx x ny smaller pixels.

        See also bin, which is the opposite of this.  Note that subsample(nx,ny) followed by
        bin(nx,ny) is essentially a no op.

        If the wcs is a Jacobian (or simpler), the output image will have its wcs set properly.
        But if the wcs is more complicated, the output wcs would be fairly complicated to figure
        out properly, so we leave it as None.  The user should set it themselves if required.

        @param nx       The number of sub-pixels in the x direction for each original pixel.
        @param ny       The number of sub-pixels in the y direction for each original pixel.
        @param dtype    Optionally provide a dtype for the return image. [default: None, which
                        means to use the same dtype as the original image]

        @returns a new Image
        """
        ncol = self.xmax - self.xmin + 1
        nrow = self.ymax - self.ymin + 1
        npix_x = ncol * nx
        npix_y = nrow * ny
        flux_factor = nx * ny

        target_ar = np.repeat(np.repeat(self.array, ny, axis=0), nx, axis=1)
        target_ar = target_ar.astype(dtype, copy=False)  # Cute. This is a no op if dtype=None
        target_ar /= flux_factor

        if self.wcs is None or not self.wcs.isUniform():
            target_wcs = None
        else:
            if self.wcs.isPixelScale() and nx == ny:
                target_wcs = galsim.PixelScale(self.scale / nx)
            else:
                dudx, dudy, dvdx, dvdy = self.wcs.jacobian().getMatrix().ravel()
                dudx /= nx
                dvdx /= nx
                dudy /= ny
                dvdy /= ny
                target_wcs = galsim.JacobianWCS(dudx, dudy, dvdx, dvdy)

            # Set the origin so that corresponding image positions correspond to the same world_pos
            x0 = (self.wcs.origin.x - self.xmin + 0.5) * nx + 0.5
            y0 = (self.wcs.origin.y - self.ymin + 0.5) * ny + 0.5
            target_wcs = target_wcs.withOrigin(galsim.PositionD(x0,y0), self.wcs.world_origin)

        target_bounds = galsim.BoundsI(1, npix_x, 1, npix_y)

        return _Image(target_ar, target_bounds, target_wcs)

    def calculate_fft(self):
        """Performs an FFT of an Image in real space to produce a k-space Image.

        Note: the image will be padded with zeros as needed to make an image with bounds that
        look like BoundsI(-N/2, N/2-1, -N/2, N/2-1).

        The input image must have a PixelScale wcs.  The output image will be complex (an ImageCF
        or ImageCD instance) and its scale will be 2pi / (N dx), where dx is the scale of the input
        image.

        @returns an Image instance with the k-space image.
        """
        if self.wcs is None:
            raise ValueError("calculate_fft requires that the scale be set.")
        if not self.wcs.isPixelScale():
            raise ValueError("calculate_fft requires that the image has a PixelScale wcs.")
        if not self.bounds.isDefined():
            raise ValueError("calculate_fft requires that the image have defined bounds.")

        No2 = max(-self.bounds.xmin, self.bounds.xmax+1, -self.bounds.ymin, self.bounds.ymax+1)

        full_bounds = galsim.BoundsI(-No2, No2-1, -No2, No2-1)
        if self.bounds == full_bounds:
            # Then the image is already in the shape we need.
            ximage = self
        else:
            # Then we pad out with zeros
            ximage = Image(full_bounds, dtype=self.dtype, init_value=0)
            ximage[self.bounds] = self[self.bounds]

        dx = self.scale
        # dk = 2pi / (N dk)
        dk = np.pi / (No2 * dx)

<<<<<<< HEAD
        out = Image(galsim.BoundsI(0,No2,-No2,No2-1), dtype=np.complex128, scale=dk)
        _galsim.rfft(ximage._image, out._image)
        out *= dx*dx
        out.setOrigin(0,-No2)
        return out
=======
        imview = ximage._image.rfft()
        imview *= dx*dx
        image = Image(imview, scale=dk)
        image.setOrigin(0,-No2)
        return image
>>>>>>> 2ced30e0

    def calculate_inverse_fft(self):
        """Performs an inverse FFT of an Image in k-space to produce a real-space Image.

        The starting image is typically an ImageCD, although if the Fourier function is real valued,
        then you could get away with using an ImageD or ImageF.

        The image is assumed to be Hermitian.  In fact, only the portion with x >= 0 needs to
        be defined, with f(-x,-y) taken to be conj(f(x,y)).

        Note: the k-space image will be padded with zeros and/or wrapped as needed to make an
        image with bounds that look like BoundsI(0, N/2, -N/2, N/2-1).  If you are building a
        larger k-space image and then wrapping, you should wrap directly into an image of
        this shape.

        The input image must have a PixelScale wcs.  The output image will be real (an ImageD
        instance) and its scale will be 2pi / (N dk), where dk is the scale of the input image.

        @returns an ImageD instance with the real-space image.
        """
        if self.wcs is None:
            raise ValueError("calculate_inverse_fft requires that the scale be set.")
        if not self.wcs.isPixelScale():
            raise ValueError("calculate_inverse_fft requires that the image has a PixelScale wcs.")
        if not self.bounds.isDefined():
            raise ValueError("calculate_inverse_fft requires that the image have defined bounds.")
        if not self.bounds.includes(0,0):
            raise ValueError("calculate_inverse_fft requires that the image includes point (0,0)")

        No2 = max(self.bounds.xmax, -self.bounds.ymin, self.bounds.ymax)

        target_bounds = galsim.BoundsI(0, No2, -No2, No2-1)
        if self.bounds == target_bounds:
            # Then the image is already in the shape we need.
            kimage = self
        else:
            # Then we can pad out with zeros and wrap to get this in the form we need.
            full_bounds = galsim.BoundsI(0, No2, -No2, No2)
            kimage = Image(full_bounds, dtype=self.dtype, init_value=0)
            posx_bounds = galsim.BoundsI(0, self.bounds.xmax, self.bounds.ymin, self.bounds.ymax)
            kimage[posx_bounds] = self[posx_bounds]
            kimage = kimage.wrap(target_bounds, hermitian = 'x')

        dk = self.scale
        # dx = 2pi / (N dk)
        dx = np.pi / (No2 * dk)

<<<<<<< HEAD
        # For the inverse, we need a bit of extra space for the fft.
        out_extra = Image(galsim.BoundsI(-No2,No2+1,-No2,No2-1), dtype=float, scale=dx)
        _galsim.irfft(kimage._image, out_extra._image)
        # Now cut off the bit we don't need.
        out = out_extra.subImage(galsim.BoundsI(-No2,No2-1,-No2,No2-1))
        out *= (dk * No2 / np.pi)**2
        out.setCenter(0,0)
        return out
=======
        imview = kimage._image.irfft()
        imview *= (dk * No2 / np.pi)**2
        image = Image(imview, scale=dx)
        image.setCenter(0,0)
        return image
>>>>>>> 2ced30e0

    @classmethod
    def good_fft_size(cls, input_size):
        """Round the given input size up to the next higher power of 2 or 3 times a power of 2.

        This rounds up to the next higher value that is either 2^k or 3*2^k.  If you are
        going to be performing FFTs on an image, these will tend to be faster at performing
        the FFT.
        """
        return _galsim.goodFFTSize(int(input_size))

    def copyFrom(self, rhs):
        """Copy the contents of another image
        """
        if self.isconst:
            raise ValueError("Cannot modify the values of an immutable Image")
<<<<<<< HEAD
        if self.bounds.numpyShape() != rhs.bounds.numpyShape():
            raise ValueError("Trying to copy images that are not the same shape (%s -> %s)"%(
                             rhs.bounds, self.bounds))
        self._array[:,:] = rhs.array[:,:]
=======
        self._image.copyFrom(rhs._image)
>>>>>>> 2ced30e0

    def view(self, scale=None, wcs=None, origin=None, center=None, make_const=False):
        """Make a view of this image, which lets you change the scale, wcs, origin, etc.
        but view the same underlying data as the original image.

        If you do not provide either `scale` or `wcs`, the view will keep the same wcs
        as the current Image object.

        @param scale        If provided, use this as the pixel scale for the image. [default: None]
        @param wcs          If provided, use this as the wcs for the image. [default: None]
        @param origin       If profided, use this as the origin position of the view.
                            [default: None]
        @param center       If profided, use this as the center position of the view.
                            [default: None]
        @param make_const   Make the view's data array immutable. [default: False]
        """
        if origin is not None and center is not None:
            raise TypeError("Cannot provide both center and origin")

        if scale is not None:
            if wcs is not None:
                raise TypeError("Cannot provide both scale and wcs")
            wcs = galsim.PixelScale(scale)
        elif wcs is not None:
            if not isinstance(wcs,galsim.BaseWCS):
                raise TypeError("wcs parameters must be a galsim.BaseWCS instance")
        else:
            wcs = self.wcs

        if not self.bounds.isDefined():
            return galsim.Image(wcs=wcs, dtype=self.dtype)

        if make_const:
            array = self.array.view()
            array.flags.writeable = False
            ret = _Image(array, self.bounds, wcs)
        else:
            ret = _Image(self.array, self.bounds, wcs)

        if origin is not None:
            ret.setOrigin(origin)
        elif center is not None:
            ret.setCenter(center)

        return ret

    def _view(self):
        """Equivalent to im.view(), but without some of the sanity checks and extra options.
        """
        return _Image(self.array.view(), self.bounds, self.wcs)

    def shift(self, *args, **kwargs):
        """Shift the pixel coordinates by some (integral) dx,dy.

        The arguments here may be either (dx, dy) or a PositionI instance.
        Or you can provide dx, dy as named kwargs.

        In terms of columns and rows, dx means a shift in the x value of each column in the
        array, and dy means a shift in the y value of each row.  In other words, the following
        will return the same value for ixy.  The shift function just changes the coordinates (x,y)
        used for that pixel:

            >>> ixy = im(x,y)
            >>> im.shift(3,9)
            >>> ixy = im(x+3, y+9)
        """
        delta = galsim.utilities.parse_pos_args(args, kwargs, 'dx', 'dy', integer=True)
        self._shift(delta)

    def _shift(self, delta):
        """Equivalent to im.shift(delta), but without some of the sanity checks and extra options.

        @param delta    The amount to shift.  Must be a galsim.PositionI instance.
        """
        # The parse_pos_args function is a bit slow, so go directly to this point when we
        # call shift from setCenter or setOrigin.
        if delta.x != 0 or delta.y != 0:
<<<<<<< HEAD
            self._bounds = self._bounds.shift(delta)
=======
            self._image.shift(delta)
>>>>>>> 2ced30e0
            if self.wcs is not None:
                self.wcs = self.wcs.withOrigin(delta)

    def setCenter(self, *args, **kwargs):
        """Set the center of the image to the given (integral) (xcen, ycen)

        The arguments here may be either (xcen, ycen) or a PositionI instance.
        Or you can provide xcen, ycen as named kwargs.

        In terms of the rows and columns, xcen is the new x value for the central column, and ycen
        is the new y value of the central row.  For even-sized arrays, there is no central column
        or row, so the convention we adopt in this case is to round up.  For example:

            >>> im = galsim.Image(numpy.array(range(16),dtype=float).reshape((4,4)))
            >>> im(1,1)
            0.0
            >>> im(4,1)
            3.0
            >>> im(4,4)
            15.0
            >>> im(3,3)
            10.0
            >>> im.setCenter(0,0)
            >>> im(0,0)
            10.0
            >>> im(-2,-2)
            0.0
            >>> im(1,-2)
            3.0
            >>> im(1,1)
            15.0
            >>> im.setCenter(234,456)
            >>> im(234,456)
            10.0
            >>> im.bounds
            galsim.BoundsI(xmin=232, xmax=235, ymin=454, ymax=457)
        """
        cen = galsim.utilities.parse_pos_args(args, kwargs, 'xcen', 'ycen', integer=True)
<<<<<<< HEAD
        self._shift(cen - self.center())
=======
        self._shift(cen - self.bounds.center())
>>>>>>> 2ced30e0

    def setOrigin(self, *args, **kwargs):
        """Set the origin of the image to the given (integral) (x0, y0)

        The arguments here may be either (x0, y0) or a PositionI instance.
        Or you can provide x0, y0 as named kwargs.

        In terms of the rows and columns, x0 is the new x value for the first column,
        and y0 is the new y value of the first row.  For example:

            >>> im = galsim.Image(numpy.array(range(16),dtype=float).reshape((4,4)))
            >>> im(1,1)
            0.0
            >>> im(4,1)
            3.0
            >>> im(1,4)
            12.0
            >>> im(4,4)
            15.0
            >>> im.setOrigin(0,0)
            >>> im(0,0)
            0.0
            >>> im(3,0)
            3.0
            >>> im(0,3)
            12.0
            >>> im(3,3)
            15.0
            >>> im.setOrigin(234,456)
            >>> im(234,456)
            0.0
            >>> im.bounds
            galsim.BoundsI(xmin=234, xmax=237, ymin=456, ymax=459)
         """
        origin = galsim.utilities.parse_pos_args(args, kwargs, 'x0', 'y0', integer=True)
<<<<<<< HEAD
        self._shift(origin - self.origin())
=======
        self._shift(origin - self.bounds.origin())
>>>>>>> 2ced30e0

    def center(self):
        """Return the current nominal center (xcen,ycen) of the image as a PositionI instance.

        In terms of the rows and columns, xcen is the x value for the central column, and ycen
        is the y value of the central row.  For even-sized arrays, there is no central column
        or row, so the convention we adopt in this case is to round up.  For example:

            >>> im = galsim.Image(numpy.array(range(16),dtype=float).reshape((4,4)))
            >>> im.center()
            galsim.PositionI(x=3, y=3)
            >>> im(im.center())
            10.0
            >>> im.setCenter(56,72)
            >>> im.center()
            galsim.PositionI(x=56, y=72)
            >>> im(im.center())
            10.0
        """
        return self.bounds.center()

    def trueCenter(self):
        """Return the current true center of the image as a PositionD instance.

        Unline the nominal center returned by im.center(), this value may be half-way between
        two pixels if the image has an even number of rows or columns.  It gives the position
        (x,y) at the exact center of the image, regardless of whether this is at the center of
        a pixel (integer value) or halfway between two (half-integer).  For example:

            >>> im = galsim.Image(numpy.array(range(16),dtype=float).reshape((4,4)))
            >>> im.center()
            galsim.PositionI(x=3, y=3)
            >>> im.trueCenter()
            galsim.PositionI(x=2.5, y=2.5)
            >>> im.setCenter(56,72)
            >>> im.center()
            galsim.PositionI(x=56, y=72)
            >>> im.trueCenter()
            galsim.PositionD(x=55.5, y=71.5)
            >>> im.setOrigin(0,0)
            >>> im.trueCenter()
            galsim.PositionD(x=1.5, y=1.5)
        """
        return self.bounds.trueCenter()

    def origin(self):
        """Return the origin of the image.  i.e. the (x,y) position of the lower-left pixel.

        In terms of the rows and columns, this is the (x,y) coordinate of the first column, and
        first row of the array.  For example:

            >>> im = galsim.Image(numpy.array(range(16),dtype=float).reshape((4,4)))
            >>> im.origin()
            galsim.PositionI(x=1, y=1)
            >>> im(im.origin())
            0.0
            >>> im.setOrigin(23,45)
            >>> im.origin()
            galsim.PositionI(x=23, y=45)
            >>> im(im.origin())
            0.0
            >>> im(23,45)
            0.0
            >>> im.bounds
            galsim.BoundsI(xmin=23, xmax=26, ymin=45, ymax=48)
        """
        return self.bounds.origin()

    def __call__(self, *args, **kwargs):
        """Get the pixel value at given position

        The arguments here may be either (x, y) or a PositionI instance.
        Or you can provide x, y as named kwargs.
        """
        pos = galsim.utilities.parse_pos_args(args, kwargs, 'x', 'y', integer=True)
<<<<<<< HEAD
        return self.getValue(pos.x,pos.y)
=======
        return self._image(pos.x, pos.y)
>>>>>>> 2ced30e0

    def getValue(self, x, y):
        """This method is a synonym for im(x,y).  It is a bit faster than im(x,y), since GalSim
        does not have to parse the different options available for __call__.  (i.e. im(x,y) or
        im(pos) or im(x=x,y=y))
        """
<<<<<<< HEAD
        if not self.bounds.isDefined():
            raise RuntimeError("Attempt to access values of an undefined image")
        if not self.bounds.includes(x,y):
            raise RuntimeError("Attempt to access position %s,%s, not in bounds %s"%(x,y,self.bounds))
        return self._getValue(x,y)

    def _getValue(self, x, y):
        """Equivalent to self.getValue(x,y), except there are no checks that the values fall
        within the bounds of the image.
        """
        return self._array[y-self.ymin, x-self.xmin]
=======
        return self._image(x,y)
>>>>>>> 2ced30e0

    def setValue(self, *args, **kwargs):
        """Set the pixel value at given (x,y) position

        The arguments here may be either (x, y, value) or (pos, value) where pos is a PositionI.
        Or you can provide x, y, value as named kwargs.

        This is equivalent to self[x,y] = rhs
        """
        if self.isconst:
            raise ValueError("Cannot modify the values of an immutable Image")
        if not self.bounds.isDefined():
            raise RuntimeError("Attempt to set value of an undefined image")
        pos, value = galsim.utilities.parse_pos_args(args, kwargs, 'x', 'y', integer=True,
                                                     others=['value'])
<<<<<<< HEAD
        if not self.bounds.includes(pos):
            raise RuntimeError("Attempt to set position %s, not in bounds %s"%(pos,self.bounds))
        self._setValue(pos.x,pos.y,value)

    def _setValue(self, x, y, value):
        """Equivalent to self.setValue(x,y,value) except that there are no checks that the values
        fall within the bounds of the image.
        """
        self._array[y-self.ymin, x-self.xmin] = value
=======
        self._image.setValue(pos.x, pos.y, value)
>>>>>>> 2ced30e0

    def addValue(self, *args, **kwargs):
        """Add some amount to the pixel value at given (x,y) position

        The arguments here may be either (x, y, value) or (pos, value) where pos is a PositionI.
        Or you can provide x, y, value as named kwargs.

        This is equivalent to self[x,y] += rhs
        """
        if self.isconst:
            raise ValueError("Cannot modify the values of an immutable Image")
        if not self.bounds.isDefined():
            raise RuntimeError("Attempt to set value of an undefined image")
        pos, value = galsim.utilities.parse_pos_args(args, kwargs, 'x', 'y', integer=True,
                                                     others=['value'])
<<<<<<< HEAD
        if not self.bounds.includes(pos):
            raise RuntimeError("Attempt to set position %s, not in bounds %s"%(pos,self.bounds))
        self._addValue(pos.x,pos.y,value)

    def _addValue(self, x, y, value):
        """Equivalent to self.addValue(x,y,value) except that there are no checks that the values
        fall within the bounds of the image.
        """
        self._array[y-self.ymin, x-self.xmin] += value
=======
        self._image.setValue(pos.x, pos.y, value + self._image(pos.x,pos.y))
>>>>>>> 2ced30e0

    def fill(self, value):
        """Set all pixel values to the given `value`
        """
        if self.isconst:
            raise ValueError("Cannot modify the values of an immutable Image")
<<<<<<< HEAD
        if not self.bounds.isDefined():
            raise RuntimeError("Attempt to set values of an undefined image")
        if value is None: value = 0
        self._fill(value)

    def _fill(self, value):
        """Equivalent to self.fill(value), except that there are no checks that the bounds
        are defined.
        """
        self._array[:,:] = value
=======
        self._image.fill(value)
>>>>>>> 2ced30e0

    def setZero(self):
        """Set all pixel values to zero.
        """
<<<<<<< HEAD
        self.fill(0)
=======
        if self.isconst:
            raise ValueError("Cannot modify the values of an immutable Image")
        self._image.setZero()
>>>>>>> 2ced30e0

    def invertSelf(self):
        """Set all pixel values to their inverse: x -> 1/x.

        Note: any pixels whose value is 0 originally are ignored.  They remain equal to 0
        on the output, rather than turning into inf.
        """
        if self.isconst:
            raise ValueError("Cannot modify the values of an immutable Image")
<<<<<<< HEAD
        if not self.bounds.isDefined():
            raise RuntimeError("Attempt to set values of an undefined image")
        self._invertSelf()

    def _invertSelf(self):
        """Equivalent to self.invertSelf(), except that there are no checks that the bounds
        are defined.
        """
        # C++ version skips 0's to 1/0 -> 0 instead of inf.
        _galsim.invertImage(self._image)
=======
        self._image.invertSelf()
>>>>>>> 2ced30e0

    def replaceNegative(self, replace_value=0):
        """Replace any negative values currently in the image with 0 (or some other value).

        Sometimes FFT drawing can result in tiny negative values, which may be undesirable for
        some purposes.  This method replaces those values with 0 or some other value if desired.

        @param replace_value    The value with which to replace any negative pixels. [default: 0]
        """
        self.array[self.array<0] = replace_value

    def calculateHLR(self, center=None, flux=None, flux_frac=0.5):
        """Returns the half-light radius of a drawn object.

        This method is equivalent to GSObject.calculateHLR when the object has already been
        been drawn onto an image.  Note that the profile should be drawn using a method that
        integrates over pixels and does not add noise. (The default method='auto' is acceptable.)

        If the image has a wcs other than a PixelScale, an AttributeError will be raised.

        @param center       The position in pixels to use for the center, r=0.
                            [default: self.trueCenter()]
        @param flux         The total flux.  [default: sum(self.array)]
        @param flux_frac    The fraction of light to be enclosed by the returned radius.
                            [default: 0.5]

        @returns an estimate of the half-light radius in physical units defined by the pixel scale.
        """
        if center is None:
            center = self.trueCenter()

        if flux is None:
            flux = np.sum(self.array, dtype=float)

        # Use radii at centers of pixels as approximation to the radial integral
        x,y = np.meshgrid(range(self.array.shape[1]), range(self.array.shape[0]))
        x = x - center.x + self.bounds.xmin
        y = y - center.y + self.bounds.ymin
        rsq = x*x + y*y

        # Sort by radius
        indx = np.argsort(rsq.ravel())
        rsqf = rsq.ravel()[indx]
        data = self.array.ravel()[indx]
        cumflux = np.cumsum(data, dtype=float)

        # Find the first value with cumflux > 0.5 * flux
        k = np.argmax(cumflux > flux_frac * flux)
        flux_k = cumflux[k] / flux  # normalize to unit total flux

        # Interpolate (linearly) between this and the previous value.
        if k == 0:
            hlrsq = rsqf[0] * (flux_frac / flux_k)
        else:
            fkm1 = cumflux[k-1] / flux
            # For brevity in the next formula:
            fk = flux_k
            f = flux_frac
            hlrsq = (rsqf[k-1] * (fk-f) + rsqf[k] * (f-fkm1)) / (fk-fkm1)

        # This has all been done in pixels.  So normalize according to the pixel scale.
        hlr = np.sqrt(hlrsq) * self.scale

        return hlr


    def calculateMomentRadius(self, center=None, flux=None, rtype='det'):
        """Returns an estimate of the radius based on unweighted second moments of a drawn object.

        This method is equivalent to GSObject.calculateMomentRadius when the object has already
        been drawn onto an image.  Note that the profile should be drawn using a method that
        integrates over pixels and does not add noise. (The default method='auto' is acceptable.)

        If the image has a wcs other than a PixelScale, an AttributeError will be raised.

        @param center       The position in pixels to use for the center, r=0.
                            [default: self.trueCenter()]
        @param flux         The total flux.  [default: sum(self.array)]
        @param rtype        There are three options for this parameter:
                            - 'trace' means return sqrt(T/2)
                            - 'det' means return det(Q)^1/4
                            - 'both' means return both: (sqrt(T/2), det(Q)^1/4)
                            [default: 'det']

        @returns an estimate of the radius in physical units defined by the pixel scale
                 (or both estimates if rtype == 'both').
        """
        if rtype not in ['trace', 'det', 'both']:
            raise ValueError("rtype must be one of 'trace', 'det', or 'both'")

        if center is None:
            center = self.trueCenter()

        if flux is None:
            flux = np.sum(self.array, dtype=float)

        # Use radii at centers of pixels as approximation to the radial integral
        x,y = np.meshgrid(range(self.array.shape[1]), range(self.array.shape[0]))
        x = x - center.x + self.bounds.xmin
        y = y - center.y + self.bounds.ymin

        if rtype in ['trace', 'both']:
            # Calculate trace measure:
            rsq = x*x + y*y
            Irr = np.sum(rsq * self.array, dtype=float) / flux

            # This has all been done in pixels.  So normalize according to the pixel scale.
            sigma_trace = (Irr/2.)**0.5 * self.scale

        if rtype in ['det', 'both']:
            # Calculate det measure:
            Ixx = np.sum(x*x * self.array, dtype=float) / flux
            Iyy = np.sum(y*y * self.array, dtype=float) / flux
            Ixy = np.sum(x*y * self.array, dtype=float) / flux

            # This has all been done in pixels.  So normalize according to the pixel scale.
            sigma_det = (Ixx*Iyy-Ixy**2)**0.25 * self.scale

        if rtype == 'trace':
            return sigma_trace
        elif rtype == 'det':
            return sigma_det
        else:
            return sigma_trace, sigma_det


    def calculateFWHM(self, center=None, Imax=0.):
        """Returns the full-width half-maximum (FWHM) of a drawn object.

        This method is equivalent to GSObject.calculateMomentRadius when the object has already
        been drawn onto an image.  Note that the profile should be drawn using a method that
        does not integrate over pixels, so either 'sb' or 'no_pixel'.  Also, if there is a
        significant amount of noise in the image, this method may not work well.

        If the image has a wcs other than a PixelScale, an AttributeError will be raised.

        @param center       The position in pixels to use for the center, r=0.
                            [default: self.trueCenter()]
        @param Imax         The maximum surface brightness.  [default: max(self.array)]
                            Note: If Imax is provided, and the maximum pixel value is larger than
                            this value, Imax will be updated to use the larger value.

        @returns an estimate of the full-width half-maximum in physical units defined by the
                 pixel scale.
        """
        if center is None:
            center = self.trueCenter()

        # If the full image has a larger maximum, use that.
        Imax2 = np.max(self.array)
        if Imax2 > Imax: Imax = Imax2

        # Use radii at centers of pixels.
        x,y = np.meshgrid(range(self.array.shape[1]), range(self.array.shape[0]))
        x = x - center.x + self.bounds.xmin
        y = y - center.y + self.bounds.ymin
        rsq = x*x + y*y

        # Sort by radius
        indx = np.argsort(rsq.ravel())
        rsqf = rsq.ravel()[indx]
        data = self.array.ravel()[indx]

        # Find the first value with I < 0.5 * Imax
        k = np.argmax(data < 0.5 * Imax)
        Ik = data[k] / Imax

        # Interpolate (linearly) between this and the previous value.
        if k == 0:
            rsqhm = rsqf[0] * (0.5 / Ik)
        else:
            Ikm1 = data[k-1] / Imax
            rsqhm = (rsqf[k-1] * (Ik-0.5) + rsqf[k] * (0.5-Ikm1)) / (Ik-Ikm1)

        # This has all been done in pixels.  So normalize according to the pixel scale.
        fwhm = 2. * np.sqrt(rsqhm) * self.scale

        return fwhm

    def __eq__(self, other):
        # Note that numpy.array_equal can return True if the dtypes of the two arrays involved are
        # different, as long as the contents of the two arrays are logically the same.  For example:
        #
        # >>> double_array = np.arange(1024).reshape(32, 32)*np.pi
        # >>> int_array = np.arange(1024).reshape(32, 32)
        # >>> assert galsim.ImageD(int_array) == galsim.ImageF(int_array) # passes
        # >>> assert galsim.ImageD(double_array) == galsim.ImageF(double_array) # fails

        return (isinstance(other, Image) and
                self.bounds == other.bounds and
                self.wcs == other.wcs and
                (not self.bounds.isDefined() or np.array_equal(self.array,other.array)) and
                self.isconst == other.isconst)

    def __ne__(self, other): return not self.__eq__(other)

    # Not immutable object.  So shouldn't be used as a hash.
    __hash__ = None

def _Image(array, bounds, wcs):
    """Equivalent to Image(array, bounds, wcs), but without the overhead of sanity checks,
    and the other options for how to provide the arguments.
    """
    ret = Image.__new__(Image)
    ret.wcs = wcs
    ret._dtype = array.dtype.type
<<<<<<< HEAD
    if ret._dtype in Image._alias_dtypes:
        ret._dtype = Image._alias_dtypes[ret.dtype]
        array = array.astype(ret.dtype)
    ret._array = array
    ret._bounds = bounds
=======
    if ret._dtype in Image.alias_dtypes:
        ret._dtype = Image.alias_dtypes[ret._dtype]
        array = array.astype(ret._dtype)
    ret._array = array
    if not bounds.isDefined():
        ret._image = _galsim.ImageAlloc[ret._dtype](bounds)
    elif not array.flags.writeable:
        ret._image = _galsim.ConstImageView[ret._dtype](array, bounds.xmin, bounds.ymin)
    else:
        ret._image = _galsim.ImageView[ret._dtype](array, bounds.xmin, bounds.ymin)
>>>>>>> 2ced30e0
    return ret

# These are essentially aliases for the regular Image with the correct dtype
def ImageUS(*args, **kwargs):
    """Alias for galsim.Image(..., dtype=numpy.uint16)
    """
    kwargs['dtype'] = np.uint16
    return Image(*args, **kwargs)

def ImageUI(*args, **kwargs):
    """Alias for galsim.Image(..., dtype=numpy.uint32)
    """
    kwargs['dtype'] = np.uint32
    return Image(*args, **kwargs)

def ImageS(*args, **kwargs):
    """Alias for galsim.Image(..., dtype=numpy.int16)
    """
    kwargs['dtype'] = np.int16
    return Image(*args, **kwargs)

def ImageI(*args, **kwargs):
    """Alias for galsim.Image(..., dtype=numpy.int32)
    """
    kwargs['dtype'] = np.int32
    return Image(*args, **kwargs)

def ImageF(*args, **kwargs):
    """Alias for galsim.Image(..., dtype=numpy.float32)
    """
    kwargs['dtype'] = np.float32
    return Image(*args, **kwargs)

def ImageD(*args, **kwargs):
    """Alias for galsim.Image(..., dtype=numpy.float64)
    """
    kwargs['dtype'] = np.float64
    return Image(*args, **kwargs)

def ImageCF(*args, **kwargs):
    """Alias for galsim.Image(..., dtype=numpy.complex64)
    """
    kwargs['dtype'] = np.complex64
    return Image(*args, **kwargs)

def ImageCD(*args, **kwargs):
    """Alias for galsim.Image(..., dtype=numpy.complex128)
    """
    kwargs['dtype'] = np.complex128
    return Image(*args, **kwargs)


################################################################################################
#
# Now we have to make some modifications to the C++ layer objects.  Mostly adding some
# arithmetic functions, so they work more intuitively.
#

# Define a utility function to be used by the arithmetic functions below
def check_image_consistency(im1, im2, integer=False):
    if integer and not im1.isinteger:
        raise ValueError("Image must have integer values, not %s"%im1.dtype)
    if ( isinstance(im2, Image) or
         type(im2) in _galsim.ImageView.values() or
         type(im2) in _galsim.ConstImageView.values()):
        if im1.array.shape != im2.array.shape:
            raise ValueError("Image shapes are inconsistent")
        if integer and not im2.isinteger:
            raise ValueError("Image must have integer values, not %s"%im2.dtype)

def Image_add(self, other):
    check_image_consistency(self, other)
    try:
        a = other.array
    except AttributeError:
        a = other
    return _Image(self.array + a, self.bounds, self.wcs)

def Image_iadd(self, other):
    check_image_consistency(self, other)
    try:
        a = other.array
        dt = a.dtype
    except AttributeError:
        a = other
        dt = type(a)
    if dt == self.array.dtype:
        self.array[:,:] += a
    else:
        self.array[:,:] = (self.array + a).astype(self.array.dtype, copy=False)
    return self

def Image_sub(self, other):
    check_image_consistency(self, other)
    try:
        a = other.array
    except AttributeError:
        a = other
    return _Image(self.array - a, self.bounds, self.wcs)

def Image_rsub(self, other):
    return _Image(other-self.array, self.bounds, self.wcs)

def Image_isub(self, other):
    check_image_consistency(self, other)
    try:
        a = other.array
        dt = a.dtype
    except AttributeError:
        a = other
        dt = type(a)
    if dt == self.array.dtype:
        self.array[:,:] -= a
    else:
        self.array[:,:] = (self.array - a).astype(self.array.dtype, copy=False)
    return self

def Image_mul(self, other):
    check_image_consistency(self, other)
    try:
        a = other.array
    except AttributeError:
        a = other
    return _Image(self.array * a, self.bounds, self.wcs)

def Image_imul(self, other):
    check_image_consistency(self, other)
    try:
        a = other.array
        dt = a.dtype
    except AttributeError:
        a = other
        dt = type(a)
    if dt == self.array.dtype:
        self.array[:,:] *= a
    else:
        self.array[:,:] = (self.array * a).astype(self.array.dtype, copy=False)
    return self

def Image_div(self, other):
    check_image_consistency(self, other)
    try:
        a = other.array
    except AttributeError:
        a = other
    return _Image(self.array / a, self.bounds, self.wcs)

def Image_rdiv(self, other):
    return _Image(other / self.array, self.bounds, self.wcs)

def Image_idiv(self, other):
    check_image_consistency(self, other)
    try:
        a = other.array
        dt = a.dtype
    except AttributeError:
        a = other
        dt = type(a)
    if dt == self.array.dtype and not self.isinteger:
        # if dtype is an integer type, then numpy doesn't allow true division /= to assign
        # back to an integer array.  So for integers (or mixed types), don't use /=.
        self.array[:,:] /= a
    else:
        self.array[:,:] = (self.array / a).astype(self.array.dtype, copy=False)
    return self

def Image_floordiv(self, other):
    check_image_consistency(self, other, integer=True)
    try:
        a = other.array
    except AttributeError:
        a = other
    return _Image(self.array // a, self.bounds, self.wcs)

def Image_rfloordiv(self, other):
    check_image_consistency(self, other, integer=True)
    return _Image(other // self.array, self.bounds, self.wcs)

def Image_ifloordiv(self, other):
    check_image_consistency(self, other, integer=True)
    try:
        a = other.array
        dt = a.dtype
    except AttributeError:
        a = other
        dt = type(a)
    if dt == self.array.dtype:
        self.array[:,:] //= a
    else:
        self.array[:,:] = (self.array // a).astype(self.array.dtype, copy=False)
    return self

def Image_mod(self, other):
    check_image_consistency(self, other, integer=True)
    try:
        a = other.array
    except AttributeError:
        a = other
    return _Image(self.array % a, self.bounds, self.wcs)

def Image_rmod(self, other):
    check_image_consistency(self, other, integer=True)
    return _Image(other % self.array, self.bounds, self.wcs)

def Image_imod(self, other):
    check_image_consistency(self, other, integer=True)
    try:
        a = other.array
        dt = a.dtype
    except AttributeError:
        a = other
        dt = type(a)
    if dt == self.array.dtype:
        self.array[:,:] %= a
    else:
        self.array[:,:] = (self.array % a).astype(self.array.dtype, copy=False)
    return self

def Image_pow(self, other):
    result = self.copy()
    result **= other
    return result

def Image_ipow(self, other):
    if not isinstance(other, int) and not isinstance(other, float):
        raise TypeError("Can only raise an image to a float or int power!")
    self.array[:,:] **= other
    return self

def Image_neg(self):
    result = self.copy()
    result *= -1
    return result

# Define &, ^ and | only for integer-type images
def Image_and(self, other):
    check_image_consistency(self, other)
    try:
        a = other.array
    except AttributeError:
        a = other
    return _Image(self.array & a, self.bounds, self.wcs)


def Image_iand(self, other):
    check_image_consistency(self, other, integer=True)
    try:
        self.array[:,:] &= other.array
    except AttributeError:
        self.array[:,:] &= other
    return self

def Image_xor(self, other):
    check_image_consistency(self, other, integer=True)
    try:
        a = other.array
    except AttributeError:
        a = other
    return _Image(self.array ^ a, self.bounds, self.wcs)

def Image_ixor(self, other):
    check_image_consistency(self, other, integer=True)
    try:
        self.array[:,:] ^= other.array
    except AttributeError:
        self.array[:,:] ^= other
    return self

def Image_or(self, other):
    check_image_consistency(self, other, integer=True)
    try:
        a = other.array
    except AttributeError:
        a = other
    return _Image(self.array | a, self.bounds, self.wcs)

def Image_ior(self, other):
    check_image_consistency(self, other, integer=True)
    try:
        self.array[:,:] |= other.array
    except AttributeError:
        self.array[:,:] |= other
    return self

# inject the arithmetic operators as methods of the Image class:
Image.__add__ = Image_add
Image.__radd__ = Image_add
Image.__iadd__ = Image_iadd
Image.__sub__ = Image_sub
Image.__rsub__ = Image_rsub
Image.__isub__ = Image_isub
Image.__mul__ = Image_mul
Image.__rmul__ = Image_mul
Image.__imul__ = Image_imul
Image.__div__ = Image_div
Image.__rdiv__ = Image_rdiv
Image.__truediv__ = Image_div
Image.__rtruediv__ = Image_rdiv
Image.__idiv__ = Image_idiv
Image.__itruediv__ = Image_idiv
Image.__mod__ = Image_mod
Image.__rmod__ = Image_rmod
Image.__imod__ = Image_imod
Image.__floordiv__ = Image_floordiv
Image.__rfloordiv__ = Image_rfloordiv
Image.__ifloordiv__ = Image_ifloordiv
Image.__ipow__ = Image_ipow
Image.__pow__ = Image_pow
Image.__neg__ = Image_neg
Image.__and__ = Image_and
Image.__xor__ = Image_xor
Image.__or__ = Image_or
Image.__rand__ = Image_and
Image.__rxor__ = Image_xor
Image.__ror__ = Image_or
Image.__iand__ = Image_iand
Image.__ixor__ = Image_ixor
Image.__ior__ = Image_ior<|MERGE_RESOLUTION|>--- conflicted
+++ resolved
@@ -324,7 +324,6 @@
                 raise TypeError("nrow, ncol must be integers")
             ncol = int(ncol)
             nrow = int(nrow)
-<<<<<<< HEAD
             self._array = self._make_empty(shape=(nrow,ncol), dtype=self._dtype)
             self._bounds = galsim.BoundsI(xmin, xmin+ncol-1, ymin, ymin+nrow-1)
             self.fill(init_value)
@@ -336,28 +335,10 @@
             if bounds.isDefined():
                 self.fill(init_value)
         elif array is not None:
-=======
-            self._image = _galsim.ImageAlloc[self._dtype](ncol, nrow)
-            if xmin != 1 or ymin != 1:
-                self._image.shift(galsim.PositionI(xmin-1,ymin-1))
-            if init_value is not None:
-                self._image.fill(init_value)
-        elif bounds is not None:
-            if not isinstance(bounds, galsim.BoundsI):
-                raise TypeError("bounds must be a galsim.BoundsI instance")
-            self._image = _galsim.ImageAlloc[self._dtype](bounds)
-            if init_value is not None:
-                self._image.fill(init_value)
-        elif array is not None:
-            # Easier than getting the memory management right in the C++ layer.
-            # If we were provided a numpy array, keep a pointer to it here so it lives
-            # as long as the self._image object.
->>>>>>> 2ced30e0
             self._array = array.view()
             nrow,ncol = array.shape
             self._bounds = galsim.BoundsI(xmin, xmin+ncol-1, ymin, ymin+nrow-1)
             if make_const or not array.flags.writeable:
-<<<<<<< HEAD
                 self._array.flags.writeable = False
             if init_value is not None:
                 raise TypeError("Cannot specify init_value with array")
@@ -383,44 +364,6 @@
             self._bounds = galsim.BoundsI()
             if init_value is not None:
                 raise TypeError("Cannot specify init_value without setting an initial size")
-=======
-                self._image = _galsim.ConstImageView[self._dtype](array, xmin, ymin)
-                self._array.flags.writeable = False
-            else:
-                self._image = _galsim.ImageView[self._dtype](array, xmin, ymin)
-            if init_value is not None:
-                raise TypeError("Cannot specify init_value with array")
-        elif image is not None:
-            if isinstance(image, Image):
-                if wcs is None and scale is None:
-                    wcs = image.wcs
-                image = image._image
-            self._image = None
-            for im_dtype in Image.cpp_valid_dtypes:
-                if ( isinstance(image,_galsim.ImageAlloc[im_dtype]) or
-                     isinstance(image,_galsim.ImageView[im_dtype]) or
-                     isinstance(image,_galsim.ConstImageView[im_dtype]) ):
-                    if dtype is not None and im_dtype != dtype:
-                        # Allow dtype to force a retyping of the provided image
-                        # e.g. im = ImageF(...)
-                        #      im2 = ImageD(im)
-                        self._image = _galsim.ImageAlloc[dtype](image)
-                    else:
-                        self._image = _galsim.ImageAlloc[im_dtype](image)
-                    break
-            if self._image is None:
-                # Then never found the dtype above:
-                raise TypeError("image must be an Image or BaseImage type")
-            if init_value is not None:
-                raise TypeError("Cannot specify init_value with image")
-            self._dtype = self._image.array.dtype.type
-        else:
-            self._image = _galsim.ImageAlloc[self._dtype]()
-            if init_value is not None:
-                raise TypeError("Cannot specify init_value without setting an initial size")
-        if not hasattr(self,'_array'):
-            self._array = self._image.array
->>>>>>> 2ced30e0
 
         # Construct the wcs attribute
         if scale is not None:
@@ -435,14 +378,6 @@
     # dtype is read-only
     @property
     def dtype(self): return self._dtype
-
-    @property
-    def image(self):
-        from .deprecated import depr
-        depr("image.image", 1.5, "image._image",
-             "Note however that this is now officially an implementation detail, and not "+
-             "part of the public API.  Therefore, it's usage may change without notice.")
-        return self._image
 
     @staticmethod
     def _get_xmin_ymin(array, kwargs):
@@ -512,11 +447,7 @@
     @property
     def dtype(self): return self._dtype
     @property
-<<<<<<< HEAD
     def bounds(self): return self._bounds
-=======
-    def bounds(self): return self._image.bounds
->>>>>>> 2ced30e0
     @property
     def array(self): return self._array
     @property
@@ -557,7 +488,6 @@
 
     # Convenience functions
     @property
-<<<<<<< HEAD
     def xmin(self): return self._bounds.xmin
     @property
     def xmax(self): return self._bounds.xmax
@@ -570,15 +500,6 @@
     def getYMin(self): return self.ymin
     def getYMax(self): return self.ymax
     def getBounds(self): return self._bounds
-=======
-    def xmin(self): return self._image.bounds.xmin
-    @property
-    def xmax(self): return self._image.bounds.xmax
-    @property
-    def ymin(self): return self._image.bounds.ymin
-    @property
-    def ymax(self): return self._image.bounds.ymax
->>>>>>> 2ced30e0
 
     def getOuterBounds(self):
         """Get the bounds of the outer edge of the pixels.
@@ -652,17 +573,8 @@
             raise ValueError("Cannot modify an immutable Image")
         if not isinstance(bounds, galsim.BoundsI):
             raise TypeError("bounds must be a galsim.BoundsI instance")
-<<<<<<< HEAD
         self._array = self._make_empty(shape=bounds.numpyShape(), dtype=self.dtype)
         self._bounds = bounds
-=======
-        try:
-            self._image.resize(bounds)
-        except AttributeError:
-            # if the image wasn't an ImageAlloc, then above won't work.  So just make it one.
-            self._image = _galsim.ImageAlloc[self.dtype](bounds)
-        self._array = self._image.array
->>>>>>> 2ced30e0
         if wcs is not None:
             self.wcs = wcs
 
@@ -785,31 +697,19 @@
         # possibly writing data past the edge of the image.
         ret = self.subImage(bounds);
         if not hermitian:
-<<<<<<< HEAD
             _galsim.wrapImage(self._image, bounds._b, False, False)
-=======
-            subimage = self._image.wrap(bounds, False, False)
->>>>>>> 2ced30e0
         elif hermitian == 'x':
             if self.bounds.xmin != 0:
                 raise ValueError("hermitian == 'x' requires self.bounds.xmin == 0")
             if bounds.xmin != 0:
                 raise ValueError("hermitian == 'x' requires bounds.xmin == 0")
-<<<<<<< HEAD
             _galsim.wrapImage(self._image, bounds._b, True, False)
-=======
-            subimage = self._image.wrap(bounds, True, False)
->>>>>>> 2ced30e0
         elif hermitian == 'y':
             if self.bounds.ymin != 0:
                 raise ValueError("hermitian == 'y' requires self.bounds.ymin == 0")
             if bounds.ymin != 0:
                 raise ValueError("hermitian == 'y' requires bounds.ymin == 0")
-<<<<<<< HEAD
             _galsim.wrapImage(self._image, bounds._b, False, True)
-=======
-            subimage = self._image.wrap(bounds, False, True)
->>>>>>> 2ced30e0
         else:
             raise ValueError("Invalid value for hermitian: %s"%hermitian)
         return ret;
@@ -961,19 +861,11 @@
         # dk = 2pi / (N dk)
         dk = np.pi / (No2 * dx)
 
-<<<<<<< HEAD
         out = Image(galsim.BoundsI(0,No2,-No2,No2-1), dtype=np.complex128, scale=dk)
         _galsim.rfft(ximage._image, out._image)
         out *= dx*dx
         out.setOrigin(0,-No2)
         return out
-=======
-        imview = ximage._image.rfft()
-        imview *= dx*dx
-        image = Image(imview, scale=dk)
-        image.setOrigin(0,-No2)
-        return image
->>>>>>> 2ced30e0
 
     def calculate_inverse_fft(self):
         """Performs an inverse FFT of an Image in k-space to produce a real-space Image.
@@ -1021,7 +913,6 @@
         # dx = 2pi / (N dk)
         dx = np.pi / (No2 * dk)
 
-<<<<<<< HEAD
         # For the inverse, we need a bit of extra space for the fft.
         out_extra = Image(galsim.BoundsI(-No2,No2+1,-No2,No2-1), dtype=float, scale=dx)
         _galsim.irfft(kimage._image, out_extra._image)
@@ -1030,13 +921,6 @@
         out *= (dk * No2 / np.pi)**2
         out.setCenter(0,0)
         return out
-=======
-        imview = kimage._image.irfft()
-        imview *= (dk * No2 / np.pi)**2
-        image = Image(imview, scale=dx)
-        image.setCenter(0,0)
-        return image
->>>>>>> 2ced30e0
 
     @classmethod
     def good_fft_size(cls, input_size):
@@ -1053,14 +937,10 @@
         """
         if self.isconst:
             raise ValueError("Cannot modify the values of an immutable Image")
-<<<<<<< HEAD
         if self.bounds.numpyShape() != rhs.bounds.numpyShape():
             raise ValueError("Trying to copy images that are not the same shape (%s -> %s)"%(
                              rhs.bounds, self.bounds))
         self._array[:,:] = rhs.array[:,:]
-=======
-        self._image.copyFrom(rhs._image)
->>>>>>> 2ced30e0
 
     def view(self, scale=None, wcs=None, origin=None, center=None, make_const=False):
         """Make a view of this image, which lets you change the scale, wcs, origin, etc.
@@ -1138,11 +1018,7 @@
         # The parse_pos_args function is a bit slow, so go directly to this point when we
         # call shift from setCenter or setOrigin.
         if delta.x != 0 or delta.y != 0:
-<<<<<<< HEAD
             self._bounds = self._bounds.shift(delta)
-=======
-            self._image.shift(delta)
->>>>>>> 2ced30e0
             if self.wcs is not None:
                 self.wcs = self.wcs.withOrigin(delta)
 
@@ -1181,11 +1057,7 @@
             galsim.BoundsI(xmin=232, xmax=235, ymin=454, ymax=457)
         """
         cen = galsim.utilities.parse_pos_args(args, kwargs, 'xcen', 'ycen', integer=True)
-<<<<<<< HEAD
         self._shift(cen - self.center())
-=======
-        self._shift(cen - self.bounds.center())
->>>>>>> 2ced30e0
 
     def setOrigin(self, *args, **kwargs):
         """Set the origin of the image to the given (integral) (x0, y0)
@@ -1221,11 +1093,7 @@
             galsim.BoundsI(xmin=234, xmax=237, ymin=456, ymax=459)
          """
         origin = galsim.utilities.parse_pos_args(args, kwargs, 'x0', 'y0', integer=True)
-<<<<<<< HEAD
         self._shift(origin - self.origin())
-=======
-        self._shift(origin - self.bounds.origin())
->>>>>>> 2ced30e0
 
     def center(self):
         """Return the current nominal center (xcen,ycen) of the image as a PositionI instance.
@@ -1301,18 +1169,13 @@
         Or you can provide x, y as named kwargs.
         """
         pos = galsim.utilities.parse_pos_args(args, kwargs, 'x', 'y', integer=True)
-<<<<<<< HEAD
         return self.getValue(pos.x,pos.y)
-=======
-        return self._image(pos.x, pos.y)
->>>>>>> 2ced30e0
 
     def getValue(self, x, y):
         """This method is a synonym for im(x,y).  It is a bit faster than im(x,y), since GalSim
         does not have to parse the different options available for __call__.  (i.e. im(x,y) or
         im(pos) or im(x=x,y=y))
         """
-<<<<<<< HEAD
         if not self.bounds.isDefined():
             raise RuntimeError("Attempt to access values of an undefined image")
         if not self.bounds.includes(x,y):
@@ -1324,9 +1187,6 @@
         within the bounds of the image.
         """
         return self._array[y-self.ymin, x-self.xmin]
-=======
-        return self._image(x,y)
->>>>>>> 2ced30e0
 
     def setValue(self, *args, **kwargs):
         """Set the pixel value at given (x,y) position
@@ -1342,7 +1202,6 @@
             raise RuntimeError("Attempt to set value of an undefined image")
         pos, value = galsim.utilities.parse_pos_args(args, kwargs, 'x', 'y', integer=True,
                                                      others=['value'])
-<<<<<<< HEAD
         if not self.bounds.includes(pos):
             raise RuntimeError("Attempt to set position %s, not in bounds %s"%(pos,self.bounds))
         self._setValue(pos.x,pos.y,value)
@@ -1352,9 +1211,6 @@
         fall within the bounds of the image.
         """
         self._array[y-self.ymin, x-self.xmin] = value
-=======
-        self._image.setValue(pos.x, pos.y, value)
->>>>>>> 2ced30e0
 
     def addValue(self, *args, **kwargs):
         """Add some amount to the pixel value at given (x,y) position
@@ -1370,7 +1226,6 @@
             raise RuntimeError("Attempt to set value of an undefined image")
         pos, value = galsim.utilities.parse_pos_args(args, kwargs, 'x', 'y', integer=True,
                                                      others=['value'])
-<<<<<<< HEAD
         if not self.bounds.includes(pos):
             raise RuntimeError("Attempt to set position %s, not in bounds %s"%(pos,self.bounds))
         self._addValue(pos.x,pos.y,value)
@@ -1380,16 +1235,12 @@
         fall within the bounds of the image.
         """
         self._array[y-self.ymin, x-self.xmin] += value
-=======
-        self._image.setValue(pos.x, pos.y, value + self._image(pos.x,pos.y))
->>>>>>> 2ced30e0
 
     def fill(self, value):
         """Set all pixel values to the given `value`
         """
         if self.isconst:
             raise ValueError("Cannot modify the values of an immutable Image")
-<<<<<<< HEAD
         if not self.bounds.isDefined():
             raise RuntimeError("Attempt to set values of an undefined image")
         if value is None: value = 0
@@ -1400,30 +1251,20 @@
         are defined.
         """
         self._array[:,:] = value
-=======
-        self._image.fill(value)
->>>>>>> 2ced30e0
 
     def setZero(self):
         """Set all pixel values to zero.
         """
-<<<<<<< HEAD
         self.fill(0)
-=======
+
+    def invertSelf(self):
+        """Set all pixel values to their inverse: x -> 1/x.
+
+        Note: any pixels whose value is 0 originally are ignored.  They remain equal to 0
+        on the output, rather than turning into inf.
+        """
         if self.isconst:
             raise ValueError("Cannot modify the values of an immutable Image")
-        self._image.setZero()
->>>>>>> 2ced30e0
-
-    def invertSelf(self):
-        """Set all pixel values to their inverse: x -> 1/x.
-
-        Note: any pixels whose value is 0 originally are ignored.  They remain equal to 0
-        on the output, rather than turning into inf.
-        """
-        if self.isconst:
-            raise ValueError("Cannot modify the values of an immutable Image")
-<<<<<<< HEAD
         if not self.bounds.isDefined():
             raise RuntimeError("Attempt to set values of an undefined image")
         self._invertSelf()
@@ -1434,9 +1275,6 @@
         """
         # C++ version skips 0's to 1/0 -> 0 instead of inf.
         _galsim.invertImage(self._image)
-=======
-        self._image.invertSelf()
->>>>>>> 2ced30e0
 
     def replaceNegative(self, replace_value=0):
         """Replace any negative values currently in the image with 0 (or some other value).
@@ -1643,24 +1481,11 @@
     ret = Image.__new__(Image)
     ret.wcs = wcs
     ret._dtype = array.dtype.type
-<<<<<<< HEAD
     if ret._dtype in Image._alias_dtypes:
         ret._dtype = Image._alias_dtypes[ret.dtype]
         array = array.astype(ret.dtype)
     ret._array = array
     ret._bounds = bounds
-=======
-    if ret._dtype in Image.alias_dtypes:
-        ret._dtype = Image.alias_dtypes[ret._dtype]
-        array = array.astype(ret._dtype)
-    ret._array = array
-    if not bounds.isDefined():
-        ret._image = _galsim.ImageAlloc[ret._dtype](bounds)
-    elif not array.flags.writeable:
-        ret._image = _galsim.ConstImageView[ret._dtype](array, bounds.xmin, bounds.ymin)
-    else:
-        ret._image = _galsim.ImageView[ret._dtype](array, bounds.xmin, bounds.ymin)
->>>>>>> 2ced30e0
     return ret
 
 # These are essentially aliases for the regular Image with the correct dtype
