--- conflicted
+++ resolved
@@ -692,31 +692,19 @@
         # possibly writing data past the edge of the image.
         ret = self.subImage(bounds);
         if not hermitian:
-<<<<<<< HEAD
             _galsim.wrapImage(self._image, bounds._b, False, False)
-=======
-            _galsim.wrapImage(self._image, bounds, False, False)
->>>>>>> 6488d49a
         elif hermitian == 'x':
             if self.bounds.xmin != 0:
                 raise ValueError("hermitian == 'x' requires self.bounds.xmin == 0")
             if bounds.xmin != 0:
                 raise ValueError("hermitian == 'x' requires bounds.xmin == 0")
-<<<<<<< HEAD
             _galsim.wrapImage(self._image, bounds._b, True, False)
-=======
-            _galsim.wrapImage(self._image, bounds, True, False)
->>>>>>> 6488d49a
         elif hermitian == 'y':
             if self.bounds.ymin != 0:
                 raise ValueError("hermitian == 'y' requires self.bounds.ymin == 0")
             if bounds.ymin != 0:
                 raise ValueError("hermitian == 'y' requires bounds.ymin == 0")
-<<<<<<< HEAD
             _galsim.wrapImage(self._image, bounds._b, False, True)
-=======
-            _galsim.wrapImage(self._image, bounds, False, True)
->>>>>>> 6488d49a
         else:
             raise ValueError("Invalid value for hermitian: %s"%hermitian)
         return ret;
@@ -1064,11 +1052,7 @@
             galsim.BoundsI(xmin=232, xmax=235, ymin=454, ymax=457)
         """
         cen = galsim.utilities.parse_pos_args(args, kwargs, 'xcen', 'ycen', integer=True)
-<<<<<<< HEAD
-        self._shift(cen - self.center())
-=======
-        self._shift(cen - self.bounds.center)
->>>>>>> 6488d49a
+        self._shift(cen - self.center)
 
     def setOrigin(self, *args, **kwargs):
         """Set the origin of the image to the given (integral) (x0, y0)
@@ -1104,11 +1088,7 @@
             galsim.BoundsI(xmin=234, xmax=237, ymin=456, ymax=459)
          """
         origin = galsim.utilities.parse_pos_args(args, kwargs, 'x0', 'y0', integer=True)
-<<<<<<< HEAD
-        self._shift(origin - self.origin())
-=======
-        self._shift(origin - self.bounds.origin)
->>>>>>> 6488d49a
+        self._shift(origin - self.origin)
 
     @property
     def center(self):
@@ -1502,13 +1482,8 @@
     ret.wcs = wcs
     ret._dtype = array.dtype.type
     if ret._dtype in Image._alias_dtypes:
-<<<<<<< HEAD
-        ret._dtype = Image._alias_dtypes[ret.dtype]
-        array = array.astype(ret.dtype)
-=======
         ret._dtype = Image._alias_dtypes[ret._dtype]
         array = array.astype(ret._dtype)
->>>>>>> 6488d49a
     ret._array = array
     ret._bounds = bounds
     return ret
