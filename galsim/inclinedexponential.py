# Copyright (c) 2012-2017 by the GalSim developers team on GitHub
# https://github.com/GalSim-developers
#
# This file is part of GalSim: The modular galaxy image simulation toolkit.
# https://github.com/GalSim-developers/GalSim
#
# GalSim is free software: redistribution and use in source and binary forms,
# with or without modification, are permitted provided that the following
# conditions are met:
#
# 1. Redistributions of source code must retain the above copyright notice, this
#    list of conditions, and the disclaimer given in the accompanying LICENSE
#    file.
# 2. Redistributions in binary form must reproduce the above copyright notice,
#    this list of conditions, and the disclaimer given in the documentation
#    and/or other materials provided with the distribution.
#
"""@file inclinedexponential.py

InclinedExponential is a class representing an exponential profile inclined to the LOS.
"""

from galsim import GSObject
import galsim

from . import _galsim


class InclinedExponential(GSObject):
    """A class describing an inclined exponential profile.

    The Inclined Exponential surface brightness profile is characterized by three properties: its
    inclination angle (where 0 degrees = face-on and 90 degrees = edge-on), its scale radius, and
    its scale height. The 3D light distribution function is:

        I(R,z) = I_0 / (2h_s) * sech^2 (z/h_s) * exp(-R/R_s)

    where z is the distance along the minor axis, R is the radial distance from the minor axis,
    R_s is the scale radius of the disk, h_s is the scale height of the disk, and I_0 is the central
    surface brightness of the face-on disk. The 2D light distribution function is then determined
    from the scale height and radius here, along with the inclination angle.

    In this implementation, the profile is inclined along the y-axis. This means that it will likely
    need to be rotated in most circumstances.

    At present, this profile is not enabled for photon-shooting.

    A profile can be initialized using one (and only one) of two possible size parameters:
    `scale_radius` or `half_light_radius`.  Exactly one of these two is required. Similarly,
    at most one of `scale_height' and `scale_h_over_r' is required; if neither is given, the
    default of scale_h_over_r = 0.1 will be used. Note that if half_light_radius and
    scale_h_over_r are supplied (or the default value of scale_h_over_r is used),
    scale_h_over_r will be assumed to refer to the scale radius, not the half-light radius.

    Initialization
    --------------

    @param inclination          The inclination angle, which must be a galsim.Angle instance
    @param scale_radius         The scale radius of the exponential disk.  Typically given in
                                arcsec. This can be compared to the 'scale_radius' parameter of the
                                galsim.Exponential class, and in the face-on case, the same scale
                                radius will result in the same 2D light distribution as with that
                                class.
    @param half_light_radius    The half-light radius of the exponential disk, as an alternative to
                                the scale radius.
    @param scale_height         The scale height of the exponential disk.  Typically given in arcsec.
                                [default: None]
    @param scale_h_over_r       In lieu of the scale height, you may also specify the ratio of the
                                scale height to the scale radius. [default: 0.1]
    @param flux                 The flux (in photons) of the profile. [default: 1]
    @param gsparams             An optional GSParams argument.  See the docstring for GSParams for
                                details. [default: None]

    Methods and Properties
    ----------------------

    In addition to the usual GSObject methods, InclinedExponential has the following access
    properties:

        >>> inclination = inclined_exponential_obj.inclination
        >>> r0 = inclined_exponential_obj.scale_radius
        >>> rh = inclined_exponential_obj.half_light_radius
        >>> h0 = inclined_exponential_obj.scale_height
    """
    _req_params = { "inclination" : galsim.Angle }
    _single_params = [ { "scale_radius" : float , "half_light_radius" : float } ]
    _opt_params = { "scale_height" : float, "scale_h_over_r" : float, "flux" : float }
    _takes_rng = False

    def __init__(self, inclination, half_light_radius=None, scale_radius=None, scale_height=None,
                 scale_h_over_r=None, flux=1., gsparams=None):

        # Check that the scale/half-light radius is valid
        if scale_radius is not None:
            if not scale_radius > 0.:
                raise ValueError("scale_radius must be > zero.")
        elif half_light_radius is not None:
            if not half_light_radius > 0.:
                raise ValueError("half_light_radius must be > zero.")
        else:
            raise TypeError(
                    "Either scale_radius or half_light_radius must be " +
                    "specified for InclinedExponential")

        # Check that we have exactly one of scale_radius and half_light_radius,
        # then get scale_radius
        if half_light_radius is not None:
            if scale_radius is not None:
                raise TypeError(
                        "Only one of scale_radius and half_light_radius may be " +
                        "specified for InclinedExponential")
            else:
                # Use the factor from the Exponential class
                scale_radius = half_light_radius / galsim.Exponential._hlr_factor

        # Check that the height specification is valid
        if scale_height is not None:
            if not scale_height > 0.:
                raise ValueError("scale_height must be > zero.")
        elif scale_h_over_r is not None:
            if not scale_h_over_r > 0.:
                raise ValueError("half_light_radius must be > zero.")
        else:
            # Use the default scale_h_over_r
            scale_h_over_r = 0.1

        # Check that we have exactly one of scale_height and scale_h_over_r,
        # then get scale_height
        if scale_h_over_r is not None:
            if scale_height is not None:
                raise TypeError(
                        "Only one of scale_height and scale_h_over_r may be " +
                        "specified for InclinedExponential")
            else:
                scale_height = scale_radius * scale_h_over_r

        # Explicitly check for angle type, so we can give more informative error if eg. a float is
        # passed
        if not isinstance(inclination, galsim.Angle):
            raise TypeError("Input inclination should be an Angle")

<<<<<<< HEAD
        self._inclination = inclination
        GSObject.__init__(self, _galsim.SBInclinedExponential(
                inclination.rad, scale_radius, scale_height, flux, gsparams))
=======
        self._sbp = _galsim.SBInclinedExponential(
                inclination, scale_radius, scale_height, flux, gsparams)
>>>>>>> d474bbce
        self._gsparams = gsparams

    def getInclination(self):
        """Return the inclination angle for this profile as a galsim.Angle instance.
        """
<<<<<<< HEAD
        return self._inclination
=======
        from .deprecated import depr
        depr("inclined_exp.getInclination()", 1.5, "inclined_exp.inclination")
        return self.inclination
>>>>>>> d474bbce

    def getScaleRadius(self):
        """Return the scale radius for this profile.
        """
        from .deprecated import depr
        depr("inclined_exp.getScaleRadius()", 1.5, "inclined_exp.scale_radius")
        return self.scale_radius

    def getHalfLightRadius(self):
        """Return the half light radius for this Exponential profile.
        """
        from .deprecated import depr
        depr("inclined_exp.getHalfLightRadius()", 1.5, "inclined_exp.half_light_radius")
        return self.half_light_radius

    def getScaleHeight(self):
        """Return the scale height for this profile.
        """
        from .deprecated import depr
        depr("inclined_exp.getScaleHeight()", 1.5, "inclined_exp.scale_height")
        return self.scale_height

    def getScaleHOverR(self):
        """Return the scale height over scale radius for this profile.
        """
        from .deprecated import depr
        depr("inclined_exp.getScaleHOverR()", 1.5, "inclined_exp.scale_h_over_r")
        return self.scale_h_over_r

    @property
<<<<<<< HEAD
    def inclination(self): return self._inclination
=======
    def inclination(self): return self._sbp.getInclination()
>>>>>>> d474bbce
    @property
    def scale_radius(self): return self._sbp.getScaleRadius()
    @property
    def half_light_radius(self): return self.scale_radius * galsim.Exponential._hlr_factor
    @property
    def scale_height(self): return self._sbp.getScaleHeight()
    @property
    def scale_h_over_r(self): return self.scale_height / self.scale_radius

    def __eq__(self, other):
        return ((isinstance(other, galsim.InclinedExponential) and
                 (self.inclination == other.inclination) and
                 (self.scale_radius == other.scale_radius) and
                 (self.scale_height == other.scale_height) and
                 (self.flux == other.flux) and
                 (self._gsparams == other._gsparams)))

    def __hash__(self):
        return hash(("galsim.InclinedExponential", self.inclination, self.scale_radius,
                    self.scale_height, self.flux, self._gsparams))

    def __repr__(self):
        return ('galsim.InclinedExponential(inclination=%r, scale_radius=%r, scale_height=%r, ' +
               'flux=%r, gsparams=%r)') % (
            self.inclination, self.scale_radius, self.scale_height, self.flux, self._gsparams)

    def __str__(self):
        s = 'galsim.InclinedExponential(inclination=%s, scale_radius=%s, scale_height=%s' % (
                self.inclination, self.scale_radius, self.scale_height)
        if self.flux != 1.0:
            s += ', flux=%s' % self.flux
        s += ')'
        return s

_galsim.SBInclinedExponential.__getinitargs__ = lambda self: (
        self.getInclination(), self.getScaleRadius(), self.getScaleHeight(), self.getFlux(),
        self.getGSParams())
_galsim.SBInclinedExponential.__getstate__ = lambda self: None
_galsim.SBInclinedExponential.__repr__ = lambda self: \
        'galsim._galsim.SBInclinedExponential(%r, %r, %r, %r, %r)' % self.__getinitargs__()<|MERGE_RESOLUTION|>--- conflicted
+++ resolved
@@ -139,61 +139,13 @@
         if not isinstance(inclination, galsim.Angle):
             raise TypeError("Input inclination should be an Angle")
 
-<<<<<<< HEAD
         self._inclination = inclination
-        GSObject.__init__(self, _galsim.SBInclinedExponential(
-                inclination.rad, scale_radius, scale_height, flux, gsparams))
-=======
         self._sbp = _galsim.SBInclinedExponential(
-                inclination, scale_radius, scale_height, flux, gsparams)
->>>>>>> d474bbce
+                inclination.rad, scale_radius, scale_height, flux, gsparams)
         self._gsparams = gsparams
 
-    def getInclination(self):
-        """Return the inclination angle for this profile as a galsim.Angle instance.
-        """
-<<<<<<< HEAD
-        return self._inclination
-=======
-        from .deprecated import depr
-        depr("inclined_exp.getInclination()", 1.5, "inclined_exp.inclination")
-        return self.inclination
->>>>>>> d474bbce
-
-    def getScaleRadius(self):
-        """Return the scale radius for this profile.
-        """
-        from .deprecated import depr
-        depr("inclined_exp.getScaleRadius()", 1.5, "inclined_exp.scale_radius")
-        return self.scale_radius
-
-    def getHalfLightRadius(self):
-        """Return the half light radius for this Exponential profile.
-        """
-        from .deprecated import depr
-        depr("inclined_exp.getHalfLightRadius()", 1.5, "inclined_exp.half_light_radius")
-        return self.half_light_radius
-
-    def getScaleHeight(self):
-        """Return the scale height for this profile.
-        """
-        from .deprecated import depr
-        depr("inclined_exp.getScaleHeight()", 1.5, "inclined_exp.scale_height")
-        return self.scale_height
-
-    def getScaleHOverR(self):
-        """Return the scale height over scale radius for this profile.
-        """
-        from .deprecated import depr
-        depr("inclined_exp.getScaleHOverR()", 1.5, "inclined_exp.scale_h_over_r")
-        return self.scale_h_over_r
-
     @property
-<<<<<<< HEAD
     def inclination(self): return self._inclination
-=======
-    def inclination(self): return self._sbp.getInclination()
->>>>>>> d474bbce
     @property
     def scale_radius(self): return self._sbp.getScaleRadius()
     @property
