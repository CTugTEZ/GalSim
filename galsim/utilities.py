# Copyright 2012, 2013 The GalSim developers:
# https://github.com/GalSim-developers
#
# This file is part of GalSim: The modular galaxy image simulation toolkit.
#
# GalSim is free software: you can redistribute it and/or modify
# it under the terms of the GNU General Public License as published by
# the Free Software Foundation, either version 3 of the License, or
# (at your option) any later version.
#
# GalSim is distributed in the hope that it will be useful,
# but WITHOUT ANY WARRANTY; without even the implied warranty of
# MERCHANTABILITY or FITNESS FOR A PARTICULAR PURPOSE.  See the
# GNU General Public License for more details.
#
# You should have received a copy of the GNU General Public License
# along with GalSim.  If not, see <http://www.gnu.org/licenses/>
#
"""@file utilities.py
Module containing general utilities for the GalSim software.
"""

import numpy as np
import galsim

def roll2d(image, (iroll, jroll)):
    """Perform a 2D roll (circular shift) on a supplied 2D numpy array, conveniently.

    @param image            the numpy array to be circular shifted.
    @param (iroll, jroll)   the roll in the i and j dimensions, respectively.

    @returns the rolled image.
    """
    return np.roll(np.roll(image, jroll, axis=1), iroll, axis=0)

def kxky(array_shape=(256, 256)):
    """Return the tuple kx, ky corresponding to the DFT of a unit integer-sampled array of input
    shape.
    
    Uses the SBProfile conventions for Fourier space, so k varies in approximate range (-pi, pi].
    Uses the most common DFT element ordering conventions (and those of FFTW), so that `(0, 0)`
    array element corresponds to `(kx, ky) = (0, 0)`.

    See also the docstring for np.fftfreq, which uses the same DFT convention, and is called here,
    but misses a factor of pi.
    
    Adopts Numpy array index ordering so that the trailing axis corresponds to kx, rather than the
    leading axis as would be expected in IDL/Fortran.  See docstring for numpy.meshgrid which also
    uses this convention.

    @param array_shape   the Numpy array shape desired for `kx, ky`. 
    """
    # Note: numpy shape is y,x
    k_xaxis = np.fft.fftfreq(array_shape[1]) * 2. * np.pi
    k_yaxis = np.fft.fftfreq(array_shape[0]) * 2. * np.pi
    return np.meshgrid(k_xaxis, k_yaxis)

def g1g2_to_e1e2(g1, g2):
    """Convenience function for going from (g1, g2) -> (e1, e2).

    Here g1 and g2 are reduced shears, and e1 and e2 are distortions - see shear.py for definitions
    of reduced shear and distortion in terms of axis ratios or other ways of specifying ellipses.
    @param g1  First reduced shear component (along pixel axes)
    @param g2  Second reduced shear component (at 45 degrees with respect to image axes)
    @returns The corresponding distortions, e1 and e2.
    """
    # Conversion:
    # e = (a^2-b^2) / (a^2+b^2)
    # g = (a-b) / (a+b)
    # b/a = (1-g)/(1+g)
    # e = (1-(b/a)^2) / (1+(b/a)^2)
    gsq = g1*g1 + g2*g2
    if gsq > 0.:
        g = np.sqrt(gsq)
        boa = (1-g) / (1+g)
        e = (1 - boa*boa) / (1 + boa*boa)
        e1 = g1 * (e/g)
        e2 = g2 * (e/g)
        return e1, e2
    elif gsq == 0.:
        return 0., 0.
    else:
        raise ValueError("Input |g|^2 < 0, cannot convert.")

class AttributeDict(object):
    """Dictionary class that allows for easy initialization and refs to key values via attributes.

    NOTE: Modified a little from Jim's bot.git AttributeDict class so that tab completion now works
    in ipython since attributes are actually added to __dict__.
    
    HOWEVER this means the __dict__ attribute has been redefined to be a collections.defaultdict()
    so that Jim's previous default attribute behaviour is also replicated.
    """
    def __init__(self):
        import collections
        object.__setattr__(self, "__dict__", collections.defaultdict(AttributeDict))

    def __getattr__(self, name):
        return self.__dict__[name]

    def __setattr__(self, name, value):
        self.__dict__[name] = value

    def merge(self, other):
        self.__dict__.update(other.__dict__)

    def _write(self, output, prefix=""):
        for k, v in self.__dict__.iteritems():
            if isinstance(v, AttributeDict):
                v._write(output, prefix="{0}{1}.".format(prefix, k))
            else:
                output.append("{0}{1} = {2}".format(prefix, k, repr(v)))

    def __nonzero__(self):
        return not not self.__dict__

    def __repr__(self):
        output = []
        self._write(output, "")
        return "\n".join(output)

    __str__ = __repr__

    def __len__(self):
        return len(self.__dict__)

def rand_arr(shape, deviate):
    """Function to make a 2d array of random deviates (of any sort).

    @param shape A list of length 2, indicating the desired 2d array dimensions
    @param deviate Any GalSim deviate (see random.py) such as UniformDeviate, GaussianDeviate,
    etc. to be used to generate random numbers
    @returns A Numpy array of the desired dimensions with random numbers generated using the
    supplied deviate.
    """
    if len(shape) is not 2:
        raise ValueError("Can only make a 2d array from this function!")
    # note reversed indices due to Numpy vs. Image array indexing conventions!
    tmp_img = galsim.ImageD(shape[1], shape[0])
    galsim.DeviateNoise(deviate).applyTo(tmp_img.view())
    return tmp_img.array

def convert_interpolant_to_2d(interpolant):
    """Convert a given interpolant to an Interpolant2d if it is given as a string or 1-d.
    """
    if interpolant == None:
        return None  # caller is responsible for setting a default if desired.
    elif isinstance(interpolant, galsim.Interpolant2d):
        return interpolant
    elif isinstance(interpolant, galsim.Interpolant):
        return galsim.InterpolantXY(interpolant)
    else:
        # Will raise an appropriate exception if this is invalid.
        return galsim.Interpolant2d(interpolant)


class ComparisonShapeData(object):
    """A class to contain the outputs of a comparison between photon shooting and DFT rendering of
    GSObjects, as measured by the HSM module's FindAdaptiveMom or (in future) EstimateShearHSM.

    Currently this class contains the following attributes (see also the HSMShapeData
    documentation for a more detailed description of, e.g., observed_shape, moments_sigma)
    describing the results of the comparison:

    - g1obs_draw: observed_shape.g1 from adaptive moments on a GSObject image rendered using .draw()

    - g2obs_draw: observed_shape.g2 from adaptive moments on a GSObject image rendered using .draw()

    - sigma_draw: moments_sigma from adaptive moments on a GSObject image rendered using .draw()

    - delta_g1obs: estimated mean difference between i) observed_shape.g1 from images of the same
      GSObject rendered with .drawShoot(), and ii) `g1obs_draw`.
      Defined `delta_g1obs = g1obs_draw - g1obs_shoot`.

    - delta_g2obs: estimated mean difference between i) observed_shape.g2 from images of the same
      GSObject rendered with .drawShoot(), and ii) `g1obs_draw`.
      Defined `delta_g2obs = g2obs_draw - g2obs_shoot`.

    - delta_sigma: estimated mean difference between i) moments_sigma from images of the same
      GSObject rendered with .drawShoot(), and ii) `sigma_draw`.
      Defined `delta_sigma = sigma_draw - sigma_shoot`.

    - err_g1obs: standard error in `delta_g1obs` estimated from the test sample.

    - err_g2obs: standard error in `delta_g2obs` estimated from the test sample.

    - err_sigma: standard error in `delta_sigma` estimated from the test sample.

    The ComparisonShapeData instance also stores much of the meta-information about the tests:

    - gsobject: the galsim.GSObject for which this test was performed (prior to PSF convolution if
      a PSF was also supplied).

    - psf_object: the optional additional PSF supplied by the user for tests of convolved objects,
      will be `None` if not used.

    - size: the size of the images tested - all test images are currently square.

    - pixel_scale: the pixel scale in the images tested.

    - wmult: the `wmult` parameter used in .draw() (see the GSObject .draw() method docs for more
      details).

    - n_iterations: number of iterations of `n_trials` trials required to get delta quantities to
      the above accuracy.

    - n_trials_per_iter: number of trial images used to estimate or successively re-estimate the
      standard error on the delta quantities above for each iteration.

    - n_photons_per_trial: number of photons shot in drawShoot() for each trial.

    - time: the time taken to perform the test.

    Note this is really only a simple storage container for the results above.  All of the
    non trivial calculation is completed before a ComparisonShapeData instance is initialized,
    typically in the function compare_object_dft_vs_photon.

    - gsobject: optional galsim.GSObject for which this test was performed (prior to PSF convolution
      if a PSF was also supplied).

    - psf_object: the optional additional PSF supplied by the user for tests of convolved objects,
      will be `None` if not used.

    - config: optional config object describing the gsobject and PSF if the config comparison script
      was used rather than the (single core only) direct object script.

    Either config, or gsobject, or gsobject and psf_object, must be set when a ComparisonShapeData
    instance is created or an Exception is raised.
    """
    def __init__(self, g1obs_draw, g2obs_draw, sigma_draw, g1obs_shoot, g2obs_shoot, sigma_shoot,
                 err_g1obs, err_g2obs, err_sigma, size, pixel_scale, wmult, n_iterations,
                 n_trials_per_iter, n_photons_per_trial, time, gsobject=None, psf_object=None,
                 config=None):
        """In general use you should not need to instantiate a ComparisonShapeData instance,
        as this is done within the `compare_dft_vs_photon_config`/`object` functions. 
        """

        self.g1obs_draw = g1obs_draw
        self.g2obs_draw = g2obs_draw
        self.sigma_draw = sigma_draw
        
        self.delta_g1obs = g1obs_draw - g1obs_shoot
        self.delta_g2obs = g2obs_draw - g2obs_shoot
        self.delta_sigma = sigma_draw - sigma_shoot

        self.err_g1obs = err_g1obs
        self.err_g2obs = err_g2obs
        self.err_sigma = err_sigma

        if gsobject is not None:
            if config is not None:
                raise ValueError("Specifying both a config and gsobject input kwarg is ambiguous")
        elif config is None:
            raise ValueError(
                "Either config, or gsobject (with an optional psf_object) must be given as input.")
        self.config = config
        self.gsobject = gsobject
        self.psf_object = psf_object
 
        self.size = size
        self.pixel_scale = pixel_scale
        self.wmult = wmult
        self.n_iterations = n_iterations
        self.n_trials_per_iter = n_trials_per_iter
        self.n_photons_per_trial = n_photons_per_trial
        self.time = time

    def __str__(self):
        retval = "g1obs_draw  = "+str(self.g1obs_draw)+"\n"+\
                 "delta_g1obs = "+str(self.delta_g1obs)+" +/- "+str(self.err_g1obs)+"\n"+\
                 "\n"+\
                 "g2obs_draw  = "+str(self.g2obs_draw)+"\n"+\
                 "delta_g2obs = "+str(self.delta_g2obs)+" +/- "+str(self.err_g2obs)+"\n"+\
                 "\n"+\
                 "sigma_draw  = "+str(self.sigma_draw)+"\n"+\
                 "delta_sigma = "+str(self.delta_sigma)+" +/- "+str(self.err_sigma)+"\n"+\
                 "\n"+\
                 "image size = "+str(self.size)+"\n"+\
                 "pixel scale = "+str(self.pixel_scale)+"\n"+\
                 "wmult = "+str(self.wmult)+"\n"+\
                 "\n"+\
                 "total time taken = "+str(self.time)+" s\n"+\
                 "total number of iterations = "+str(self.n_iterations)+"\n"+\
                 "number of trials per iteration = "+str(self.n_trials_per_iter)+"\n"+\
                 "number of photons per trial = "+str(self.n_photons_per_trial)+"\n"
        return retval

    # Reuse the __str__ method for __repr__
    __repr__ = __str__


def compare_dft_vs_photon_object(gsobject, psf_object=None, rng=None, pixel_scale=1., size=512,
                                 wmult=4., abs_tol_ellip=1.e-5, abs_tol_size=1.e-5,
                                 n_trials_per_iter=32, n_photons_per_trial=1e7, moments=True,
                                 hsm=False):
    """Take an input object (with optional PSF) and render it in two ways comparing results at high
    precision.

    Using both photon shooting (via drawShoot) and Discrete Fourier Transform (via draw) to render
    images, we compare the numerical values of adaptive moments estimates of size and ellipticity to
    check consistency.

    This function takes actual GSObjects as its input, but because these are not yet picklable this
    means that the internals cannot be parallelized using the Python multiprocessing module.  For
    a parallelized function, that instead uses a config dictionary to specify the test objects, see
    the function compare_dft_vs_photon_config() in this module.

    We generate successive sets of `n_trials_per_iter` photon-shot images, using 
    `n_photons_per_trial` photons in each image, until the standard error on the mean absolute size
    and ellipticity drop below `abs_tol_size` and `abs_tol_ellip`.  We then output a
    ComparisonShapeData object which stores the results.

    Note that `n_photons_per_trial` should be large (>~ 1e6) to ensure that any biases detected
    between the photon shooting and DFT-drawn images are due to numerical differences rather than
    biases on adaptive moments due to noise itself, a generic feature in this work.  This can be
    verified with a convergence test.

    @param gsobject               the galsim.GSObject for which this test is to be performed (prior
                                  to PSF convolution if a PSF is also supplied via `psf_object`).
                                  Note that this function will automatically handle integration over
                                  a galsim.Pixel of width `pixel_scale`, so a galsim.Pixel should 
                                  not be included in the supplied `gsobject` (unless you really mean
                                  to include it, which will be very rare in normal usage).

    @param psf_object             optional additional PSF for tests of convolved objects, also a
                                  galsim.GSObject.  Note that this function will automatically 
                                  handle integration over a galsim.Pixel of width `pixel_scale`,
                                  so this should not be included in the supplied `psf_object`.

    @param rng                    galsim.BaseDeviate or derived deviate class instance to provide
                                  the pseudo random numbers for the photon shooting.  If `None` on 
                                  input (default) a galsim.BaseDeviate is internally initialized.

    @param pixel_scale            the pixel scale to use in the test images.

    @param size                   the size of the images in the rendering tests - all test images
                                  are currently square.

    @param wmult                  the `wmult` parameter used in .draw() (see the GSObject .draw()
                                  method docs via `help(galsim.GSObject.draw)` for more details).

    @param abs_tol_ellip          the test will keep iterating, adding ever greater numbers of
                                  trials, until estimates of the 1-sigma standard error on mean 
                                  ellipticity moments from photon-shot images are smaller than this
                                  param value.

    @param abs_tol_size           the test will keep iterating, adding ever greater numbers of
                                  trials, until estimates of the 1-sigma standard error on mean 
                                  size moments from photon-shot images are smaller than this param
                                  value.

    @param n_trials_per_iter      number of trial images used to estimate (or successively
                                  re-estimate) the standard error on the delta quantities above for
                                  each iteration of the tests. Default = 32.

    @param n_photons_per_trial    number of photons shot in drawShoot() for each trial.  This should
                                  be large enough that any noise bias (a.k.a. noise rectification
                                  bias) on moments estimates is small. Default ~1e7 should be
                                  sufficient.

    @param moments                set True to compare rendered images using AdaptiveMoments
                                  estimates of simple observed estimates (default=`True`).

    @param hsm                    set True to compare rendered images using HSM shear estimates
                                  (i.e. including a PSF correction for shears; default=`False` as
                                  this feature is not yet implemented!)
    """
    import sys
    import logging
    import time     

    # Some sanity checks on inputs
    if hsm is True:
        if psf_object is None:
            raise ValueError('An input psf_object is required for HSM shear estimate testing.')
        else:
            # Raise an apologetic exception about the HSM not yet being implemented!
            raise NotImplementedError('Sorry, HSM tests not yet implemented!')

    if rng is None:
        rng = galsim.BaseDeviate()

    # Then define some convenience functions for handling lists and multiple trial operations
    def _mean(array_like):
        return np.mean(np.asarray(array_like))

    def _stderr(array_like):
        return np.std(np.asarray(array_like)) / np.sqrt(len(array_like))

    def _shoot_trials_single(gsobject, ntrials, dx, imsize, rng, n_photons):
        """Convenience function to run ntrials and collect the results, uses only a single core.

        Uses a Python for loop but this is very unlikely to be a rate determining factor provided
        n_photons is suitably large (>1e6).
        """
        g1obslist = []
        g2obslist = []
        sigmalist = []
        im = galsim.ImageF(imsize, imsize)
        for i in xrange(ntrials):
            gsobject.drawShoot(im, dx=dx, n_photons=n_photons, rng=rng)
            res = im.FindAdaptiveMom()
            g1obslist.append(res.observed_shape.g1)
            g2obslist.append(res.observed_shape.g2)
            sigmalist.append(res.moments_sigma)
            logging.debug('Completed '+str(i + 1)+'/'+str(ntrials)+' trials in this iteration')
        return g1obslist, g2obslist, sigmalist

    # OK, that's the end of the helper functions-within-helper functions, back to the main unit

    # Start the timer
    t1 = time.time()

    # If a PSF is supplied, do the convolution, otherwise just use the gal_object
    if psf_object is None:
        logging.info('No psf_object supplied, running tests using input gsobject only')
        test_object = gsobject
    else:
        logging.info('Generating test_object by convolving gsobject with input psf_object')
        test_object = galsim.Convolve([gsobject, psf_object])

    # Draw the FFT image, only needs to be done once
    # For the FFT drawn image we need to include the galsim.Pixel, for the photon shooting we don't!
    test_object_pixelized = galsim.Convolve([test_object, galsim.Pixel(pixel_scale)])
    im_draw = galsim.ImageF(size, size)
    test_object_pixelized.draw(im_draw, dx=pixel_scale, wmult=wmult)
    res_draw = im_draw.FindAdaptiveMom()
    sigma_draw = res_draw.moments_sigma
    g1obs_draw = res_draw.observed_shape.g1
    g2obs_draw = res_draw.observed_shape.g2

    # Setup storage lists for the trial shooting results
    sigma_shoot_list = []
    g1obs_shoot_list = []
    g2obs_shoot_list = [] 
    sigmaerr = 666. # Slightly kludgy but will not accidentally fail the first `while` condition
    g1obserr = 666.
    g2obserr = 666.

    # Initialize iteration counter
    itercount = 0

    # Then begin while loop, farming out sets of n_trials_per_iter trials until we get the
    # statistical accuracy we require 
    while (g1obserr > abs_tol_ellip) or (g2obserr > abs_tol_ellip) or (sigmaerr > abs_tol_size):

        # Run the trials using helper function
        g1obs_list_tmp, g2obs_list_tmp, sigma_list_tmp = _shoot_trials_single(
            test_object, n_trials_per_iter, pixel_scale, size, rng, n_photons_per_trial)

        # Collect results and calculate new standard error
        g1obs_shoot_list.extend(g1obs_list_tmp)
        g2obs_shoot_list.extend(g2obs_list_tmp)
        sigma_shoot_list.extend(sigma_list_tmp)
        g1obserr = _stderr(g1obs_shoot_list)
        g2obserr = _stderr(g2obs_shoot_list)
        sigmaerr = _stderr(sigma_shoot_list)
        itercount += 1
        sys.stdout.write(".") # This doesn't add a carriage return at the end of the line, nice!
        logging.debug('Completed '+str(itercount)+' iterations')
        logging.debug(
            '(g1obserr, g2obserr, sigmaerr) = '+str(g1obserr)+', '+str(g2obserr)+', '+str(sigmaerr))

    sys.stdout.write("\n")

    # Take the runtime and collate results into a ComparisonShapeData
    runtime = time.time() - t1
    results = ComparisonShapeData(
        g1obs_draw, g2obs_draw, sigma_draw,
        _mean(g1obs_shoot_list), _mean(g2obs_shoot_list), _mean(sigma_shoot_list),
        g1obserr, g2obserr, sigmaerr, size, pixel_scale, wmult, itercount, n_trials_per_iter,
        n_photons_per_trial, runtime, gsobject=gsobject, psf_object=psf_object)

    logging.info('\n'+str(results))
    return results

def compare_dft_vs_photon_config(config, gal_num=0, random_seed=None, nproc=None, pixel_scale=None, size=None,
                                 wmult=None, abs_tol_ellip=1.e-5, abs_tol_size=1.e-5,
                                 n_trials_per_iter=32, n_photons_per_trial=1e7, moments=True,
                                 hsm=False, logger=None):
    """Take an input config dictionary and render the object it describes in two ways, comparing
    results at high precision. 

    The config dictionary can contain either: (i) one single object, (ii) a collection of objects, 
    each one of them repeated in a Sequence n_trials_per_iter times. The image type should be 
    'Single'. Example config fragment:

        &n_trials_per_iter 32 
        gal :
          type : Sersic    
          half_light_radius : 
            type : InputCatalog , 
            col : 2,  index : { type: Sequence, repeat: *n_trials_per_iter} }
          n : 
            type : InputCatalog , 
            col : 1,  
            index : { type: Sequence, repeat: *n_trials_per_iter} 
        ...
        image: { type : Single  ... }

    For both cases there should be no randomly selected parameters in the galaxy and PSF config 
    specification. 

    For an example of defining a config dictionary of the sort suitable for input to this function,
    see examples/demo8.py in the GalSim repository.

    Using both photon shooting (via drawShoot) and Discrete Fourier Transform (via shoot) to render
    images, we compare the numerical values of adaptive moments estimates of ellipticity and size 
    to check consistency.

    We generate successive sets of `n_trials_per_iter` photon-shot images, using 
    `n_photons_per_trial` photons in each image, until the standard error on the mean absolute size
    and ellipticty drop below `abs_tol_size` and `abs_tol_ellip`.  We then output a
    ComparisonShapeData object which stores the results.

    Note that `n_photons_per_trial` should be large (>~ 1e6) to ensure that any biases detected
    between the photon shooting and DFT-drawn images are due to numerical differences rather than
    biases on adaptive moments due to noise itself, a generic feature in this work.  This can be
    verified with a convergence test.

    @param config                 GalSim config dictionary describing the GSObject we wish to test
                                  (see e.g. examples/demo8.py).

<<<<<<< HEAD
    @param gal_num                number for the galaxy in the config dictionary, which will be 
                                  passed to the config system. It related to obj_num in the config
                                  system by obj_num = gal_num * n_trials_per_iter (assuming the
                                  config is created correctly as explained in the example above)

    @random_seed                  integer to be used as the basis of all seeds for the random number
=======
    @param random_seed            integer to be used as the basis of all seeds for the random number
>>>>>>> b8120f76
                                  generator, overrides any value in config['image'].

    @param nproc                  number of cpu processes to run in parallel, overrides any value
                                  in config['image'].

    @param pixel_scale            the pixel scale to use in the test images, overrides any value in
                                  config['image'].

    @param size                   the size of the images in the rendering tests - all test images
                                  are currently square, overrides any value in config['image'].

    @param wmult                  the `wmult` parameter used in .draw() (see the GSObject .draw()
                                  method docs via `help(galsim.GSObject.draw)` for more details),
                                  overrides any value in config['image'].

    @param abs_tol_ellip          the test will keep iterating, adding ever greater numbers of
                                  trials, until estimates of the 1-sigma standard error on mean 
                                  ellipticity moments from photon-shot images are smaller than this
                                  param value.

    @param abs_tol_size           the test will keep iterating, adding ever greater numbers of
                                  trials, until estimates of the 1-sigma standard error on mean 
                                  size moments from photon-shot images are smaller than this param
                                  value.

    @param n_trials_per_iter      number of trial images used to estimate (or successively
                                  re-estimate) the standard error on the delta quantities above for
                                  each iteration of the tests. Default = 32.

    @param n_photons_per_trial    number of photons shot in drawShoot() for each trial.  This should
                                  be large enough that any noise bias (a.k.a. noise rectification
                                  bias) on moments estimates is small. Default ~1e7 should be
                                  sufficient.

    @param moments                set True to compare rendered images using AdaptiveMoments
                                  estimates of simple observed estimates (default=`True`).

    @param hsm                    set True to compare rendered images using HSM shear estimates
                                  (i.e. including a PSF correction for shears; default=`False` as
                                  this feature is not yet implemented!)

    @param logger                 logging Logger instance to record output and pass down to the
                                  config layer for debuging / verbose output if desired.
    """
    import sys
    import logging
    import time     

    # Some sanity checks on inputs
    if hsm is True:
        # Raise an apologetic exception about the HSM not yet being implemented!
        raise NotImplementedError('Sorry, HSM tests not yet implemented!')

    # Then check the config inputs, overriding and warning where necessary
    if random_seed is None:
        if 'random_seed' in config['image']:
            pass
        else:
            raise ValueError('Required input random_seed not set via kwarg or in config')
    else:
        if 'random_seed' in config['image']:
            import warnings
            warnings.warn(
                'Overriding random_seed in config with input kwarg value '+str(random_seed))
        config['image']['random_seed'] = random_seed

    if nproc is None:
        if 'nproc' in config['image']:
            pass
        else:
            from multiprocessing import cpu_count
            config['image']['nproc'] = cpu_count()
    else:
        if 'nproc' in config['image']:
            import warnings
            warnings.warn(
                'Overriding nproc in config with input kwarg value '+str(nproc))
        config['image']['nproc'] = nproc

    if pixel_scale is None:
        if 'pixel_scale' in config['image']:
            pass
        else:
            raise ValueError('Required input pixel_scale not set via kwarg or in image config')
    else:
        if 'pixel_scale' in config['image']:
            import warnings
            warnings.warn(
                'Overriding pixel_scale in config with input kwarg value '+str(pixel_scale))
        config['image']['pixel_scale'] = pixel_scale

    if size is None:
        if 'size' in config['image']:
            pass
        else:
            raise ValueError('Required input size not set via kwarg or in image config')
    else:
        if 'size' in config['image']:
            import warnings
            warnings.warn(
                'Overriding size in config with input kwarg value '+str(size))
        config['image']['size'] = size

    if wmult is None:
        if 'wmult' in config['image']:
            pass
        else:
            raise ValueError('Required input wmult not set via kwarg or in image config')
    else:
        if 'wmult' in config['image']:
            import warnings
            warnings.warn(
                'Overriding wmult in config with input kwarg value '+str(wmult))
        config['image']['wmult'] = wmult

    # Then define some convenience functions for handling lists and multiple trial operations
    def _mean(array_like):
        return np.mean(np.asarray(array_like))

    def _stderr(array_like):
        return np.std(np.asarray(array_like)) / np.sqrt(len(array_like))

    # OK, that's the end of the helper functions-within-helper functions, back to the main unit

    # Start the timer
    t1 = time.time()

    # calculate the obj_num in the config system
    obj_num = n_trials_per_iter*gal_num
    
    # Draw the FFT image, only needs to be done once
    # The BuidImage function stores things in the config that aren't picklable.
    # If you want to use config later for multiprocessing, you have to deepcopy it here.
    import copy
    config1 = copy.deepcopy(config)
    im_draw = galsim.config.BuildImage(config1, obj_num = obj_num, logger=logger)[0]
    res_draw = im_draw.FindAdaptiveMom()
    sigma_draw = res_draw.moments_sigma
    g1obs_draw = res_draw.observed_shape.g1
    g2obs_draw = res_draw.observed_shape.g2

    # Setup storage lists for the trial shooting results
    sigma_shoot_list = []
    g1obs_shoot_list = []
    g2obs_shoot_list = [] 
    sigmaerr = 666. # Slightly kludgy but will not accidentally fail the first `while` condition
    g1obserr = 666.
    g2obserr = 666.

    # Initialize iteration counter
    itercount = 0

    # Change the draw_method to photon shooting
    # We'll also use a new copy here so that this function is non-destructive of any input
    config2 = copy.deepcopy(config)
    config2['image']['draw_method'] = 'phot'
    config2['image']['n_photons'] = n_photons_per_trial

    # Then begin while loop, farming out sets of n_trials_per_iter trials until we get the
    # statistical accuracy we require
    start_random_seed = config2['image']['random_seed'] 
    start_random_seed = config2['image']['random_seed'] 
    while (g1obserr > abs_tol_ellip) or (g2obserr > abs_tol_ellip) or (sigmaerr > abs_tol_size):

        # Reset the random_seed depending on the iteration number so that these never overlap
        config2['image']['random_seed'] = start_random_seed + itercount * (n_trials_per_iter + 1)

        # Run the trials using galsim.config.BuildImages function
        trial_images = galsim.config.BuildImages( nimages = n_trials_per_iter, obj_num = obj_num , 
          config = config2, logger=logger, nproc=config2['image']['nproc'])[0] 

        # Collect results 
        trial_results = [image.FindAdaptiveMom() for image in trial_images]

        # Get lists of g1,g2,sigma estimate (this might be quicker using a single list comprehension
        # to get a list of (g1,g2,sigma) tuples, and then unzip with zip(*), but this is clearer)
        g1obs_shoot_list.extend([res.observed_shape.g1 for res in trial_results]) 
        g2obs_shoot_list.extend([res.observed_shape.g2 for res in trial_results]) 
        sigma_shoot_list.extend([res.moments_sigma for res in trial_results])

        #Then calculate new standard error
        g1obserr = _stderr(g1obs_shoot_list)
        g2obserr = _stderr(g2obs_shoot_list)
        sigmaerr = _stderr(sigma_shoot_list)
        itercount += 1
        sys.stdout.write(".") # This doesn't add a carriage return at the end of the line, nice!
        if logger:
            logger.debug('Completed '+str(itercount)+' iterations')
            logger.debug(
                '(g1obserr, g2obserr, sigmaerr) = '+str(g1obserr)+', '+str(g2obserr)+', '+
            str(sigmaerr))

    sys.stdout.write("\n")


    # Take the runtime and collate results into a ComparisonShapeData
    runtime = time.time() - t1
    results = ComparisonShapeData(
        g1obs_draw, g2obs_draw, sigma_draw,
        _mean(g1obs_shoot_list), _mean(g2obs_shoot_list), _mean(sigma_shoot_list),
        g1obserr, g2obserr, sigmaerr, config2['image']['size'], config2['image']['pixel_scale'],
        wmult, itercount, n_trials_per_iter, n_photons_per_trial, runtime, config=config2)

    if logger: logging.info('\n'+str(results))
    return results<|MERGE_RESOLUTION|>--- conflicted
+++ resolved
@@ -521,16 +521,12 @@
     @param config                 GalSim config dictionary describing the GSObject we wish to test
                                   (see e.g. examples/demo8.py).
 
-<<<<<<< HEAD
     @param gal_num                number for the galaxy in the config dictionary, which will be 
                                   passed to the config system. It related to obj_num in the config
                                   system by obj_num = gal_num * n_trials_per_iter (assuming the
                                   config is created correctly as explained in the example above)
 
-    @random_seed                  integer to be used as the basis of all seeds for the random number
-=======
     @param random_seed            integer to be used as the basis of all seeds for the random number
->>>>>>> b8120f76
                                   generator, overrides any value in config['image'].
 
     @param nproc                  number of cpu processes to run in parallel, overrides any value
