# Copyright (c) 2012-2015 by the GalSim developers team on GitHub
# https://github.com/GalSim-developers
#
# This file is part of GalSim: The modular galaxy image simulation toolkit.
# https://github.com/GalSim-developers/GalSim
#
# GalSim is free software: redistribution and use in source and binary forms,
# with or without modification, are permitted provided that the following
# conditions are met:
#
# 1. Redistributions of source code must retain the above copyright notice, this
#    list of conditions, and the disclaimer given in the accompanying LICENSE
#    file.
# 2. Redistributions in binary form must reproduce the above copyright notice,
#    this list of conditions, and the disclaimer given in the documentation
#    and/or other materials provided with the distribution.
#
"""@file utilities.py
Module containing general utilities for the GalSim software.
"""

import numpy as np
import galsim

def roll2d(image, (iroll, jroll)):
    """Perform a 2D roll (circular shift) on a supplied 2D NumPy array, conveniently.

    @param image            The NumPy array to be circular shifted.
    @param (iroll, jroll)   The roll in the i and j dimensions, respectively.

    @returns the rolled image.
    """
    return np.roll(np.roll(image, jroll, axis=1), iroll, axis=0)

def kxky(array_shape=(256, 256)):
    """Return the tuple `(kx, ky)` corresponding to the DFT of a unit integer-sampled array of input
    shape.
    
    Uses the SBProfile conventions for Fourier space, so `k` varies in approximate range (-pi, pi].
    Uses the most common DFT element ordering conventions (and those of FFTW), so that `(0, 0)`
    array element corresponds to `(kx, ky) = (0, 0)`.

    See also the docstring for np.fftfreq, which uses the same DFT convention, and is called here,
    but misses a factor of pi.
    
    Adopts NumPy array index ordering so that the trailing axis corresponds to `kx`, rather than the
    leading axis as would be expected in IDL/Fortran.  See docstring for numpy.meshgrid which also
    uses this convention.

    @param array_shape   The NumPy array shape desired for `kx, ky`.
    """
    # Note: numpy shape is y,x
    k_xaxis = np.fft.fftfreq(array_shape[1]) * 2. * np.pi
    k_yaxis = np.fft.fftfreq(array_shape[0]) * 2. * np.pi
    return np.meshgrid(k_xaxis, k_yaxis)

def g1g2_to_e1e2(g1, g2):
    """Convenience function for going from `(g1, g2)` -> `(e1, e2)`.

    Here `g1` and `g2` are reduced shears, and `e1` and `e2` are distortions - see shear.py for
    definitions of reduced shear and distortion in terms of axis ratios or other ways of specifying
    ellipses.

    @param g1   First reduced shear component
    @param g2   Second reduced shear component

    @returns the corresponding distortions, e1 and e2.
    """
    # Conversion:
    # e = (a^2-b^2) / (a^2+b^2)
    # g = (a-b) / (a+b)
    # b/a = (1-g)/(1+g)
    # e = (1-(b/a)^2) / (1+(b/a)^2)
    gsq = g1*g1 + g2*g2
    if gsq > 0.:
        g = np.sqrt(gsq)
        boa = (1-g) / (1+g)
        e = (1 - boa*boa) / (1 + boa*boa)
        e1 = g1 * (e/g)
        e2 = g2 * (e/g)
        return e1, e2
    elif gsq == 0.:
        return 0., 0.
    else:
        raise ValueError("Input |g|^2 < 0, cannot convert.")

def rotate_xy(x, y, theta):
    """Rotates points in the xy-Cartesian plane counter-clockwise through an angle `theta` about the
    origin of the Cartesian coordinate system.

    @param x        NumPy array of input `x` coordinates
    @param y        NumPy array of input `y` coordinates
    @param theta    Rotation angle (+ve counter clockwise) as an Angle instance

    @return the rotated coordinates `(x_rot,y_rot)`.
    """
    if not isinstance(theta, galsim.Angle):
        raise TypeError("Input rotation angle theta must be a galsim.Angle instance.")
    sint, cost = theta.sincos()
    x_rot = x * cost - y * sint
    y_rot = x * sint + y * cost
    return x_rot, y_rot

def parse_pos_args(args, kwargs, name1, name2, integer=False, others=[]):
    """Parse the args and kwargs of a function call to be some kind of position.

    We allow four options:

        f(x,y)
        f(galsim.PositionD(x,y)) or f(galsim.PositionI(x,y))
        f( (x,y) )  (or any indexable thing)
        f(name1=x, name2=y)

    If the inputs must be integers, set `integer=True`.
    If there are other args/kwargs to parse after these, then their names should be 
    be given as the parameter `others`, which are passed back in a tuple after the position.
    """
    def canindex(arg):
        try: arg[0], arg[1]
        except: return False
        else: return True

    other_vals = []
    if len(args) == 0:
        # Then name1,name2 need to be kwargs
        # If not, then python will raise an appropriate error.
        x = kwargs.pop(name1)
        y = kwargs.pop(name2)
    elif ( ( isinstance(args[0], galsim.PositionI) or
             (not integer and isinstance(args[0], galsim.PositionD)) ) and
           len(args) <= 1+len(others) ):
        x = args[0].x
        y = args[0].y
        for arg in args[1:]:
            other_vals.append(arg)
            others.pop(0)
    elif canindex(args[0]) and len(args) <= 1+len(others):
        x = args[0][0]
        y = args[0][1]
        for arg in args[1:]:
            other_vals.append(arg)
            others.pop(0)
    elif len(args) == 1:
        raise TypeError("Cannot parse argument "+str(args[0])+" as a position")
    elif len(args) <= 2 + len(others):
        x = args[0]
        y = args[1]
        for arg in args[2:]:
            other_vals.append(arg)
            others.pop(0)
    else:
        raise TypeError("Too many arguments supplied")
    # Read any remaining other kwargs
    if others:
        for name in others:
            val = kwargs.pop(name)
            other_vals.append(val)
    if kwargs:
        raise TypeError("Received unexpected keyword arguments: %s",kwargs)

    if integer:
        pos = galsim.PositionI(int(x),int(y))
    else:
        pos = galsim.PositionD(float(x),float(y))
    if other_vals:
        return (pos,) + tuple(other_vals)
    else:
        return pos


class SimpleGenerator:
    """A simple class that is constructed with an arbitrary object.
    Then generator() will return that object.
    """
    def __init__(self, obj): self._obj = obj
    def __call__(self): return self._obj
            
class AttributeDict(object):
    """Dictionary class that allows for easy initialization and refs to key values via attributes.

    NOTE: Modified a little from Jim's bot.git AttributeDict class so that tab completion now works
    in ipython since attributes are actually added to __dict__.
    
    HOWEVER this means the __dict__ attribute has been redefined to be a collections.defaultdict()
    so that Jim's previous default attribute behaviour is also replicated.
    """
    def __init__(self):
        import collections
        object.__setattr__(self, "__dict__", collections.defaultdict(AttributeDict))

    def __getattr__(self, name):
        return self.__dict__[name]

    def __setattr__(self, name, value):
        self.__dict__[name] = value

    def merge(self, other):
        self.__dict__.update(other.__dict__)

    def _write(self, output, prefix=""):
        for k, v in self.__dict__.iteritems():
            if isinstance(v, AttributeDict):
                v._write(output, prefix="{0}{1}.".format(prefix, k))
            else:
                output.append("{0}{1} = {2}".format(prefix, k, repr(v)))

    def __nonzero__(self):
        return not not self.__dict__

    def __repr__(self):
        output = []
        self._write(output, "")
        return "\n".join(output)

    __str__ = __repr__

    def __len__(self):
        return len(self.__dict__)

def rand_arr(shape, deviate):
    """Function to make a 2d array of random deviates (of any sort).

    @param shape        A list of length 2, indicating the desired 2d array dimensions
    @param deviate      Any GalSim deviate (see random.py) such as UniformDeviate, GaussianDeviate,
                        etc. to be used to generate random numbers

    @returns a NumPy array of the desired dimensions with random numbers generated using the
    supplied deviate.
    """
    if len(shape) is not 2:
        raise ValueError("Can only make a 2d array from this function!")
    # note reversed indices due to NumPy vs. Image array indexing conventions!
    tmp_img = galsim.ImageD(shape[1], shape[0])
    tmp_img.addNoise(galsim.DeviateNoise(deviate))
    return tmp_img.array

def convert_interpolant(interpolant):
    """Convert a given interpolant to an Interpolant if it is given as a string.
    """
    if interpolant is None:
        return None  # caller is responsible for setting a default if desired.
    elif isinstance(interpolant, galsim.Interpolant):
        return interpolant
    else:
        # Will raise an appropriate exception if this is invalid.
        return galsim.Interpolant(interpolant)

# A helper function for parsing the input position arguments for PowerSpectrum and NFWHalo:
def _convertPositions(pos, units, func):
    """Convert `pos` from the valid ways to input positions to two NumPy arrays

       This is used by the functions getShear(), getConvergence(), getMagnification(), and
       getLensing() for both PowerSpectrum and NFWHalo.
    """
    # Check for PositionD or PositionI:
    if isinstance(pos,galsim.PositionD) or isinstance(pos,galsim.PositionI):
        pos = [ np.array([pos.x], dtype='float'),
                np.array([pos.y], dtype='float') ]

    # Check for list of PositionD or PositionI:
    # The only other options allow pos[0], so if this is invalid, an exception 
    # will be raised:
    elif isinstance(pos[0],galsim.PositionD) or isinstance(pos[0],galsim.PositionI):
        pos = [ np.array([p.x for p in pos], dtype='float'),
                np.array([p.y for p in pos], dtype='float') ]

    # Now pos must be a tuple of length 2
    elif len(pos) != 2:
        raise TypeError("Unable to parse the input pos argument for %s."%func)

    else:
        # Check for (x,y):
        try:
            pos = [ np.array([float(pos[0])], dtype='float'),
                    np.array([float(pos[1])], dtype='float') ]
        except:
            # Only other valid option is ( xlist , ylist )
            pos = [ np.array(pos[0], dtype='float'),
                    np.array(pos[1], dtype='float') ]

    # Check validity of units
    if isinstance(units, basestring):
        # if the string is invalid, this raises a reasonable error message.
        units = galsim.angle.get_angle_unit(units)
    if not isinstance(units, galsim.AngleUnit):
        raise ValueError("units must be either an AngleUnit or a string")

    # Convert pos to arcsec
    if units != galsim.arcsec:
        scale = 1. * units / galsim.arcsec
        # Note that for the next two lines, pos *must* be a list, not a tuple.  Assignments to
        # elements of tuples is not allowed.
        pos[0] *= scale
        pos[1] *= scale

    return pos

def thin_tabulated_values(x, f, rel_err=1.e-4, preserve_range=False):
    """
    Remove items from a set of tabulated f(x) values so that the error in the integral is still 
    accurate to a given relative accuracy.

    The input `x,f` values can be lists, NumPy arrays, or really anything that can be converted
    to a NumPy array.  The new lists will be output as python lists.

    @param x                The `x` values in the f(x) tabulation.
    @param f                The `f` values in the f(x) tabulation.
    @param rel_err          The maximum relative error to allow in the integral from the removal.
                            [default: 1.e-4]
    @param preserve_range   Should the original range of `x` be preserved? (True) Or should the ends
                            be trimmed to include only the region where the integral is 
                            significant? (False)  [default: False]

    @returns a tuple of lists `(x_new, y_new)` with the thinned tabulation.
    """
    import numpy
    x = numpy.array(x)
    f = numpy.array(f)

    # Check for valid inputs
    if len(x) != len(f):
        raise ValueError("len(x) != len(f)")
    if rel_err <= 0 or rel_err >= 1:
        raise ValueError("rel_err must be between 0 and 1")
    if not (numpy.diff(x) >= 0).all():
        raise ValueError("input x is not sorted.")

    # Check for trivial noop.
    if len(x) <= 2:
        # Nothing to do
        return x,f

    # Start by calculating the complete integral of |f|
    total_integ = numpy.trapz(abs(f),x)
    if total_integ == 0:
        return numpy.array([ x[0], x[-1] ]), numpy.array([ f[0], f[-1] ])
    thresh = rel_err * total_integ

    if not preserve_range:
        # Remove values from the front that integrate to less than thresh.
        integ = 0.5 * (abs(f[0]) + abs(f[1])) * (x[1] - x[0])
        k0 = 0
        while k0 < len(x)-2 and integ < thresh:
            k0 = k0+1
            integ += 0.5 * (abs(f[k0]) + abs(f[k0+1])) * (x[k0+1] - x[k0])
        # Now the integral from 0 to k0+1 (inclusive) is a bit too large.
        # That means k0 is the largest value we can use that will work as the staring value.

        # Remove values from the back that integrate to less than thresh.
        k1 = len(x)-1
        integ = 0.5 * (abs(f[k1-1]) + abs(f[k1])) * (x[k1] - x[k1-1])
        while k1 > k0 and integ < thresh:
            k1 = k1-1
            integ += 0.5 * (abs(f[k1-1]) + abs(f[k1])) * (x[k1] - x[k1-1])
        # Now the integral from k1-1 to len(x)-1 (inclusive) is a bit too large.
        # That means k1 is the smallest value we can use that will work as the ending value.

        x = x[k0:k1+1]  # +1 since end of range is given as one-past-the-end.
        f = f[k0:k1+1]

    # Start a new list with just the first item so far
    newx = [ x[0] ]
    newf = [ f[0] ]

    k0 = 0  # The last item currently in the new array
    k1 = 1  # The current item we are considering to skip or include
    while k1 < len(x)-1:
        # We are considering replacing all the true values between k0 and k1+1 (non-inclusive)
        # with a linear approxmation based on the points at k0 and k1+1.
        lin_f = f[k0] + (f[k1+1]-f[k0])/(x[k1+1]-x[k0]) * (x[k0:k1+2] - x[k0])
        # Integrate | f(x) - lin_f(x) | from k0 to k1+1, inclusive.
        integ = numpy.trapz(abs(f[k0:k1+2] - lin_f), x[k0:k1+2])
        # If the integral of the difference is < thresh, we can skip this item.
        if integ < thresh:
            # OK to skip item k1
            k1 = k1 + 1
        else:
            # Have to include this one.
            newx.append(x[k1])
            newf.append(f[k1])
            k0 = k1
            k1 = k1 + 1

    # Always include the last item
    newx.append(x[-1])
    newf.append(f[-1])

    return newx, newf

def _gammafn(x):
    """
    This code is not currently used, but in case we need a gamma function at some point, it will be
    here in the utilities module.

    The gamma function is present in python2.7's math module, but not 2.6.  So try using that,
    and if it fails, use some code from RosettaCode:
    http://rosettacode.org/wiki/Gamma_function#Python
    """
    try:
        import math
        return math.gamma(x)
    except:
        y  = float(x) - 1.0;
        sm = _gammafn._a[-1];
        for an in _gammafn._a[-2::-1]:
            sm = sm * y + an;
        return 1.0 / sm;

_gammafn._a = ( 1.00000000000000000000, 0.57721566490153286061, -0.65587807152025388108,
              -0.04200263503409523553, 0.16653861138229148950, -0.04219773455554433675,
              -0.00962197152787697356, 0.00721894324666309954, -0.00116516759185906511,
              -0.00021524167411495097, 0.00012805028238811619, -0.00002013485478078824,
              -0.00000125049348214267, 0.00000113302723198170, -0.00000020563384169776,
               0.00000000611609510448, 0.00000000500200764447, -0.00000000118127457049,
               0.00000000010434267117, 0.00000000000778226344, -0.00000000000369680562,
               0.00000000000051003703, -0.00000000000002058326, -0.00000000000000534812,
               0.00000000000000122678, -0.00000000000000011813, 0.00000000000000000119,
               0.00000000000000000141, -0.00000000000000000023, 0.00000000000000000002
             )

def interleaveImages(im_list,N,offsets,add_flux=True,suppress_warnings=False):
    """
    Interleaves two or more images and outputs a larger image.

    The sampling length of simulated images can be set arbitrarily using the `pixel_scale' argument
    in drawImage() routine appropriately. However, pixel level detector effects can be included
    only on images drawn at the native pixel scale, which are typically undersampled. Nyquist
    sampled images that also include the effects of detector non-idealities can be obtained by
    drawing multiple undersampled images (with the detector effects included) that are offset from
    each other by a fraction of a pixel. This is equivalent to obtaining a finer sampled image from
    a dither sequence, except that this routine handles only equispaced offsets. The dither sequence
    must be a list of galsim.Image instances supplied through 'im_list'.

    @param im_list           A list containing the galsim.Image instances to be interleaved.
<<<<<<< HEAD
    @param N                 Number of images to interleave in either directions. It can be of type
                             `int' if equal number of images are interleaved in both directions or
                             a list of tuple of two integers, containing the number of images in x
                             and y directions respectively.
=======
    @param N                 Number of images to interleave in either direction. It can be of type
                             `int' if equal numbers of images are interleaved in both directions or
                             a tuple of two integers, containing the number of images in x and y
                             directions respectively.
>>>>>>> 03d14690
    @param offsets           A list containing the offsets as galsim.PositionD instances
                             corresponding to every image in `im_list'. The offsets must be equally
                             spaced and must span an entire pixel area. The offset values must
                             be symmetric around zero, hence taking positive and negative values.
                             The default offset ordering is to vary the offset in x from positive to
                             negative for every offset in y which should go from positive to
                             negative. Providing `offsets' is highly recommended. [default:None]
    @param add_flux          Should the routine add the fluxes of all the images (True) or average
                             them (False)? [default:True]
    @param suppress_warnings Suppresses the warnings about the pixel scale of the output, if True.

    @returns the interleaved image
    """

    if isinstance(N,int):
        n1,n2 = N,N
    elif hasattr(N,'__iter__'):
        if len(N)==2:
            n1,n2 = N
        else:
            raise TypeError("'N' has to be a list or a tuple of two integers")
        if not (isinstance(n1,int) and  isinstance(n2,int)):
            raise TypeError("'N' has to be of type int or a list/tuple of two integers")
    else:
        raise TypeError("'N' has to be of type int or a list/tuple of two integers")

    if len(im_list)<2:
        raise TypeError("'im_list' needs to have at least two instances of galsim.Image")

    if (n1*n2 != len(im_list)):
        raise ValueError("'N' is incompatible with the number of images in 'im_list'")

    if len(im_list)!=len(offsets):
        raise ValueError("'im_list' and 'offsets' must be lists of same length")
    for offset in offsets:
        if not isinstance(offset,galsim.PositionD):
            raise TypeError("'offsets' must be a list of galsim.PositionD instances")

    if isinstance(im_list[0],galsim.Image):
        y_size, x_size = im_list[0].array.shape
        scale = im_list[0].scale
    else:
        raise TypeError("'im_list' must be a list of galsim.Image instances")

    for im in im_list[1:]:
        if not isinstance(im,galsim.Image):
            raise TypeError("'im_list' must be a list of galsim.Image instances")

        if im.array.shape != (y_size,x_size):
            raise ValueError("All galsim.Image instances in 'im_list' must be of the same size")
 
        if im.scale != scale:
            raise ValueError(
                "All galsim.Image instances in 'im_list' must have the same pixel scale")

    img_array = np.zeros((n2*y_size,n1*x_size))
    # The tricky part - going from (x,y) Image coordinates to array indices
    # DX[i'] = -(i+0.5)/n+0.5 = -i/n + 0.5*(n-1)/n
    #    i  = -n DX[i'] + 0.5*(n-1)
    for k in xrange(len(offsets)):
        dx, dy = offsets[k].x, offsets[k].y
        i = int(round((n1-1)*0.5-n1*dx))
        j = int(round((n2-1)*0.5-n2*dy))
        img_array[j::n2,i::n1] = im_list[k].array[:,:]

    if add_flux is True:
        img = galsim.Image(img_array)
    else:
        img = galsim.Image((1.0/(len(im_list)))*img_array)

    if (n1==n2):
        if scale is not None:
            img.scale = im_list[0].scale*(1./n1)
    elif suppress_warnings is False:
        import warnings
        warnings.warn("Interleaved image could not be assigned a pixel scale automatically")
    return img<|MERGE_RESOLUTION|>--- conflicted
+++ resolved
@@ -432,17 +432,10 @@
     must be a list of galsim.Image instances supplied through 'im_list'.
 
     @param im_list           A list containing the galsim.Image instances to be interleaved.
-<<<<<<< HEAD
     @param N                 Number of images to interleave in either directions. It can be of type
                              `int' if equal number of images are interleaved in both directions or
                              a list of tuple of two integers, containing the number of images in x
                              and y directions respectively.
-=======
-    @param N                 Number of images to interleave in either direction. It can be of type
-                             `int' if equal numbers of images are interleaved in both directions or
-                             a tuple of two integers, containing the number of images in x and y
-                             directions respectively.
->>>>>>> 03d14690
     @param offsets           A list containing the offsets as galsim.PositionD instances
                              corresponding to every image in `im_list'. The offsets must be equally
                              spaced and must span an entire pixel area. The offset values must
