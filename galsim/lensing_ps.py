--- conflicted
+++ resolved
@@ -27,7 +27,9 @@
 from .interpolatedimage import _InterpolatedImage
 from .image import Image, ImageD
 from .random import GaussianDeviate
+from .table import LookupTable
 from . import utilities
+from . import integ
 from . import _galsim
 
 def theoryToObserved(gamma1, gamma2, kappa):
@@ -47,13 +49,10 @@
 
     @returns the reduced shear and magnification as a tuple (g1, g2, mu)
     """
-<<<<<<< HEAD
-=======
     gamma1 = np.array(gamma1, copy=False, dtype=float)
     gamma2 = np.array(gamma2, copy=False, dtype=float)
     kappa = np.array(kappa, copy=False, dtype=float)
 
->>>>>>> 21daa743
     g1 = gamma1/(1.-kappa)
     g2 = gamma2/(1.-kappa)
     mu = 1./((1.-kappa)**2 - (gamma1**2 + gamma2**2))
@@ -195,11 +194,7 @@
         if units == arcsec:
             self.scale = 1
         else:
-<<<<<<< HEAD
-            self.scale = 1. * units / arcsec
-=======
-            self.scale = units / galsim.arcsec
->>>>>>> 21daa743
+            self.scale = units / arcsec
 
     def __repr__(self):
         s = 'galsim.PowerSpectrum(e_power_function=%r'%self.e_power_function
@@ -232,10 +227,10 @@
     def _get_scale_fac(self, units):
         if isinstance(units, str):
             # if the string is invalid, this raises a reasonable error message.
-            units = galsim.angle.get_angle_unit(units)
-        if not isinstance(units, galsim.AngleUnit):
+            units = AngleUnit.from_name(units)
+        if not isinstance(units, AngleUnit):
             raise ValueError("units must be either an AngleUnit or a string")
-        return units / galsim.arcsec
+        return units / arcsec
 
     def _get_bandlimit_func(self, bandlimit):
         if bandlimit == 'hard':
@@ -481,33 +476,16 @@
                 raise ValueError("kmax_factor must be an integer")
             kmax_factor = int(kmax_factor)
 
-<<<<<<< HEAD
-        # Make sure center is a PositionD
-        center = PositionD(center)
-=======
         # Check if center is a PositionD
-        if not isinstance(center,galsim.PositionD):
+        if not isinstance(center, PositionD):
             raise ValueError("center argument for buildGrid must be a PositionD instance")
->>>>>>> 21daa743
 
         # Automatically convert units to arcsec at the outset, then forget about it.  This is
         # because PowerSpectrum by default wants to work in arsec, and all power functions are
         # automatically converted to do so, so we'll also do that here.
-<<<<<<< HEAD
-        if isinstance(units, str):
-            # if the string is invalid, this raises a reasonable error message.
-            units = AngleUnit.from_name(units)
-        if not isinstance(units, AngleUnit):
-            raise ValueError("units must be either an AngleUnit or a string")
-        if units != arcsec:
-            scale_fac = (1.*units) / arcsec
-            center *= scale_fac
-            grid_spacing *= scale_fac
-=======
         scale_fac = self._get_scale_fac(units)
         center *= scale_fac
         grid_spacing *= scale_fac
->>>>>>> 21daa743
 
         # The final grid spacing that will be in the computed images is grid_spacing/kmax_factor.
         self.grid_spacing = grid_spacing // kmax_factor
@@ -592,58 +570,7 @@
             ntot += temp
         return int(ntot)
 
-<<<<<<< HEAD
-    # This function is not used or tested in the main code.
-    # The only use is in GalSim/devel/modules/lensing_engine_interpolants.py, so we leave it
-    # in the code base, but it should probably be considered suspect at this point...
-=======
->>>>>>> 21daa743
-    def subsampleGrid(self, subsample_fac, get_convergence=False):  # pragma: no cover
-        """Routine to use a regular subset of the grid points without a completely new call to
-        buildGrid().
-
-        This routine can be used after buildGrid(), in order to use a subset of the grid points
-        corresponding to every Nth point along both dimensions.  All internally-stored parameters
-        such as the shear and convergence values, the grid spacing, etc. get properly updated.
-
-        @param subsample_fac      Factor by which to subsample the gridded shear and convergence
-                                  fields.  This is currently required to be a factor of `ngrid`.
-        @param get_convergence    Return the convergence in addition to the shear?  Regardless of
-                                  the value of `get_convergence`, the convergence will still be
-                                  computed and stored for future use. [default: `False`]
-        """
-        from .deprecated import depr
-        depr("subsampleGrid", 1.6, "",
-             "This function is slated to be removed.  If you need it, please open an issue.")
-        # Check that buildGrid has already been called.
-        if not hasattr(self, 'im_g1'):
-            raise RuntimeError("PowerSpectrum.buildGrid must be called before subsampleGrid")
-
-        # Check that subsample_fac is a factor of ngrid.
-        effective_ngrid = self.im_g1.array.shape[0]
-        if (not isinstance(subsample_fac,int)
-            or effective_ngrid%subsample_fac!=0
-            or subsample_fac<=1):
-            raise RuntimeError("Subsample factor must be an integer>1 that divides the grid size!")
-
-        # Make new array subsamples and turn them into Images
-        self.im_g1 = ImageD(np.ascontiguousarray(
-                self.im_g1.array[::subsample_fac,::subsample_fac]), scale=self.grid_spacing)
-        self.im_g2 = ImageD(np.ascontiguousarray(
-                self.im_g2.array[::subsample_fac,::subsample_fac]), scale=self.grid_spacing)
-        self.im_kappa = ImageD(np.ascontiguousarray(
-                self.im_kappa.array[::subsample_fac,::subsample_fac]), scale=self.grid_spacing)
-
-        # Update internal parameters: grid_spacing, center.
-        self.grid_spacing *= subsample_fac
-
-        if get_convergence:
-            return self.grid_g1, self.grid_g2, self.grid_kappa
-        else:
-            return self.grid_g1, self.grid_g2
-
     def _convert_power_function(self, pf, pf_str):
-        from .table import LookupTable
         if pf is None: return None
 
         # Convert string inputs to either a lambda function or LookupTable
@@ -668,26 +595,11 @@
         # Check that the function is sane.
         # Note: Only try tests below if it's not a LookupTable.
         #       (If it's a LookupTable, then it could be a valid function that isn't
-<<<<<<< HEAD
-        #        defined at k=1, and by definition it must return something that is the
-        #        same length as the input.)
+        #        defined at k=1.)
         if not isinstance(pf, LookupTable):
-            f1 = pf(np.array((0.1,1.)))
-            if isinstance(f1, float):
-                raise AttributeError(
-                    "Power function MUST return a list/array same length as input")
-=======
-        #        defined at k=1.)
-        if not isinstance(pf, galsim.LookupTable):
             pf(np.array((0.1,1.)))
->>>>>>> 21daa743
         return pf
 
-    # TODO: The unit tests for this function are pretty minimal.  It's really just a convenience
-    #       function, which is not used elsewhere in GalSim.  It is marked no cover, so its
-    #       lack of good unit tests doesn't impact GalSim's overall test coverage.  However, if
-    #       anyone starts using this function in earnest, it would be worth bulking up the unit
-    #       tests for it.
     def calculateXi(self, grid_spacing, ngrid, kmax_factor=1, kmin_factor=1, n_theta=100,
                     units=arcsec, bandlimit="hard"):
         """Calculate shear correlation functions for the current power spectrum on the specified
@@ -742,52 +654,18 @@
         @returns the tuple (theta, xi_p, xi_m), 1-d NumPy arrays for the angular separation theta
                  and the two shear correlation functions.
         """
-<<<<<<< HEAD
-        from . import integ
-        # Check for validity of integer values
-        if not isinstance(ngrid, int):
-            if ngrid != int(ngrid):
-                raise ValueError("ngrid must be an integer")
-            ngrid = int(ngrid)
-        if not isinstance(kmin_factor, int):
-            if kmin_factor != int(kmin_factor):
-                raise ValueError("kmin_factor must be an integer")
-            kmin_factor = int(kmin_factor)
-        if not isinstance(kmax_factor, int):
-            if kmax_factor != int(kmax_factor):
-                raise ValueError("kmax_factor must be an integer")
-            kmax_factor = int(kmax_factor)
-        if not isinstance(n_theta, int):
-            if n_theta != int(n_theta):
-                raise ValueError("n_theta must be an integer")
-            n_theta = int(n_theta)
-=======
         # Normalize inputs
         grid_spacing = float(grid_spacing)
         ngrid = int(ngrid)
         kmin_factor = int(kmin_factor)
         kmax_factor = int(kmax_factor)
         n_theta = int(n_theta)
->>>>>>> 21daa743
 
         # Automatically convert units to arcsec at the outset, then forget about it.  This is
         # because PowerSpectrum by default wants to work in arsec, and all power functions are
         # automatically converted to do so, so we'll also do that here.
-<<<<<<< HEAD
-        if isinstance(units, str):
-            # if the string is invalid, this raises a reasonable error message.
-            units = AngleUnit.from_name(units)
-        if not isinstance(units, AngleUnit):
-            raise ValueError("units must be either an AngleUnit or a string")
-        if units != arcsec:
-            scale_fac = (1.*units) / arcsec
-            grid_spacing *= scale_fac
-        else:
-            scale_fac = 1.
-=======
         scale_fac = self._get_scale_fac(units)
         grid_spacing *= scale_fac
->>>>>>> 21daa743
 
         # Decide on a grid of separation values.  Do this in arcsec, for consistency with the
         # internals of the PowerSpectrum class.
@@ -832,16 +710,11 @@
                 integrand_m = xim_integrand(p_E, theta[i_theta])
             else:
                 integrand_p = xip_integrand(p_B, theta[i_theta])
-<<<<<<< HEAD
-                integrand_m = xim_integrand(-p_B, theta[i_theta])
+                integrand_m = xim_integrand(lambda k: -p_B(k), theta[i_theta])
             xi_p[i_theta] = integ.int1d(integrand_p, k_min, k_max, rel_err=1.e-6,
-=======
-                integrand_m = xim_integrand(lambda k: -p_B(k), theta[i_theta])
-            xi_p[i_theta] = galsim.integ.int1d(integrand_p, k_min, k_max, rel_err=1.e-6,
->>>>>>> 21daa743
-                                               abs_err=1.e-12)
+                                        abs_err=1.e-12)
             xi_m[i_theta] = integ.int1d(integrand_m, k_min, k_max, rel_err=1.e-6,
-                                               abs_err=1.e-12)
+                                        abs_err=1.e-12)
         xi_p /= (2.*np.pi)
         xi_m /= (2.*np.pi)
 
@@ -959,27 +832,7 @@
                                         im.bounds.ymax-b1, im.bounds.ymax)])
         return im_new
 
-<<<<<<< HEAD
-    def getShear(self, pos, units=arcsec, reduced=True, periodic=False, interpolant=None):
-=======
-
-    @staticmethod
-    def _return(pos, value_list):
-        """Helper to return a value in the right form.
-
-        if pos represents a single positions, return value_list[0]
-        else return array(value_list)
-        """
-        if isinstance(pos, galsim.PositionD):
-            return value_list[0]
-        elif len(pos) == 2 and isinstance(pos[0],float):
-            return value_list[0]
-        else:
-            return np.array(value_list)
-
-
-    def getShear(self, pos, units=galsim.arcsec, reduced=True, periodic=False, interpolant=None):
->>>>>>> 21daa743
+    def getShear(self, pos, units=arcsec, reduced=True, periodic=False):
         """
         This function can interpolate between grid positions to find the shear values for a given
         list of input positions (or just a single position).  Before calling this function, you must
@@ -1053,35 +906,18 @@
         If the input `pos` is given a single position, (g1,g2) are the two shear components.
         If the input `pos` is given a list/array of positions, they are NumPy arrays.
         """
-<<<<<<< HEAD
-=======
-        if interpolant is not None:  # pragma: no cover
-            from .deprecated import depr
-            depr("interpolant", 1.6, "",
-                 "You should specify the interpolant when calling buildGrid")
-
->>>>>>> 21daa743
         if not hasattr(self, 'im_g1'):
             raise RuntimeError("PowerSpectrum.buildGrid must be called before getShear")
 
         # Convert to numpy arrays for internal usage:
         pos_x, pos_y = utilities._convertPositions(pos, units, 'getShear')
-
-        # Set the interpolant:
-<<<<<<< HEAD
-        if interpolant is not None:
-            xinterp = utilities.convert_interpolant(interpolant)
-        else:
-            xinterp = utilities.convert_interpolant(self.interpolant)
-        return self._getShear(pos_x, pos_y, xinterp, reduced, periodic)
-
-    def _getShear(self, pos_x, pos_y, interpolant, reduced=True, periodic=False):
-        """Equivalent to getShear(pos.x, pos.y, interpolant, reduced, periodic)
+        return self._getShear(pos_x, pos_y, reduced, periodic)
+
+    def _getShear(self, pos_x, pos_y, reduced=True, periodic=False):
+        """Equivalent to getShear(pos.x, pos.y, reduced, periodic)
 
         @param pos_x        x position in arcsec (either a scalar or a numpy array)
         @param pos_y        y position in arcsec (either a scalar or a numpy array)
-        @param interpolant  Interpolant that will be used for interpolating the gridded shears.
-                            (Must be provided as a galsim.Interpolant instance.)
         @param reduced      Whether returned shear(s) should be reduced shears. [default: True]
         @param periodic     Whether the interpolation should treat the positions as being defined
                             with respect to a periodic grid. [default: False]
@@ -1092,13 +928,7 @@
 
         im_g1 = self.im_g1
         im_g2 = self.im_g2
-=======
-        if interpolant is None:
-            xinterp = galsim.utilities.convert_interpolant(self.interpolant)
-        else: # pragma: no cover
-            xinterp = galsim.utilities.convert_interpolant(interpolant)
-        kinterp = galsim.Quintic()
->>>>>>> 21daa743
+        kinterp = Quintic()
 
         if reduced:
             # get reduced shear (just discard magnification)
@@ -1119,8 +949,8 @@
         # However, if we are doing wrapped interpolation then we will want to manually stick the
         # wrapped grid bits around the edges, because otherwise the interpolant will treat
         # everything off the edges as zero.
-        ii_g1 = _InterpolatedImage(im_g1, interpolant, kinterp) * self.grid_spacing**2
-        ii_g2 = _InterpolatedImage(im_g2, interpolant, kinterp) * self.grid_spacing**2
+        ii_g1 = _InterpolatedImage(im_g1, self.interpolant, kinterp) * self.grid_spacing**2
+        ii_g2 = _InterpolatedImage(im_g2, self.interpolant, kinterp) * self.grid_spacing**2
 
         # interpolate if necessary
         try:
@@ -1151,16 +981,11 @@
                 dy = self.bounds.ymax-self.bounds.ymin
                 pos = PositionD((x-self.bounds.xmin) % dx + self.bounds.xmin,
                                 (y-self.bounds.ymin) % dy + self.bounds.ymin)
-
-<<<<<<< HEAD
         g1 = ii_g1._xValue(pos-self.center)
         g2 = ii_g2._xValue(pos-self.center)
         return g1, g2
-=======
-        return self._return(pos,g1), self._return(pos,g2)
->>>>>>> 21daa743
-
-    def getConvergence(self, pos, units=arcsec, periodic=False, interpolant=None):
+
+    def getConvergence(self, pos, units=arcsec, periodic=False):
         """
         This function can interpolate between grid positions to find the convergence values for a
         given list of input positions (or just a single position).  Before calling this function,
@@ -1195,35 +1020,18 @@
         If the input `pos` is given a single position, kappa is the convergence value.
         If the input `pos` is given a list/array of positions, kappa is a NumPy array.
         """
-<<<<<<< HEAD
-=======
-        if interpolant is not None:  # pragma: no cover
-            from .deprecated import depr
-            depr("interpolant", 1.6, "",
-                 "You should specify the interpolant when calling buildGrid")
-
->>>>>>> 21daa743
         if not hasattr(self, 'im_kappa'):
             raise RuntimeError("PowerSpectrum.buildGrid must be called before getConvergence")
 
         # Convert to numpy arrays for internal usage:
         pos_x, pos_y = utilities._convertPositions(pos, units, 'getConvergence')
-
-        # Set the interpolant:
-<<<<<<< HEAD
-        if interpolant is not None:
-            xinterp = utilities.convert_interpolant(interpolant)
-        else:
-            xinterp = utilities.convert_interpolant(self.interpolant)
-        return self._getConvergence(pos_x, pos_y, xinterp, periodic)
-
-    def _getConvergence(self, pos_x, pos_y, interpolant, periodic=False):
-        """Equivalent to getConvergence(pos.x, pos.y, interpolant, periodic)
+        return self._getConvergence(pos_x, pos_y, periodic)
+
+    def _getConvergence(self, pos_x, pos_y, periodic=False):
+        """Equivalent to getConvergence(pos.x, pos.y, periodic)
 
         @param pos_x        x position in arcsec (either a scalar or a numpy array)
         @param pos_y        y position in arcsec (either a scalar or a numpy array)
-        @param interpolant  Interpolant that will be used for interpolating the gridded shears.
-                            (Must be provided as a galsim.Interpolant instance.)
         @param periodic     Whether the interpolation should treat the positions as being defined
                             with respect to a periodic grid. [default: False]
 
@@ -1232,13 +1040,7 @@
         kinterp = Quintic()  # Irrelevant, but required.
 
         im_kappa = self.im_kappa
-=======
-        if interpolant is None:
-            xinterp = galsim.utilities.convert_interpolant(self.interpolant)
-        else: # pragma: no cover
-            xinterp = galsim.utilities.convert_interpolant(interpolant)
-        kinterp = galsim.Quintic()
->>>>>>> 21daa743
+        kinterp = Quintic()
 
         if periodic:
             # Make an expanded bounds.  We expand by 7 (default) to be safe, though most
@@ -1249,7 +1051,7 @@
         # However, if we are doing wrapped interpolation then we will want to manually stick the
         # wrapped grid bits around the edges, because otherwise the interpolant will treat
         # everything off the edges as zero.
-        ii_kappa = _InterpolatedImage(im_kappa, interpolant, kinterp) * self.grid_spacing**2
+        ii_kappa = _InterpolatedImage(im_kappa, self.interpolant, kinterp) * self.grid_spacing**2
 
         # interpolate if necessary
         try:
@@ -1272,21 +1074,14 @@
                     ".  Returning a convergence of 0 for this point.")
                 return 0.
             else:
-<<<<<<< HEAD
                 # Treat this as a periodic box.
                 dx = self.bounds.xmax-self.bounds.xmin
                 dy = self.bounds.ymax-self.bounds.ymin
                 pos = PositionD((x-self.bounds.xmin) % dx + self.bounds.xmin,
                                 (y-self.bounds.ymin) % dy + self.bounds.ymin)
-=======
-                kappa.append(sbii_kappa.xValue((iter_pos-self.center)/self.grid_spacing))
-
-        return self._return(pos, kappa)
->>>>>>> 21daa743
-
         return ii_kappa._xValue(pos-self.center)
 
-    def getMagnification(self, pos, units=arcsec, periodic=False, interpolant=None):
+    def getMagnification(self, pos, units=arcsec, periodic=False):
         """
         This function can interpolate between grid positions to find the lensing magnification (mu)
         values for a given list of input positions (or just a single position).  Before calling this
@@ -1322,48 +1117,24 @@
         If the input `pos` is given a single position, mu is the magnification value.
         If the input `pos` is given a list/array of positions, mu is a NumPy array.
         """
-<<<<<<< HEAD
-=======
-        if interpolant is not None:  # pragma: no cover
-            from .deprecated import depr
-            depr("interpolant", 1.6, "",
-                 "You should specify the interpolant when calling buildGrid")
-
->>>>>>> 21daa743
         if not hasattr(self, 'im_kappa'):
             raise RuntimeError("PowerSpectrum.buildGrid must be called before getMagnification")
 
         # Convert to numpy arrays for internal usage:
         pos_x, pos_y = utilities._convertPositions(pos, units, 'getMagnification')
-
-        # Set the interpolant:
-<<<<<<< HEAD
-        if interpolant is not None:
-            xinterp = utilities.convert_interpolant(interpolant)
-        else:
-            xinterp = utilities.convert_interpolant(self.interpolant)
-        return self._getMagnification(pos_x, pos_y, xinterp, periodic)
-
-    def _getMagnification(self, pos_x, pos_y, interpolant, periodic=False):
-        """Equivalent to getMagnification(pos.x, pos.y, interpolant, periodic)
+        return self._getMagnification(pos_x, pos_y, periodic)
+
+    def _getMagnification(self, pos_x, pos_y, periodic=False):
+        """Equivalent to getMagnification(pos.x, pos.y, periodic)
 
         @param pos_x        x position in arcsec (either a scalar or a numpy array)
         @param pos_y        y position in arcsec (either a scalar or a numpy array)
-        @param interpolant  Interpolant that will be used for interpolating the gridded shears.
-                            (Must be provided as a galsim.Interpolant instance.)
         @param periodic     Whether the interpolation should treat the positions as being defined
                             with respect to a periodic grid. [default: False]
 
         @returns the magnification, mu (either a scalar or a numpy array)
         """
         kinterp = Quintic()  # Irrelevant, but required.
-=======
-        if interpolant is None:
-            xinterp = galsim.utilities.convert_interpolant(self.interpolant)
-        else: # pragma: no cover
-            xinterp = galsim.utilities.convert_interpolant(interpolant)
-        kinterp = galsim.Quintic()
->>>>>>> 21daa743
 
         # Calculate the magnification based on the convergence and shear
         _, _, mu = theoryToObserved(self.im_g1.array, self.im_g2.array, self.im_kappa.array)
@@ -1379,7 +1150,7 @@
         # However, if we are doing wrapped interpolation then we will want to manually stick the
         # wrapped grid bits around the edges, because otherwise the interpolant will treat
         # everything off the edges as zero.
-        ii_mu = _InterpolatedImage(im_mu, interpolant, kinterp) * self.grid_spacing**2
+        ii_mu = _InterpolatedImage(im_mu, self.interpolant, kinterp) * self.grid_spacing**2
 
         # interpolate if necessary
         try:
@@ -1407,14 +1178,9 @@
                 dy = self.bounds.ymax-self.bounds.ymin
                 pos = PositionD((x-self.bounds.xmin) % dx + self.bounds.xmin,
                                 (y-self.bounds.ymin) % dy + self.bounds.ymin)
-
-<<<<<<< HEAD
         return ii_mu._xValue(pos-self.center) + 1.
-=======
-        return self._return(pos, mu)
->>>>>>> 21daa743
-
-    def getLensing(self, pos, units=arcsec, periodic=False, interpolant=None):
+
+    def getLensing(self, pos, units=arcsec, periodic=False):
         """
         This function can interpolate between grid positions to find the lensing observable
         quantities (reduced shears g1 and g2, and magnification mu) for a given list of input
@@ -1446,44 +1212,24 @@
                             and magnification is set to 1 for positions outside the original
                             grid.  [default: False]
 
-<<<<<<< HEAD
-        @returns the reduced shear and magnification as a tuple (g1,g2,mu) (either scalars or
-                 numpy arrays)
-        """
-=======
         @returns shear and magnification as a tuple (g1,g2,mu).
 
         If the input `pos` is given a single position, the return values are the shear and
         magnification values at that position.
         If the input `pos` is given a list/array of positions, they are NumPy arrays.
         """
-        if interpolant is not None:  # pragma: no cover
-            from .deprecated import depr
-            depr("interpolant", 1.6, "",
-                 "You should specify the interpolant when calling buildGrid")
-
->>>>>>> 21daa743
         if not hasattr(self, 'im_kappa'):
             raise RuntimeError("PowerSpectrum.buildGrid must be called before getLensing")
 
         # Convert to numpy arrays for internal usage:
         pos_x, pos_y = utilities._convertPositions(pos, units, 'getLensing')
-
-        # Set the interpolant:
-<<<<<<< HEAD
-        if interpolant is not None:
-            xinterp = utilities.convert_interpolant(interpolant)
-        else:
-            xinterp = utilities.convert_interpolant(self.interpolant)
-        return self._getLensing(pos_x, pos_y, xinterp, periodic)
-
-    def _getLensing(self, pos_x, pos_y, interpolant, periodic=False):
-        """Equivalent to getLensing(pos.x, pos.y, interpolant, periodic)
+        return self._getLensing(pos_x, pos_y, periodic)
+
+    def _getLensing(self, pos_x, pos_y, periodic=False):
+        """Equivalent to getLensing(pos.x, pos.y, periodic)
 
         @param pos_x        x position in arcsec (either a scalar or a numpy array)
         @param pos_y        y position in arcsec (either a scalar or a numpy array)
-        @param interpolant  Interpolant that will be used for interpolating the gridded shears.
-                            (Must be provided as a galsim.Interpolant instance.)
         @param periodic     Whether the interpolation should treat the positions as being defined
                             with respect to a periodic grid. [default: False]
 
@@ -1491,13 +1237,6 @@
                  numpy arrays)
         """
         kinterp = Quintic()  # Irrelevant, but required.
-=======
-        if interpolant is None:
-            xinterp = galsim.utilities.convert_interpolant(self.interpolant)
-        else: # pragma: no cover
-            xinterp = galsim.utilities.convert_interpolant(interpolant)
-        kinterp = galsim.Quintic()
->>>>>>> 21daa743
 
         # Calculate the magnification based on the convergence and shear
         g1, g2, mu = theoryToObserved(self.im_g1.array, self.im_g2.array, self.im_kappa.array)
@@ -1516,11 +1255,10 @@
         # However, if we are doing wrapped interpolation then we will want to manually stick the
         # wrapped grid bits around the edges, because otherwise the interpolant will treat
         # everything off the edges as zero.
-        ii_g1 = _InterpolatedImage(im_g1, interpolant, kinterp) * self.grid_spacing**2
-        ii_g2 = _InterpolatedImage(im_g2, interpolant, kinterp) * self.grid_spacing**2
-        ii_mu = _InterpolatedImage(im_mu, interpolant, kinterp) * self.grid_spacing**2
-
-<<<<<<< HEAD
+        ii_g1 = _InterpolatedImage(im_g1, self.interpolant, kinterp) * self.grid_spacing**2
+        ii_g2 = _InterpolatedImage(im_g2, self.interpolant, kinterp) * self.grid_spacing**2
+        ii_mu = _InterpolatedImage(im_mu, self.interpolant, kinterp) * self.grid_spacing**2
+
         # interpolate if necessary
         try:
             g1g2mu = [ self._getSingleLensing(x, y, ii_g1, ii_g2, ii_mu, periodic)
@@ -1553,9 +1291,6 @@
         g2 = ii_g2._xValue(pos-self.center)
         mu = ii_mu._xValue(pos-self.center) + 1.
         return g1, g2, mu
-=======
-        return self._return(pos,g1), self._return(pos,g2), self._return(pos,mu)
->>>>>>> 21daa743
 
 class PowerSpectrumRealizer(object):
     """Class for generating realizations of power spectra with any area and pixel size.
@@ -1799,16 +1534,6 @@
     prior to input.
     """
     # Checks on inputs
-<<<<<<< HEAD
-    if isinstance(g1, Image) and isinstance(g2, Image):
-=======
-    if isinstance(g1, galsim.Image) and isinstance(g2, galsim.Image):
-        from .deprecated import depr
-        depr('Image argments to kappaKaiserSquired', 1.5, 'kappaKaiserSquires(g1.array, g2.array)')
->>>>>>> 21daa743
-        g1 = g1.array
-        g2 = g2.array
-
     if not isinstance(g1, np.ndarray) and isinstance(g2, np.ndarray):
         raise TypeError("Input g1 and g2 must be galsim Image or NumPy arrays.")
     if g1.shape != g2.shape:
