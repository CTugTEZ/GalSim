// -*- c++ -*-
/*
 * Copyright 2012, 2013 The GalSim developers:
 * https://github.com/GalSim-developers
 *
 * This file is part of GalSim: The modular galaxy image simulation toolkit.
 *
 * GalSim is free software: you can redistribute it and/or modify
 * it under the terms of the GNU General Public License as published by
 * the Free Software Foundation, either version 3 of the License, or
 * (at your option) any later version.
 *
 * GalSim is distributed in the hope that it will be useful,
 * but WITHOUT ANY WARRANTY; without even the implied warranty of
 * MERCHANTABILITY or FITNESS FOR A PARTICULAR PURPOSE.  See the
 * GNU General Public License for more details.
 *
 * You should have received a copy of the GNU General Public License
 * along with GalSim.  If not, see <http://www.gnu.org/licenses/>
 */

//#define DEBUGLOGGING

#include "Interpolant.h"
#include "integ/Int.h"
#include "SBProfile.h"

#ifdef DEBUGLOGGING
#include <fstream>
//std::ostream* dbgout = new std::ofstream("debug.out");
//int verbose_level = 2;
#endif

// Gary's original code used a lot of lookup tables, but most of these have analytic formulae
// that seem to be generally faster than the lookup table.  Part of this is probably because
// our lookup table isn't super fast, so I'm leaving the code in, but disabled.  If we manage
// to massively speed up the lookup table, it might be worth re-enabling this code with the
// following #define.
//
//#define USE_TABLES

// Gary's Quintic interpolant was designed to exactly interpolate up to 4th order of a Taylor
// series expansion.  This implies F'(j) = F''(j) = F'''(j) = F''''(j) = 0.  However, it
// doesn't have a continuous second derivative.  I (MJ) derived an alternate version that does
// have a continuous second derivative, but doesn't have F''''(j) = 0.  Gary thinks the 
// F''''(j) = 0 constraint is more important than the continuous second derivatives, since: 
//
// "The most important characteristic for the k interpolation is to have F(k) as close to zero as 
// possible in the vicinity of the aliasing frequency.  It's these components of F in the vicinity 
// of 2 pi that cause the ghost images after interpolation. In this application I'm less worried 
// about the continuous derivatives because the ringing at frequencies beyond the vicinity of 
// k=2 pi does not affect the interpolated image if we know that we have zero-padded it before 
// transforming."
//
// However, I have the alternate version coded up, so I figured I'd leave it in as an option.
// The two functions are actually extremely similar though, so I doubt it really matters that 
// much which one we use in practice.
//
//#define ALT_QUINTIC


// For grins, I also figured out the Septimic formulae while I was at it: 
//
// The version that correctly interpolates up to 6th order in the Taylor series (but has 
// discontinuous 2nd and 3rd derivatives) is:
//
// |x| < 1: 1 + |x|^4 (-3899/144 + 9233/144 |x| - 7669/144 |x|^2 + 2191/144 |x|^3)
// |x| < 2: (|x|-1) (|x|-2) (481/10 - 7369/40 |x| + 1379/5 |x|^2 - 9517/48 |x|^3 + 2739/40 |x|^4
//                           - 2191/240 |x|^5)
// |x| < 3: (|x|-2) (|x|-3) (-1567/6 + 4401/8 |x| - 1373/3 |x|^2 + 27049/144 |x|^3 - 913/24 |x|^4
//                           + 2191/720 |x|^5)
// |x| < 4: (|x|-3) (|x|-4)^2 (-3211/60 + 781/12 |x| - 7067/240 |x|^2 + 2113/360 |x|^3 
//                             - 313/720 |x|^4)
//
// F(u) = (1/45) s^7 (6780 c piu^2 + 98595 s - 98550 c - 39570 s piu^2 + 112 c piu^4)
//
// The version with continuous 1st, 2nd, and 3rd derivatives (but only accurately interpolates
// up to 5th order in a Taylor series) is:
//
// |x| < 1: 1 + |x|^4 (-203/8 + 2849/48 |x| - 293/6 |x|^2 + 665/48 |x|^3)
// |x| < 2: (|x|-1) (|x|-2) (913/20 - 10441/60 |x| + 5173/20 |x|^2 - 11051/60 |x|^3 + 5037/80 |x|^4
//                           - 133/16 |x|^5)
// |x| < 3: (|x|-2) (|x|-3) (-2987/12 + 31219/60 |x| - 5149/12 |x|^2 + 5233/30 |x|^3 
//                           - 1679/48 |x|^4 + 133/48 |x|^5)
// |x| < 4: (|x|-3) (|x|-4)^4 (-383/120 + 539/240 |x| - 19/48 |x|^2)
//
// F(u) = s^6 (1995 s^2 - 98 - 702 piu^2 s^2 + 104 c s piu^2 - 1896 c s)
//
// Just in case we ever decide we want to go to the next order of polynomial interpolation...

namespace galsim {

    //
    // Some auxilliary functions we will want: 
    //

    // sinc(x) is defined here as sin(Pi x) / (Pi x)
    static double sinc(double x) 
    {
        if (std::abs(x) < 1.e-4) return 1.- (M_PI*M_PI/6.)*x*x; 
        else return std::sin(M_PI*x)/(M_PI*x);
    }

    // Utility for calculating the integral of sin(t)/t from 0 to x.  Note the official definition
    // does not have pi multiplying t.
    static double Si(double x) 
    {
#if 0
        // These are the version Gary had taken from Abramowitz & Stegun's formulae.
        // Unfortunately, they don't seem to be quite accurate enough for our needs.
        // They are accurate to better than 1.e-6, but since our calculation of the 
        // fourier transform of Lanczon(n,x) involves subtracting multiples of these
        // from each other, there is a lot of cancelling, and the resulting relative 
        // accuracy for uval is much worse than 1.e-6.
        double x2=x*x;
        if(x2>=3.8) {
            // Use rational approximation from Abramowitz & Stegun
            // cf. Eqns. 5.2.38, 5.2.39, 5.2.8 - where it says it's good to <1e-6.
            // ain't this pretty?
            return (M_PI/2.)*((x>0.)?1.:-1.) 
                - (38.102495+x2*(335.677320+x2*(265.187033+x2*(38.027264+x2))))
                / (x* (157.105423+x2*(570.236280+x2*(322.624911+x2*(40.021433+x2)))) )*std::cos(x)
                - (21.821899+x2*(352.018498+x2*(302.757865+x2*(42.242855+x2))))
                / (x2*(449.690326+x2*(1114.978885+x2*(482.485984+x2*(48.196927+x2)))))*std::sin(x);

        } else {
            // x2<3.8: the series expansion is the better approximation, A&S 5.2.14
            dbg<<"Calculate Si(x) for x = "<<x<<std::endl;
            double n1=1.;
            double n2=1.;
            double tt=x;
            double t=0;
            for(int i=1; i<7; i++) {
                t += tt/(n1*n2);
                tt = -tt*x2;
                n1 = 2.*double(i)+1.;
                n2*= n1*2.*double(i);
            }
            return t;
        }
#else
        double x2 = x*x;
        if (x2 > 16.) {
            // For |x| > 4, we use the asymptotic formula:
            //
            // Si(x) = pi/2 - f(x) cos(x) - g(x) sin(x)
            //
            // where f(x) = int(sin(t)/(x+t),t=0..inf) 
            //       g(x) = int(cos(t)/(x+t),t=0..inf)
            //
            // I used Maple to calculate a Chebyshev-Pade approximation of 1/sqrt(y) f(1/sqrt(y)) 
            // from 0..1/4^2, which leads to the following formula for f(x).  It is accurate to 
            // better than 1.e-16 for x > 4.
            double y=1./x2;
            double f = 
                (1. + 
                 y*(7.44437068161936700618e2 +
                    y*(1.96396372895146869801e5 +
                       y*(2.37750310125431834034e7 +
                          y*(1.43073403821274636888e9 +
                             y*(4.33736238870432522765e10 +
                                y*(6.40533830574022022911e11 +
                                   y*(4.20968180571076940208e12 +
                                      y*(1.00795182980368574617e13 +
                                         y*(4.94816688199951963482e12 +
                                            y*(-4.94701168645415959931e11)))))))))))
                / (x*(1. +
                      y*(7.46437068161927678031e2 +
                         y*(1.97865247031583951450e5 +
                            y*(2.41535670165126845144e7 +
                               y*(1.47478952192985464958e9 +
                                  y*(4.58595115847765779830e10 +
                                     y*(7.08501308149515401563e11 +
                                        y*(5.06084464593475076774e12 +
                                           y*(1.43468549171581016479e13 +
                                              y*(1.11535493509914254097e13)))))))))));

            // Similarly, a Chebyshev-Pade approximation of 1/y g(1/sqrt(y)) from 0..1/4^2 
            // leads to the following formula for g(x), which is also accurate to better than 
            // 1.e-16 for x > 4.
            double g = 
                y*(1. + 
                   y*(8.1359520115168615e2 + 
                      y*(2.35239181626478200e5 +
                         y*(3.12557570795778731e7 +
                            y*(2.06297595146763354e9 + 
                               y*(6.83052205423625007e10 + 
                                  y*(1.09049528450362786e12 +
                                     y*(7.57664583257834349e12 + 
                                        y*(1.81004487464664575e13 + 
                                           y*(6.43291613143049485e12 +
                                              y*(-1.36517137670871689e12)))))))))))
                / (1. +
                   y*(8.19595201151451564e2 + 
                      y*(2.40036752835578777e5 + 
                         y*(3.26026661647090822e7 +
                            y*(2.23355543278099360e9 + 
                               y*(7.87465017341829930e10 + 
                                  y*(1.39866710696414565e12 +
                                     y*(1.17164723371736605e13 + 
                                        y*(4.01839087307656620e13 + 
                                           y*(3.99653257887490811e13))))))))));

            return ((x>0.)?(M_PI/2.):(-M_PI/2.)) - f*cos(x) - g*sin(x);
        } else {
            // Here I used Maple to calculate the Pade approximation for Si(x), which is accurate
            // to better than 1.e-16 for x < 4:
            return
                x*(1. + 
                   x2*(-4.54393409816329991e-2 + 
                       x2*(1.15457225751016682e-3 + 
                           x2*(-1.41018536821330254e-5 + 
                               x2*(9.43280809438713025e-8 +
                                   x2*(-3.53201978997168357e-10 +
                                       x2*(7.08240282274875911e-13 +
                                           x2*(-6.05338212010422477e-16))))))))
                / (1. + 
                   x2*(1.01162145739225565e-2 +
                       x2*(4.99175116169755106e-5 + 
                           x2*(1.55654986308745614e-7 +
                               x2*(3.28067571055789734e-10 + 
                                   x2*(4.5049097575386581e-13 + 
                                       x2*(3.21107051193712168e-16)))))));

        }
        // Note: I also put these formulae on wikipedia, so other people can use them.
        //     http://en.wikipedia.org/wiki/Trigonometric_integral
        // There was a notable lack of information online about how to efficiently calculate
        // Si(x), so hopefully this will help people in the future to not have to reproduce
        // my work.  -MJ
#endif
    }

    //
    // Generic InterpolantXY class methods
    //
    
    double InterpolantFunction::operator()(double x) const  { return _interp.xval(x); }

    double InterpolantXY::getPositiveFlux() const 
    {
        return _i1d->getPositiveFlux()*_i1d->getPositiveFlux()
            + _i1d->getNegativeFlux()*_i1d->getNegativeFlux();
    }

    double InterpolantXY::getNegativeFlux() const 
    { return 2.*_i1d->getPositiveFlux()*_i1d->getNegativeFlux(); }

    boost::shared_ptr<PhotonArray> InterpolantXY::shoot(int N, UniformDeviate ud) const 
    {
        dbg<<"InterpolantXY shoot: N = "<<N<<std::endl;
        dbg<<"Target flux = 1.\n";
        // Going to assume here that there is not a need to randomize any Interpolant
        boost::shared_ptr<PhotonArray> result = _i1d->shoot(N, ud);   // get X coordinates
        result->takeYFrom(*_i1d->shoot(N, ud));
        dbg<<"InterpolantXY Realized flux = "<<result->getTotalFlux()<<std::endl;
        return result;
    }

    double Interpolant::xvalWrapped(double x, int N) const 
    {
        // sum over all arguments x+jN that are within range.
        // Start by finding x+jN closest to zero
        double xdown = x - N*std::floor(x/N + 0.5);
        xassert(std::abs(xdown) <= N);
        if (xrange() <= N) {
            // This is the usual case.
            return xval(xdown);
        } else {
            double xup = xdown+N;
            double sum = 0.;
            while (std::abs(xdown) <= xrange()) {
                sum += xval(xdown);
                xdown -= N;
            }
            while (xup <= xrange()) {
                sum += xval(xup);
                xup += N;
            }
            return sum;
        }
    }


    //
    // Delta
    //
    
    boost::shared_ptr<PhotonArray> Delta::shoot(int N, UniformDeviate ud) const 
    {
        dbg<<"InterpolantXY shoot: N = "<<N<<std::endl;
        dbg<<"Target flux = 1.\n";
        boost::shared_ptr<PhotonArray> result(new PhotonArray(N));
        double fluxPerPhoton = 1./N;
        for (int i=0; i<N; i++)  {
            result->setPhoton(i, 0., 0., fluxPerPhoton);
        }
        dbg<<"Delta Realized flux = "<<result->getTotalFlux()<<std::endl;
        return result;
    }


    //
    // Nearest
    //
    
    double Nearest::xval(double x) const 
    {
        if (std::abs(x)>0.5) return 0.;
        else if (std::abs(x)<0.5) return 1.;
        else return 0.5;
    }

    double Nearest::uval(double u) const { return sinc(u); }

    boost::shared_ptr<PhotonArray> Nearest::shoot(int N, UniformDeviate ud) const 
    {
        dbg<<"InterpolantXY shoot: N = "<<N<<std::endl;
        dbg<<"Target flux = 1.\n";
        boost::shared_ptr<PhotonArray> result(new PhotonArray(N));
        double fluxPerPhoton = 1./N;
        for (int i=0; i<N; i++)  {
            result->setPhoton(i, ud()-0.5, 0., fluxPerPhoton);
        }
        dbg<<"Nearest Realized flux = "<<result->getTotalFlux()<<std::endl;
        return result;
    }


    //
    // SincInterpolant
    //

    double SincInterpolant::uval(double u) const 
    {
        if (std::abs(u)>0.5) return 0.;
        else if (std::abs(u)<0.5) return 1.;
        else return 0.5;
    }

    double SincInterpolant::xval(double x) const { return sinc(x); }

    double SincInterpolant::xvalWrapped(double x, int N) const 
    {
        // Magic formula:
        x *= M_PI;
        if (N%2==0) {
            if (std::abs(x) < 1.e-4) return 1. - x*x*(1/6.+1/2.-1./(6.*N*N));
            return std::sin(x) * std::cos(x/N) / (N*std::sin(x/N));
        } else {
            if (std::abs(x) < 1.e-4) return 1. - (1./6.)*x*x*(1-1./(N*N));
            return std::sin(x) / (N*std::sin(x/N));
        }
    }

    boost::shared_ptr<PhotonArray> SincInterpolant::shoot(int N, UniformDeviate ud) const 
    {
        throw std::runtime_error("Photon shooting is not practical with sinc Interpolant");
        return boost::shared_ptr<PhotonArray>();
    }


    //
    // Linear
    //

    double Linear::xval(double x) const 
    {
        x = std::abs(x);
        if (x > 1.) return 0.;
        else return 1.-x;
    }
    double Linear::uval(double u) const 
    { 
        double s = sinc(u);
        return s*s;
    }

    boost::shared_ptr<PhotonArray> Linear::shoot(int N, UniformDeviate ud) const 
    {
        dbg<<"InterpolantXY shoot: N = "<<N<<std::endl;
        dbg<<"Target flux = 1.\n";
        boost::shared_ptr<PhotonArray> result(new PhotonArray(N));
        double fluxPerPhoton = 1./N;
        for (int i=0; i<N; i++) {
            // *** Guessing here that 2 random draws is faster than a sqrt:
            result->setPhoton(i, ud() + ud() - 1., 0., fluxPerPhoton);
        }
        dbg<<"Linear Realized flux = "<<result->getTotalFlux()<<std::endl;
        return result;
    }


    //
    // Cubic
    //

    double Cubic::xval(double x) const 
    { 
        x = std::abs(x);
        if (x < 1.) return 1. + x*x*(1.5*x-2.5);
        else if (x < 2.) return -0.5*(x-1.)*(x-2.)*(x-2.);
        else return 0.;
    }

    double Cubic::uval(double u) const 
    {
        u = std::abs(u);
#ifdef USE_TABLES
        return u>_uMax ? 0. : (*_tab)(u);
#else
        double s = sinc(u);
        double c = cos(M_PI*u);
        return s*s*s*(3.*s-2.*c);
#endif
    }

    class CubicIntegrand : public std::unary_function<double,double>
    {
    public:
        CubicIntegrand(double u, const Cubic& c): _u(u), _c(c) {}
        double operator()(double x) const { return _c.xval(x)*std::cos(2*M_PI*_u*x); }

    private:
        double _u;
        const Cubic& _c;
    };

    double Cubic::uCalc(double u) const 
    {
        CubicIntegrand ci(u, *this);
        return 2.*( integ::int1d(ci, 0., 1., 0.1*_tolerance, 0.1*_tolerance)
                    + integ::int1d(ci, 1., 2., 0.1*_tolerance, 0.1*_tolerance));
    }

    Cubic::Cubic(double tol, const GSParamsPtr& gsparams) : 
        Interpolant(gsparams), _tolerance(tol)
    {
        dbg<<"Start Cubic:  tol = "<<tol<<std::endl;
        // Reduce range slightly from n so we're not including points with zero weight in
        // interpolations:
        _range = 2.-0.1*_tolerance;

#ifdef USE_TABLES
        // Strangely, not all compilers correctly setup an empty map when it is a 
        // static variable, so you can get seg faults using it.
        // Doing an explicit clear fixes the problem.
        if (_cache_umax.size() == 0) { _cache_umax.clear(); _cache_tab.clear(); }

        if (_cache_umax.count(tol)) {
            // Then uMax and tab are already cached.
            _tab = _cache_tab[tol];
            _uMax = _cache_umax[tol];
        } else {
            // Then need to do the calculation and then cache it.
            const double uStep = 
                gsparams->table_spacing * std::pow(gsparams->kvalue_accuracy/10.,0.25);
            _uMax = 0.;
            _tab.reset(new Table<double,double>(Table<double,double>::spline));
            for (double u=0.; u - _uMax < 1. || u<1.1; u+=uStep) {
                double ft = uCalc(u);
#ifdef DEBUGLOGGING
                double s = sinc(u);
                double c = cos(M_PI*u);
                double ft2 = s*s*s*(3.*s-2.*c);
                dbg<<"u = "<<u<<", ft = "<<ft<<"  "<<ft2<<"  diff = "<<ft-ft2<<std::endl;
#endif
                _tab->addEntry(u, ft);
                if (std::abs(ft) > _tolerance) _uMax = u;
            }
            // Save these values in the cache.
            _cache_tab[tol] = _tab;
            _cache_umax[tol] = _uMax;
            dbg<<"umax = "<<_uMax<<", alt umax = "<<
                std::pow((3.*sqrt(3.)/8.)/_tolerance, 1./3.) / M_PI <<std::endl;
        }
#else
        // uMax is the value where |ft| <= tolerance
        // ft = sin(pi u)^3/(pi u)^3 * (3*sin(pi u)/(pi u) - 2*cos(pi u))
        // |ft| < 2 max[sin(x)^3 cos(x)] / (pi u)^3
        //      = 2 (3sqrt(3)/16) / (pi u)^3
        // umax = (3sqrt(3)/8 tol)^1/3 / pi
        _uMax = std::pow((3.*sqrt(3.)/8.)/_tolerance, 1./3.) / M_PI;
#endif
    }

    std::map<double,boost::shared_ptr<Table<double,double> > > Cubic::_cache_tab;
    std::map<double,double> Cubic::_cache_umax;


    //
    // Quintic
    //
 
    double Quintic::xval(double x) const 
    {
        x = std::abs(x);
#ifdef ALT_QUINTIC
        // Gary claims in finterp.pdf that his quintic function (below) has the following 
        // properties:
        //
        // f(0) = 1
        // f(1) = f(2) = f(3) = 0
        // f'(0) = 0
        // f'(1)_left = f'(1)_right
        // f'(2)_left = f'(2)_right
        // f'(3)_left = 0
        // f''(0) = 0
        // (*) f''(1)_left = f'(1)_right
        // (*) f''(2)_left = f'(2)_right
        // (*) f''(3)_left = 0
        // f(x-3)+f(x-2) + f(x-1) + f(x) + f(x+1) + f(x+2) = 1 from 0..1
        // F'(j) = F''(j) = F'''(j) = F''''(j) = 0
        //
        // However, it turns out that the second derivative continuity equations (marked * above)
        // are not actually satisfied.  I (MJ) tried to derive a version that does satisfy all
        // the constraints and discovered that the system is over-constrained.  If I keep the
        // second derivative constraints and drop F''''(j) = 0, I get the following:
        if (x <= 1.)
            return 1. + x*x*x*(-15./2. + x*(32./3. + x*(-25./6.)));
        else if (x <= 2.)
            return (x-1.)*(x-2.)*(-23./4. + x*(169./12. + x*(-39./4. + x*(25./12.))));
        else if (x <= 3.)
            return (x-2.)*(x-3.)*(x-3.)*(x-3.)*(3./4. + x*(-5./12.));
        else 
            return 0.;
#else
        // This is Gary's original version with F''''(j) = 0, but f''(x) is not continuous at
        // x = 1,2,3.
        if (x <= 1.)
            return 1. + x*x*x*(-95./12. + x*(23./2. + x*(-55./12.)));
        else if (x <= 2.)
            return (x-1.)*(x-2.)*(-23./4. + x*(29./2. + x*(-83./8. + x*(55./24.))));
        else if (x <= 3.)
            return (x-2.)*(x-3.)*(x-3.)*(-9./4. + x*(25./12. + x*(-11./24.)));
        else 
            return 0.;
#endif
    }

    double Quintic::uval(double u) const 
    {
        u = std::abs(u);
#ifdef USE_TABLES
        return u>_uMax ? 0. : (*_tab)(u);
#else
        double s = sinc(u);
        double piu = M_PI*u;
        double c = cos(piu);
        double ssq = s*s;
        double piusq = piu*piu;
#ifdef ALT_QUINTIC
        return ssq*ssq*(ssq*(12.*piusq-50.) + 44.*s*c + 5.);
#else
        return s*ssq*ssq*(s*(55.-19.*piusq) + 2.*c*(piusq-27.));
#endif
#endif
    }

    class QuinticIntegrand : public std::unary_function<double,double>
    {
    public:
        QuinticIntegrand(double u, const Quintic& q): _u(u), _q(q) {}
        double operator()(double x) const { return _q.xval(x)*std::cos(2*M_PI*_u*x); }
    private:
        double _u;
        const Quintic& _q;
    };

    double Quintic::uCalc(double u) const 
    {
        QuinticIntegrand qi(u, *this);
        return 2.*( integ::int1d(qi, 0., 1., 0.1*_tolerance, 0.1*_tolerance)
                    + integ::int1d(qi, 1., 2., 0.1*_tolerance, 0.1*_tolerance)
                    + integ::int1d(qi, 2., 3., 0.1*_tolerance, 0.1*_tolerance));
    }

    Quintic::Quintic(double tol, const GSParamsPtr& gsparams) :
        Interpolant(gsparams), _tolerance(tol)
    {
        dbg<<"Start Quintic:  tol = "<<tol<<std::endl;
        // Reduce range slightly from n so we're not including points with zero weight in
        // interpolations:
        _range = 3.-0.1*_tolerance;

#ifdef USE_TABLES
        // Strangely, not all compilers correctly setup an empty map when it is a 
        // static variable, so you can get seg faults using it.
        // Doing an explicit clear fixes the problem.
        if (_cache_umax.size() == 0) { _cache_umax.clear(); _cache_tab.clear(); }

        if (_cache_umax.count(tol)) {
            // Then uMax and tab are already cached.
            _tab = _cache_tab[tol];
            _uMax = _cache_umax[tol];
        } else {
            // Then need to do the calculation and then cache it.
            const double uStep = 
                gsparams->table_spacing * std::pow(gsparams->kvalue_accuracy/10.,0.25);
            _uMax = 0.;
            _tab.reset(new Table<double,double>(Table<double,double>::spline));
            for (double u=0.; u - _uMax < 1. || u<1.1; u+=uStep) {
                dbg<<"u = "<<u<<std::endl;
                double ft = uCalc(u);
                _tab->addEntry(u, ft);
#ifdef DEBUGLOGGING
                double s = sinc(u);
                double piu = M_PI*u;
                double c = cos(piu);
                double ssq = s*s;
                double piusq = piu*piu;
#ifdef ALT_QUINTIC
                double ft2 = ssq*ssq*(ssq*(12.*piusq-50.) + 44.*s*c+5.);
#else
                double ft2 = s*ssq*ssq*(s*(55.-19.*piusq) + 2.*c*(piusq-27.));
#endif
                dbg<<"u = "<<u<<", ft = "<<ft<<"  "<<ft2<<"  diff = "<<ft-ft2<<std::endl;
#endif
                if (std::abs(ft) > _tolerance) _uMax = u;
            }
            // Save these values in the cache.
            _cache_tab[tol] = _tab;
            _cache_umax[tol] = _uMax;
            dbg<<"umax = "<<_uMax<<", alt umax = "<<
                std::pow((25.*sqrt(5.)/108.)/_tolerance, 1./3.) / M_PI <<std::endl;
        }
#else
        // uMax is the value where |ft| <= tolerance
        // ft = sin(pi u)^5/(pi u)^5 * (sin(pi u)/(pi u)*(55.-19 pi^2 u^2) 
        //                              + 2*cos(pi u)*(pi^2 u^2-27)))
        // |ft| < 2 max[sin(x)^5 cos(x))] / (pi u)^3
        //      = 2 (25sqrt(5)/216) / (pi u)^3
        // umax = (25sqrt(5)/108 tol)^1/3 / pi
        _uMax = std::pow((25.*sqrt(5.)/108.)/_tolerance, 1./3.) / M_PI;
#endif
    }

    // Override default sampler configuration because Quintic filter has sign change in
    // outer interval
    void Quintic::checkSampler() const
    {
        if (_sampler.get()) return;
        std::vector<double> ranges(8);
        ranges[0] = -3.;
        ranges[1] = -(1./11.)*(25.+sqrt(31.));  // This is the extra zero-crossing
        ranges[2] = -2.;
        ranges[3] = -1.;
        for (int i=0; i<4; i++)
            ranges[7-i] = -ranges[i];
        _sampler.reset(new OneDimensionalDeviate(_interp, ranges, false, _gsparams));
    }

    std::map<double,boost::shared_ptr<Table<double,double> > > Quintic::_cache_tab;
    std::map<double,double> Quintic::_cache_umax;


    //
    // Lanczos
    //
    
    double Lanczos::xCalc(double x) const
    {
<<<<<<< HEAD
        double retval = sinc(x)*sinc(x/_n);
=======
        assert(x >= 0);
        assert(x <= _n);

        double res; // res will be the result to return.
        double s;   // s will be sin(pi x) which we save for the flux conservation correction.
        if (x > 1.e-4) {
            // For low values of n, we can save some time by calculating sin(pi x)
            // from the value of sin(pi x / n) using trig identities.
            //
            // At some point it might be worth implementing the same trick as we did with 
            // SBMoffat's kValue and pow functions, making these different cases all different 
            // functions and having the constructor just set the function once.  Then calls to 
            // xval wouldn't have any jumps from the case or (if you wanted) even the
            // _conserve_flux check.
            switch (_in) {
              case 1 : {
                  // Then xval = 1/pi^2 sin(pi x)^2 / x^2
                  s = sin(M_PI*x);
                  double temp = s/(M_PI * x);
                  res = temp*temp;
                  break;
              }
              case 2 : {
                  // Then xval = 2/pi^2 sin(pi x) sin(pi x/2) / x^2
                  // Let sn = sin(pi x/2), cn = cos(pi x/2)
                  // Then sin(pi x) = 2 * sn * cn
                  // xval = 4/pi^2 sn^2 cn / x^2
                  double temp = M_PI/2. * x;
#ifdef _GLIBCXX_HAVE_SINCOS
                  double sn, cn;
                  sincos(temp, &sn, &cn);
#else
                  double sn = sin(temp);
                  double cn = cos(temp);
#endif
                  s = 2.*sn*cn;
                  res = (2./(M_PI*M_PI)) * s*sn/(x*x);
                  break;
              }
              case 3 : {
                  // Then xval = 3/pi^2 sin(pi x) sin(pi x/3) / x^2
                  // Let sn = sin(pi x/3)
                  // Then sin(pi x) = s*(3-4s^2)
                  // xval = 3/pi^2 s^2*(3-4s) / x^2
                  double sn = sin((M_PI/3.)*x);
                  s = sn*(3.-4.*sn*sn);
                  res = (3./(M_PI*M_PI)) * s*sn/(x*x);
                  break;
              }
              case 4 : {
                  double temp = M_PI/4. * x;
#ifdef _GLIBCXX_HAVE_SINCOS
                  double sn, cn;
                  sincos(temp, &sn, &cn);
#else
                  double sn = sin(temp);
                  double cn = cos(temp);
#endif
                  s = sn*cn*(4.-8.*sn*sn);
                  res = (4./(M_PI*M_PI)) * s*sn/(x*x);
                  break;
              }
              case 5 : {
                  double sn = sin((M_PI/5.)*x);
                  double snsq = sn*sn;
                  s = sn*(5.-snsq*(20.-16.*snsq));
                  res = (5./(M_PI*M_PI)) * s*sn/(x*x);
                  break;
              }
              case 6 : {
                  double temp = M_PI/6. * x;
#ifdef _GLIBCXX_HAVE_SINCOS
                  double sn, cn;
                  sincos(temp, &sn, &cn);
#else
                  double sn = sin(temp);
                  double cn = cos(temp);
#endif
                  double snsq = sn*sn;
                  s = sn*cn*(6.-32.*snsq*(1.-snsq));
                  res = (6./(M_PI*M_PI)) * s*sn/(x*x);
                  break;
              }
              case 7 : {
                  double sn = sin((M_PI/7.)*x);
                  double snsq = sn*sn;
                  s = sn*(7.-snsq*(56.-snsq*(112.-64.*snsq)));
                  res = (7./(M_PI*M_PI)) * s*sn/(x*x);
              }
              default : {
                  // Above n=7, there isn't much advantage anymore to specialization.
                  // The second sin call isn't much slower than the multiplications 
                  // required to get sin(pi x) from sin(pi x/n)
                  s = sin(M_PI*x);
                  double sn = sin(M_PI*x/_n);
                  res = (_n/(M_PI*M_PI)) * s*sn/(x*x);
                  break;
              }
            }
        } else { // x < 1.e-4
            // res = n/(pi x)^2 * sin(pi x) * sin(pi x / n)
            //     ~= (1 - 1/6 pix^2) * (1 - 1/6 pix^2 / n^2)
            //     = 1 - 1/6 pix^2 ( 1 + 1/n^2 )
            double pix = M_PI*x;
            double temp = (1./6.) * pix*pix;
            s = pix * (1. - temp);
            res = 1. - temp * (1. + 1./(_n*_n));
            // For x < 1.e-4, the errors in this approximation are less than 1.e-16.
        }

>>>>>>> 9b97fdb3
        // Gary's original write up about this is in devel/modules/finterp.pdf.
        // We start with Gary's eqn 22, and extend the subsequent derivation to 3rd order.
        // (More in uCalc below than here...)
        //
        // An image with uniform f(x) = 1 when interpolated with Lanczos will have an error of:
        // E(x) = 2 * Sum_j K(j) (cos(2 pi j x) - 1)
        //      = -2 K(1) (1-cos(2pix)) - 2 K(2) (1-cos(4pix)) - 2 K(3) (1-cos(6pix)) ...
        // 
        // To preserve a uniform flux, we want to divide by (1 + the above value) to correct
        // for the error. 
        //
        // Unfortunately, it turns out that while K(1) << 1, the series from there on starts
        // to converge more slowly, so the gains from each subsequent term become less.
<<<<<<< HEAD
        // The value of K(1)..K(4) are: 1.416e-3, 4.390e-5, 7.716e-6, 2.343e-6.
=======
        // For n=3, the values of K(1)..K(4) are: 1.416e-3, 4.390e-5, 7.716e-6, 2.343e-6.
>>>>>>> 9b97fdb3
        // Thus, it would be hard to use this method to get to significantly better accuracy
        // than about 1.e-6.
        // 
        // To give feel for how this correction goes, a 2-d unit flux field interpolated
        // with Lanczos, n=3, has the following maximum errors:
        //
        // With no correction: 1.13e-2
        // With _K1:           3.98e-4
        // With _K2:           8.36e-5
        // With _K3:           3.02e-5
        // With _K4:           1.39e-5
        // With _K5:           7.27e-6
        //
        // I stopped here, since we have other approximations that are only accurate to 1.e-5.
        // But certainly, it will be hard to get much more accurate that this, at least with
        // this framework for the correction.

<<<<<<< HEAD
        if (_conserve_flux) {
            dbg<<"xCalc for x = "<<x<<std::endl;
            dbg<<"retval = "<<retval<<" / ";
            double factor = (1.
                             - 2.*_K[1]*(1.-std::cos(2.*M_PI*x))
                             - 2.*_K[2]*(1.-std::cos(4.*M_PI*x))
                             - 2.*_K[3]*(1.-std::cos(6.*M_PI*x))
                             - 2.*_K[4]*(1.-std::cos(8.*M_PI*x))
                             - 2.*_K[5]*(1.-std::cos(10.*M_PI*x)));
            retval /= factor;
            dbg<<factor<<" = "<<retval<<std::endl;
        }
        return retval;
=======
        // res /= 1. - 2.*_K1*(1.-cos(2.*M_PI*x)) - 2*_K2*(1.-cos(4.*M_PI*x)) - ...;
        if (_conserve_flux) {
            dbg<<"xCalc for x = "<<x<<std::endl;
            dbg<<"res = "<<res<<" / ";
            double ssq = s*s;
            double factor = (1.
                             - 4.*_K[1]*ssq
                             - 16.*_K[2]*ssq*(1.-ssq)
                             - 4.*_K[3]*ssq*(9.-ssq*(24.-16.*ssq))
                             - 64.*_K[4]*ssq*(1.-ssq*(5.-ssq*(8.-4.*ssq)))
                             - 4.*_K[5]*ssq*(25.-ssq*(200.-ssq*(560.-ssq*(640.-256.*ssq)))));
            res /= factor;
#ifdef DEBUGLOGGING
            dbg<<factor<<" = "<<res<<std::endl;
            dbg<<"factor = 1 - "<<2.*_K[1]*(1.-std::cos(2.*M_PI*x))
                <<" - "<<2.*_K[2]*(1.-std::cos(4.*M_PI*x))
                <<" - "<<2.*_K[3]*(1.-std::cos(6.*M_PI*x))
                <<" - "<<2.*_K[4]*(1.-std::cos(8.*M_PI*x))
                <<" - "<<2.*_K[5]*(1.-std::cos(10.*M_PI*x))<<" = "
                << (1.
                    - 2.*_K[1]*(1.-std::cos(2.*M_PI*x))
                    - 2.*_K[2]*(1.-std::cos(4.*M_PI*x))
                    - 2.*_K[3]*(1.-std::cos(6.*M_PI*x))
                    - 2.*_K[4]*(1.-std::cos(8.*M_PI*x))
                    - 2.*_K[5]*(1.-std::cos(10.*M_PI*x))) 
                <<" = "<<factor<<std::endl;
#endif
        }
        return res;
>>>>>>> 9b97fdb3
    }

    double Lanczos::uCalcRaw(double u) const 
    {
        // F(u) = ( (vp+1) Si((vp+1)pi) - (vp-1) Si((vp-1)pi) +
        //          (vm-1) Si((vm-1)pi) - (vm+1) Si((vm+1)pi) ) / 2pi
<<<<<<< HEAD
        //      = (vp+1) int(sin(x)/x, x=(vp+1)pi..inf) - (vp-1) int(sin(x)/x, x=(vp-1)pi..inf)
        //      = int( (vp+1) sin(u+(vp+1)pi)/(u+(vp+1)pi) - (vp-1) sin(u+(vp-1)pi)/(u+(vp-1)pi) ,
        //                u=0..inf)
        //      = int( -sin(u+vp pi) [ (vp+1)/(u+(vp+1)pi) - (vp-1)/(u+(vp-1)pi) ], u=0..inf)
        //      = int( -sin(u+vp pi) [ jk
        //
=======
>>>>>>> 9b97fdb3
        double vp=_n*(2.*u+1.);
        double vm=_n*(2.*u-1.);
        double retval = (vm-1.)*Si(M_PI*(vm-1.))
            -(vm+1.)*Si(M_PI*(vm+1.))
            -(vp-1.)*Si(M_PI*(vp-1.))
            +(vp+1.)*Si(M_PI*(vp+1.));
        dbg<<"uCalcRaw for u = "<<u<<std::endl;
        dbg<<"vp = "<<vp<<", vm = "<<vm<<std::endl;
        dbg<<"Si("<<vm-1.<<" pi) = "<<Si(M_PI*(vm-1.))<<std::endl;
        dbg<<"Si("<<vm+1.<<" pi) = "<<Si(M_PI*(vm+1.))<<std::endl;
        dbg<<"Si("<<vp-1.<<" pi) = "<<Si(M_PI*(vp-1.))<<std::endl;
        dbg<<"Si("<<vp+1.<<" pi) = "<<Si(M_PI*(vp+1.))<<std::endl;
        dbg<<"retval = "<<retval<<std::endl;
        return retval/(2.*M_PI);
    }

    double Lanczos::uCalc(double u) const 
    {
        double retval = uCalcRaw(u);
        // The correction (described in xCalc) to preserve a uniform flux profile can be 
        // approximate by its series approximation, where I throw out terms that are 3rd
        // order or higher in the coefficients (K1^3 ~ 3.e-9, so negligible), and the only
        // 2nd order terms I keep have K1 as one of the terms (K2^2 ~ 2.e-9).
        //
        // (1+E(x))^-1 ~= 1 + 2K(1) (1-cos(2pix)) + 4K(1)^2 (1-cos(2pix))^2 
        //                  + 2K(2) (1-cos(4pix)) + 4K(1)K(2) (1-cos(2pix)) (1-cos(4pix))
        //                  + 2K(3) (1-cos(6pix)) + 4K(1)K(3) (1-cos(2pix)) (1-cos(6pix))
        //                  + 2K(4) (1-cos(8pix)) + 2K(5) (1-cos(10pix))
        //
        // The effect in the Fourier transform will then be a convolution by the fourier transform
        // of (1+E(x))^-1:
        //
        // F[(1+E(x))^-1] = 2pi ( 
        //     D(k)
        //     + K(1) (-D(k-2pi) + 2 D(k) - D(k+2pi))
        //     + K(1)^2 (D(k-4pi) - 4 D(k-2pi) + 6 D(k) - 4 D(k+2pi) + D(k+4pi))
        //     + K(2) (-D(k-4pi) + 2 D(k) - D(k+4pi))
        //     + K(1) K(2) (D(k-6pi) - 2 D(k-4pi) - D(k-2pi) + 4 D(k) - D(k+2pi) 
        //                  - 2 D(k+4pi) + D(k+6pi))
        //     + K(3) (-D(k-6pi) + 2 D(k) - D(k+6pi))
        //     + K(1) K(3) (D(k-8pi) - 2 D(k-6pi) + D(k-4pi) - 2 D(k-2pi) + 4 D(k) 
        //                  - 2 D(k+2pi) + D(k+4pi) - 2 D(k+6pi) + D(k+8pi))
        //     + K(4) (-D(k-8pi) + 2 D(k) - D(k+8pi))
        //     + K(5) (-D(k-10pi) + 2 D(k) - D(k+10pi))
        //     )
        //
        // where D(k) is the Dirac delta function.
        //
        // When convolved with the original F(u) (since we are multiplying in real space, it 
        // becomes a convolution in k-space), we get:
        //
        // (1 + 2K1 + 6K1^2 + 2K2 + 2K1 K2 + 2K3 + 2K1 K3 + 2K4 + 2K5) F(u)
        // + (-K1 - 4K1^2 - K1 K2 - 2K1 K3) ( F(u-1) + F(u+1) )
        // + (K1^2 - K2 - 2K1 K2 + K1 K3) ( F(u-2) + F(u+2) )
        // + (K1 K2 - K3 - 2K1 K3) ( F(u-3) + F(u+3) )
        // + (K1 K3 - K4) ( F(u-4) + F(u+4) )
        // + (-K5) ( F(u-5) + F(u+5) )
        //
        // These coefficients are constant, so they are stored in _C.

        if (_conserve_flux) {
            retval *= _C[0];
            retval += _C[1] * (uCalcRaw(u+1.) + uCalcRaw(u-1.));
            retval += _C[2] * (uCalcRaw(u+2.) + uCalcRaw(u-2.));
            retval += _C[3] * (uCalcRaw(u+3.) + uCalcRaw(u-3.));
            retval += _C[4] * (uCalcRaw(u+4.) + uCalcRaw(u-4.));
            retval += _C[5] * (uCalcRaw(u+5.) + uCalcRaw(u-5.));
        }
        return retval;
    }

    Lanczos::Lanczos(int n, bool conserve_flux, double tol, const GSParamsPtr& gsparams) :  
        Interpolant(gsparams), _in(n), _n(n), _conserve_flux(conserve_flux), _tolerance(tol)
    {
        dbg<<"Start constructor for Lanczos n = "<<n<<std::endl;
        // Reduce range slightly from n so we're not including points with zero weight in
        // interpolations:
        _range = _n*(1-0.1*std::sqrt(_tolerance));

        for(double u=0.;u<=10.;u+=0.1) dbg<<"F("<<u<<") = "<<uCalcRaw(u)<<std::endl;

        _K.resize(6);
        _K[1] = uCalcRaw(1.);
        _K[2] = uCalcRaw(2.);
        _K[3] = uCalcRaw(3.);
        _K[4] = uCalcRaw(4.);
        _K[5] = uCalcRaw(5.);
        dbg<<"K1,2,3,4,5 = "<<_K[1]<<','<<_K[2]<<','<<_K[3]<<','<<_K[4]<<','<<_K[5]<<std::endl;

        // See comments in _uCalc above.
        // C0 = 1 + 2K1 + 6K1^2 + 2K2 + 2K1 K2 + 2K3 + 2K1 K3 + 2K4 + 2K5
        // C1 = -K1 - 4K1^2 - K1 K2 - 2K1 K3
        // C2 = K1^2 - K2 - 2K1 K2 + K1 K3
        // C3 = K1 K2 - K3 - 2K1 K3
        // C4 = K1 K3 - K4
        // C5 = -K5
        _C.resize(6);
        _C[0] = 1. + 2.*(_K[1]*(1. + 3.*_K[1] + _K[2] + _K[3]) + _K[2] + _K[3] + _K[4] + _K[5]);
        _C[1] = -_K[1] * (1. + 4.*_K[1] + _K[2] + 2.*_K[3]);
        _C[2] = _K[1]*(_K[1] - 2.*_K[2] + _K[3]) - _K[2];
        _C[3] = _K[1]*(_K[1] - 2.*_K[3]) - _K[3];
        _C[4] = _K[1]*_K[3] - _K[4];
        _C[5] = -_K[5];
        dbg<<"C0,1,2,3,4,5 = "<<_C[0]<<','<<_C[1]<<','<<_C[2]<<','<<_C[3]<<','<<_C[4]
            <<','<<_C[5]<<std::endl;

        for (double x=0.; x<1.; x+=0.1) {
            dbg<<"S("<<x<<") = ";
            double sum = 0.;
            for (int i=-_n;i<_n;++i) {
                double val = sinc(x+i)*sinc((x+i)/_n);
                sum += val;
                dbg<<val<<" + ";
            }
            dbg<<" = "<<sum<<std::endl;
            dbg<<"Nominal S("<<x<<") = "<< 
                (1.
                 - 2.*_K[1]*(1.-std::cos(2.*M_PI*x))
                 - 2.*_K[2]*(1.-std::cos(4.*M_PI*x))
                 - 2.*_K[3]*(1.-std::cos(6.*M_PI*x))
                 - 2.*_K[4]*(1.-std::cos(8.*M_PI*x))
                 - 2.*_K[5]*(1.-std::cos(10.*M_PI*x))) << std::endl;
        }

        // Strangely, not all compilers correctly setup an empty map when it is a 
        // static variable, so you can get seg faults using it.
        // Doing an explicit clear fixes the problem.
        if (_cache_umax.size() == 0) {
            _cache_umax.clear();
#ifdef USE_TABLES
            _cache_xtab.clear();
#endif
            _cache_utab.clear();  
        }

        KeyType key(n,std::pair<bool,double>(_conserve_flux,tol));

        if (_cache_umax.count(key)) {
            // Then uMax and tab are already cached.
#ifdef USE_TABLES
            _xtab = _cache_xtab[key];
#endif
            _utab = _cache_utab[key];
            _uMax = _cache_umax[key];
        } else {
#ifdef USE_TABLES
            // Build xtab = table of x values
            _xtab.reset(new Table<double,double>(Table<double,double>::spline));
            // Spline is accurate to O(dx^3), so errors should be ~dx^4.
            const double xStep1 = 
                gsparams->table_spacing * std::pow(gsparams->xvalue_accuracy/10.,0.25);
            // Make sure steps hit the integer values exactly.
            const double xStep = 1. / std::ceil(1./xStep1);
            for(double x=0.; x<_n; x+=xStep) _xtab->addEntry(x, xCalc(x));
#endif

            // Build utab = table of u values
            _utab.reset(new Table<double,double>(Table<double,double>::spline));
            const double uStep = 
                gsparams->table_spacing * std::pow(gsparams->kvalue_accuracy/10.,0.25) / _n;
            _uMax = 0.;
            for (double u=0.; u - _uMax < 1./_n || u<1.1; u+=uStep) {
                double uval = uCalc(u);
                _utab->addEntry(u, uval);
                if (std::abs(uval) > _tolerance) _uMax = u;
            }
            // Save these values in the cache.
#ifdef USE_TABLES
            _cache_xtab[key] = _xtab;
#endif
            _cache_utab[key] = _utab;
            _cache_umax[key] = _uMax;
        }
    }

    std::map<Lanczos::KeyType,boost::shared_ptr<Table<double,double> > > Lanczos::_cache_xtab;
    std::map<Lanczos::KeyType,boost::shared_ptr<Table<double,double> > > Lanczos::_cache_utab;
    std::map<Lanczos::KeyType,double> Lanczos::_cache_umax;

    double Lanczos::xval(double x) const
    {
        x = std::abs(x);
        if (x >= _n) return 0.;
        else {
#ifdef USE_TABLES
            return (*_xtab)(x);
#else
<<<<<<< HEAD
            double res, s;
            if (x > 1.e-4) {
                // TODO: We usually only use n=3,5,7.  If we start using any other values on a
                // regular basis, it's worth it to specialize that case here.
                // Also, at some point it might be worth doing the same trick we did with 
                // SBMoffat's kValue and pow functions, making these different cases all different 
                // functions and having the constructor just set the function once.  Then calls to 
                // xval wouldn't have any jumps from the case or (if you wanted) even the
                // _conserve_flux check.
                switch (_in) {
                  case 3 : {
                      // Then xval = 3/pi^2 sin(pi x) sin(pi x /3) / x^2
                      // Let s = sin(pi x /3)
                      // Then sin(pi x) = s*(3-4s^2)
                      // xval = 3/pi^2 s^2*(3-4s) / x^2
                      double sn = sin((M_PI/3.)*x);
                      s = sn*(3.-4.*sn*sn);
                      res = (3./(M_PI*M_PI)) * s*sn/(x*x);
                      break;
                  }
                  case 5 : {
                      double sn = sin((M_PI/5.)*x);
                      double snsq = sn*sn;
                      s = sn*(5.-snsq*(20.-16.*snsq));
                      res = (5./(M_PI*M_PI)) * s*sn/(x*x);
                      break;
                  }
                  case 7 : {
                      double sn = sin((M_PI/7.)*x);
                      double snsq = sn*sn;
                      s = sn*(7.-snsq*(56.-snsq*(112.-64.*snsq)));
                      res = (7./(M_PI*M_PI)) * s*sn/(x*x);
                  }
                  default : {
                      // xval = n/pi^2 sin(pi x) sin(pi x /n) / x^2
                      s = sin(M_PI*x);
                      double sn = sin(M_PI*x/_n);
                      res = (_n/(M_PI*M_PI)) * s*sn/(x*x);
                      break;
                  }
                }
            } else { // x < 1.e-4
                // res = n/(pi x)^2 * sin(pi x) * sin(pi x / n)
                //     ~= (1 - 1/6 pix^2) * (1 - 1/6 pix^2 / n^2)
                //     = 1 - 1/6 pix^2 ( 1 + 1/n^2 )
                double pix = M_PI*x;
                double temp = (1./6.) * pix*pix;
                s = pix * (1. - temp);
                res = 1. - temp * (1. + 1./(_n*_n));
            }
            // res /= 1. - 2.*_K1*(1.-cos(2.*M_PI*x)) - 2*_K2*(1.-cos(4.*M_PI*x)) - ...;
            if (_conserve_flux) {
                dbg<<"xCalc for x = "<<x<<std::endl;
                dbg<<"res = "<<res<<" / ";
                double factor = (1.
                                 - 2.*_K[1]*(1.-std::cos(2.*M_PI*x))
                                 - 2.*_K[2]*(1.-std::cos(4.*M_PI*x))
                                 - 2.*_K[3]*(1.-std::cos(6.*M_PI*x))
                                 - 2.*_K[4]*(1.-std::cos(8.*M_PI*x))
                                 - 2.*_K[5]*(1.-std::cos(10.*M_PI*x)));
                res /= factor;
                dbg<<factor<<" = "<<res<<std::endl;
                dbg<<"factor = 1 - "<<2.*_K[1]*(1.-std::cos(2.*M_PI*x))
                    <<" - "<<2.*_K[2]*(1.-std::cos(4.*M_PI*x))
                    <<" - "<<2.*_K[3]*(1.-std::cos(6.*M_PI*x))
                    <<" - "<<2.*_K[4]*(1.-std::cos(8.*M_PI*x))
                    <<" - "<<2.*_K[5]*(1.-std::cos(10.*M_PI*x))<<" = "<<factor<<std::endl;
            }
            return res;
=======
            return xCalc(x);
>>>>>>> 9b97fdb3
#endif
        }
    }

    double Lanczos::uval(double u) const
    {
        // For this one, we always use the lookup table.
        u = std::abs(u);
        return u>_uMax ? 0. : (*_utab)(u);
    }

}<|MERGE_RESOLUTION|>--- conflicted
+++ resolved
@@ -660,9 +660,6 @@
     
     double Lanczos::xCalc(double x) const
     {
-<<<<<<< HEAD
-        double retval = sinc(x)*sinc(x/_n);
-=======
         assert(x >= 0);
         assert(x <= _n);
 
@@ -773,7 +770,6 @@
             // For x < 1.e-4, the errors in this approximation are less than 1.e-16.
         }
 
->>>>>>> 9b97fdb3
         // Gary's original write up about this is in devel/modules/finterp.pdf.
         // We start with Gary's eqn 22, and extend the subsequent derivation to 3rd order.
         // (More in uCalc below than here...)
@@ -787,11 +783,7 @@
         //
         // Unfortunately, it turns out that while K(1) << 1, the series from there on starts
         // to converge more slowly, so the gains from each subsequent term become less.
-<<<<<<< HEAD
-        // The value of K(1)..K(4) are: 1.416e-3, 4.390e-5, 7.716e-6, 2.343e-6.
-=======
         // For n=3, the values of K(1)..K(4) are: 1.416e-3, 4.390e-5, 7.716e-6, 2.343e-6.
->>>>>>> 9b97fdb3
         // Thus, it would be hard to use this method to get to significantly better accuracy
         // than about 1.e-6.
         // 
@@ -809,21 +801,6 @@
         // But certainly, it will be hard to get much more accurate that this, at least with
         // this framework for the correction.
 
-<<<<<<< HEAD
-        if (_conserve_flux) {
-            dbg<<"xCalc for x = "<<x<<std::endl;
-            dbg<<"retval = "<<retval<<" / ";
-            double factor = (1.
-                             - 2.*_K[1]*(1.-std::cos(2.*M_PI*x))
-                             - 2.*_K[2]*(1.-std::cos(4.*M_PI*x))
-                             - 2.*_K[3]*(1.-std::cos(6.*M_PI*x))
-                             - 2.*_K[4]*(1.-std::cos(8.*M_PI*x))
-                             - 2.*_K[5]*(1.-std::cos(10.*M_PI*x)));
-            retval /= factor;
-            dbg<<factor<<" = "<<retval<<std::endl;
-        }
-        return retval;
-=======
         // res /= 1. - 2.*_K1*(1.-cos(2.*M_PI*x)) - 2*_K2*(1.-cos(4.*M_PI*x)) - ...;
         if (_conserve_flux) {
             dbg<<"xCalc for x = "<<x<<std::endl;
@@ -853,35 +830,18 @@
 #endif
         }
         return res;
->>>>>>> 9b97fdb3
     }
 
     double Lanczos::uCalcRaw(double u) const 
     {
         // F(u) = ( (vp+1) Si((vp+1)pi) - (vp-1) Si((vp-1)pi) +
         //          (vm-1) Si((vm-1)pi) - (vm+1) Si((vm+1)pi) ) / 2pi
-<<<<<<< HEAD
-        //      = (vp+1) int(sin(x)/x, x=(vp+1)pi..inf) - (vp-1) int(sin(x)/x, x=(vp-1)pi..inf)
-        //      = int( (vp+1) sin(u+(vp+1)pi)/(u+(vp+1)pi) - (vp-1) sin(u+(vp-1)pi)/(u+(vp-1)pi) ,
-        //                u=0..inf)
-        //      = int( -sin(u+vp pi) [ (vp+1)/(u+(vp+1)pi) - (vp-1)/(u+(vp-1)pi) ], u=0..inf)
-        //      = int( -sin(u+vp pi) [ jk
-        //
-=======
->>>>>>> 9b97fdb3
         double vp=_n*(2.*u+1.);
         double vm=_n*(2.*u-1.);
         double retval = (vm-1.)*Si(M_PI*(vm-1.))
             -(vm+1.)*Si(M_PI*(vm+1.))
             -(vp-1.)*Si(M_PI*(vp-1.))
             +(vp+1.)*Si(M_PI*(vp+1.));
-        dbg<<"uCalcRaw for u = "<<u<<std::endl;
-        dbg<<"vp = "<<vp<<", vm = "<<vm<<std::endl;
-        dbg<<"Si("<<vm-1.<<" pi) = "<<Si(M_PI*(vm-1.))<<std::endl;
-        dbg<<"Si("<<vm+1.<<" pi) = "<<Si(M_PI*(vm+1.))<<std::endl;
-        dbg<<"Si("<<vp-1.<<" pi) = "<<Si(M_PI*(vp-1.))<<std::endl;
-        dbg<<"Si("<<vp+1.<<" pi) = "<<Si(M_PI*(vp+1.))<<std::endl;
-        dbg<<"retval = "<<retval<<std::endl;
         return retval/(2.*M_PI);
     }
 
@@ -1056,79 +1016,7 @@
 #ifdef USE_TABLES
             return (*_xtab)(x);
 #else
-<<<<<<< HEAD
-            double res, s;
-            if (x > 1.e-4) {
-                // TODO: We usually only use n=3,5,7.  If we start using any other values on a
-                // regular basis, it's worth it to specialize that case here.
-                // Also, at some point it might be worth doing the same trick we did with 
-                // SBMoffat's kValue and pow functions, making these different cases all different 
-                // functions and having the constructor just set the function once.  Then calls to 
-                // xval wouldn't have any jumps from the case or (if you wanted) even the
-                // _conserve_flux check.
-                switch (_in) {
-                  case 3 : {
-                      // Then xval = 3/pi^2 sin(pi x) sin(pi x /3) / x^2
-                      // Let s = sin(pi x /3)
-                      // Then sin(pi x) = s*(3-4s^2)
-                      // xval = 3/pi^2 s^2*(3-4s) / x^2
-                      double sn = sin((M_PI/3.)*x);
-                      s = sn*(3.-4.*sn*sn);
-                      res = (3./(M_PI*M_PI)) * s*sn/(x*x);
-                      break;
-                  }
-                  case 5 : {
-                      double sn = sin((M_PI/5.)*x);
-                      double snsq = sn*sn;
-                      s = sn*(5.-snsq*(20.-16.*snsq));
-                      res = (5./(M_PI*M_PI)) * s*sn/(x*x);
-                      break;
-                  }
-                  case 7 : {
-                      double sn = sin((M_PI/7.)*x);
-                      double snsq = sn*sn;
-                      s = sn*(7.-snsq*(56.-snsq*(112.-64.*snsq)));
-                      res = (7./(M_PI*M_PI)) * s*sn/(x*x);
-                  }
-                  default : {
-                      // xval = n/pi^2 sin(pi x) sin(pi x /n) / x^2
-                      s = sin(M_PI*x);
-                      double sn = sin(M_PI*x/_n);
-                      res = (_n/(M_PI*M_PI)) * s*sn/(x*x);
-                      break;
-                  }
-                }
-            } else { // x < 1.e-4
-                // res = n/(pi x)^2 * sin(pi x) * sin(pi x / n)
-                //     ~= (1 - 1/6 pix^2) * (1 - 1/6 pix^2 / n^2)
-                //     = 1 - 1/6 pix^2 ( 1 + 1/n^2 )
-                double pix = M_PI*x;
-                double temp = (1./6.) * pix*pix;
-                s = pix * (1. - temp);
-                res = 1. - temp * (1. + 1./(_n*_n));
-            }
-            // res /= 1. - 2.*_K1*(1.-cos(2.*M_PI*x)) - 2*_K2*(1.-cos(4.*M_PI*x)) - ...;
-            if (_conserve_flux) {
-                dbg<<"xCalc for x = "<<x<<std::endl;
-                dbg<<"res = "<<res<<" / ";
-                double factor = (1.
-                                 - 2.*_K[1]*(1.-std::cos(2.*M_PI*x))
-                                 - 2.*_K[2]*(1.-std::cos(4.*M_PI*x))
-                                 - 2.*_K[3]*(1.-std::cos(6.*M_PI*x))
-                                 - 2.*_K[4]*(1.-std::cos(8.*M_PI*x))
-                                 - 2.*_K[5]*(1.-std::cos(10.*M_PI*x)));
-                res /= factor;
-                dbg<<factor<<" = "<<res<<std::endl;
-                dbg<<"factor = 1 - "<<2.*_K[1]*(1.-std::cos(2.*M_PI*x))
-                    <<" - "<<2.*_K[2]*(1.-std::cos(4.*M_PI*x))
-                    <<" - "<<2.*_K[3]*(1.-std::cos(6.*M_PI*x))
-                    <<" - "<<2.*_K[4]*(1.-std::cos(8.*M_PI*x))
-                    <<" - "<<2.*_K[5]*(1.-std::cos(10.*M_PI*x))<<" = "<<factor<<std::endl;
-            }
-            return res;
-=======
             return xCalc(x);
->>>>>>> 9b97fdb3
 #endif
         }
     }
