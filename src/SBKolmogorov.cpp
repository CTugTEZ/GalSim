--- conflicted
+++ resolved
@@ -92,17 +92,7 @@
     double SBKolmogorov::SBKolmogorovImpl::xValue(const Position<double>& p) const 
     {
         double r = sqrt(p.x*p.x+p.y*p.y) * _k0;
-<<<<<<< HEAD
-#ifdef DEBUGLOGGING
-        xdbg<<"xValue: p = "<<p<<std::endl;
-        xdbg<<"r = "<<sqrt(p.x*p.x+p.y*p.y)<<" * "<<_k0<<" = "<<r<<std::endl;
-        xdbg<<"return "<<_flux<<" * "<<_k0sq<<" * "<<_info->xValue(r)<<" = "<<
-            (_xnorm * _info->xValue(r))<<std::endl;
-#endif
         return _xnorm * _info->xValue(r);
-=======
-        return _xnorm * _info.xValue(r);
->>>>>>> 3031580e
     }
 
     double KolmogorovInfo::xValue(double r) const 
@@ -111,21 +101,7 @@
     std::complex<double> SBKolmogorov::SBKolmogorovImpl::kValue(const Position<double>& k) const
     {
         double ksq = (k.x*k.x+k.y*k.y) * _inv_k0sq;
-<<<<<<< HEAD
-#ifdef DEBUGLOGGING
-        xdbg<<"Kolmogorov kValue: ksq = "<<(k.x*k.x + k.y*k.y)<<" * "<<_inv_k0sq<<" = "<<ksq<<std::endl;
-        xdbg<<"flux = "<<_flux<<std::endl;
-        xdbg<<"info->kval = "<<_info->kValue(ksq)<<std::endl;
-        xdbg<<"return "<<_flux * _info->kValue(ksq)<<std::endl;
-        double k1 = sqrt(k.x*k.x+k.y*k.y);
-        double dk = 6.8839 * std::pow(_lam_over_r0 * k1 / (2.*M_PI),5./3.);
-        double tk = exp(-0.5*dk);
-        xdbg<<"k = "<<k1<<", D(k) = "<<dk<<", T(k) = "<<tk<<std::endl;
-#endif
         return _flux * _info->kValue(ksq);
-=======
-        return _flux * _info.kValue(ksq);
->>>>>>> 3031580e
     }
 
     void SBKolmogorov::SBKolmogorovImpl::fillXValue(tmv::MatrixView<double> val,
