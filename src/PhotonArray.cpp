//
// PhotonArray Class members
//

//#define DEBUGLOGGING

#include <algorithm>
#include <numeric>
#include "PhotonArray.h"

#ifdef DEBUGLOGGING
#include <fstream>
//std::ostream* dbgout = new std::ofstream("debug.out");
//int verbose_level = 2;
#endif

namespace galsim {

<<<<<<< HEAD
    PhotonArray::PhotonArray(
        std::vector<double>& vx, std::vector<double>& vy, std::vector<double>& vflux) :
        _is_correlated(false)
=======
    PhotonArray::PhotonArray(std::vector<double>& vx, std::vector<double>& vy,
                             std::vector<double>& vflux)
>>>>>>> 4905d620
    {
        if (vx.size() != vy.size() || vx.size() != vflux.size())
            throw std::runtime_error("Size mismatch of input vectors to PhotonArray");
        _x = vx;
        _y = vy;
        _flux = vflux;
    }

    double PhotonArray::getTotalFlux() const 
    {
        double total = 0.;
        return std::accumulate(_flux.begin(), _flux.end(), total);
    }

    void PhotonArray::setTotalFlux(double flux) 
    {
        double oldFlux = getTotalFlux();
        if (oldFlux==0.) return; // Do nothing if the flux is zero to start with
        scaleFlux(flux / oldFlux);
    }

    void PhotonArray::scaleFlux(double scale)
    {
        for (std::vector<double>::size_type i=0; i<_flux.size(); i++) {
            _flux[i] *= scale;
        }
    }

    void PhotonArray::scaleXY(double scale)
    {
        for (std::vector<double>::size_type i=0; i<_x.size(); i++) {
            _x[i] *= scale;
        }
        for (std::vector<double>::size_type i=0; i<_y.size(); i++) {
            _y[i] *= scale;
        }
    }

    void PhotonArray::append(const PhotonArray& rhs) 
    {
        if (rhs.size()==0) return;      // Nothing needed for empty RHS.
        int oldSize = size();
        int finalSize = oldSize + rhs.size();
        _x.resize(finalSize);
        _y.resize(finalSize);
        _flux.resize(finalSize);
        std::vector<double>::iterator destination=_x.begin()+oldSize;
        std::copy(rhs._x.begin(), rhs._x.end(), destination);
        destination=_y.begin()+oldSize;
        std::copy(rhs._y.begin(), rhs._y.end(), destination);
        destination=_flux.begin()+oldSize;
        std::copy(rhs._flux.begin(), rhs._flux.end(), destination);
    }

    void PhotonArray::convolve(const PhotonArray& rhs, UniformDeviate ud) 
    {
        // If both arrays have corrlated photons, then we need to shuffle the photons
        // as we convolve them.
        if (_is_correlated && rhs._is_correlated) return convolveShuffle(rhs,ud);

        // If neither or only one is correlated, we are ok to just use them in order.
        int N = size();
        if (rhs.size() != N) 
            throw std::runtime_error("PhotonArray::convolve with unequal size arrays");
        // Add x coordinates:
        std::vector<double>::iterator lIter = _x.begin();
        std::vector<double>::const_iterator rIter = rhs._x.begin();
        for ( ; lIter!=_x.end(); ++lIter, ++rIter) *lIter += *rIter;
        // Add y coordinates:
        lIter = _y.begin();
        rIter = rhs._y.begin();
        for ( ; lIter!=_y.end(); ++lIter, ++rIter) *lIter += *rIter;
        // Multiply fluxes, with a factor of N needed:
        lIter = _flux.begin();
        rIter = rhs._flux.begin();
        for ( ; lIter!=_flux.end(); ++lIter, ++rIter) *lIter *= *rIter*N;

        // If rhs was correlated, then the output will be correlated.
        // This is ok, but we need to mark it as such.
        if (rhs._is_correlated) _is_correlated = true;
    }

    void PhotonArray::convolveShuffle(const PhotonArray& rhs, UniformDeviate ud) 
    {
        int N = size();
        if (rhs.size() != N) 
            throw std::runtime_error("PhotonArray::convolve with unequal size arrays");
        double xSave=0.;
        double ySave=0.;
        double fluxSave=0.;

        for (int iOut = N-1; iOut>=0; iOut--) {
            // Randomly select an input photon to use at this output
            int iIn = int(floor( (iOut+1)*ud()));
            if (iIn > iOut) iIn=iOut;  // should not happen, but be safe
            if (iIn < iOut) {
                // Save input information
                xSave = _x[iOut];
                ySave = _y[iOut];
                fluxSave = _flux[iOut];
            }
            _x[iOut] = _x[iIn] + rhs._x[iOut];
            _y[iOut] = _y[iIn] + rhs._y[iOut];
            _flux[iOut] = _flux[iIn] * rhs._flux[iOut] * N;
            if (iIn < iOut) {
                // Move saved info to new location in array
                _x[iIn] = xSave;
                _y[iIn] = ySave ;
                _flux[iIn] = fluxSave;
            }
        }
    }

    void PhotonArray::takeYFrom(const PhotonArray& rhs) 
    {
        int N = size();
        assert(rhs.size()==N);
        for (int i=0; i<N; i++) {
            _y[i] = rhs._x[i];
            _flux[i] *= rhs._flux[i]*N;
        }
    }

    template <class T>
<<<<<<< HEAD
    double PhotonArray::addTo(ImageView<T>& target) const {
=======
    void PhotonArray::addTo(ImageView<T>& target) const 
    {
>>>>>>> 4905d620
        double dx = target.getScale();
        Bounds<int> b = target.getBounds();
        double outsideN = 0.; // stores the number of photons that land outside the image, returned

        if (dx==0. || !b.isDefined()) 
            throw std::runtime_error("Attempting to PhotonArray::addTo an Image with"
                                     " zero pixel scale or undefined Bounds");
<<<<<<< HEAD
        // Factor to turn flux into surface brightness in an Image pixel
        double fluxScale = 1./(dx*dx);

        for (int i=0; i<size(); i++) {
            int ix = int(floor(_x[i]/dx + 0.5));
            int iy = int(floor(_y[i]/dx + 0.5));
            if (b.includes(ix,iy)){
                target(ix,iy) += _flux[i]*fluxScale;
            } else {
                outsideN++;
            }
        }
        return outsideN;
=======

        // Factor to turn flux into surface brightness in an Image pixel
        double fluxScale = 1./(dx*dx);  
        dbg<<"In PhotonArray::addTo\n";
        dbg<<"fluxScale = "<<fluxScale<<std::endl;
        dbg<<"bounds = "<<b<<std::endl;

#ifdef DEBUGLOGGING
        double totalFlux = 0.;
        double addedFlux = 0.;
        double lostFlux = 0.;
#endif
        for (int i=0; i<size(); i++) {
            int ix = int(floor(_x[i]/dx + 0.5));
            int iy = int(floor(_y[i]/dx + 0.5));
#ifdef DEBUGLOGGING
            totalFlux += _flux[i];
#endif
            if (b.includes(ix,iy)) {
                target(ix,iy) += _flux[i]*fluxScale;
#ifdef DEBUGLOGGING
                addedFlux += _flux[i];
#endif
            } else {
#ifdef DEBUGLOGGING
                xdbg<<"lost flux at ix = "<<ix<<", iy = "<<iy<<" with flux = "<<_flux[i]<<std::endl;
                lostFlux += _flux[i];
#endif
            }
        }
#ifdef DEBUGLOGGING
        dbg<<"totalFlux = "<<totalFlux<<std::endl;
        dbg<<"addedlFlux = "<<addedFlux<<std::endl;
        dbg<<"lostFlux = "<<lostFlux<<std::endl;
#endif
>>>>>>> 4905d620
    }

    // instantiate template functions for expected image types
    template double PhotonArray::addTo(ImageView<float>& image) const;
    template double PhotonArray::addTo(ImageView<double>& image) const;

}<|MERGE_RESOLUTION|>--- conflicted
+++ resolved
@@ -16,14 +16,9 @@
 
 namespace galsim {
 
-<<<<<<< HEAD
     PhotonArray::PhotonArray(
         std::vector<double>& vx, std::vector<double>& vy, std::vector<double>& vflux) :
         _is_correlated(false)
-=======
-    PhotonArray::PhotonArray(std::vector<double>& vx, std::vector<double>& vy,
-                             std::vector<double>& vflux)
->>>>>>> 4905d620
     {
         if (vx.size() != vy.size() || vx.size() != vflux.size())
             throw std::runtime_error("Size mismatch of input vectors to PhotonArray");
@@ -148,12 +143,8 @@
     }
 
     template <class T>
-<<<<<<< HEAD
-    double PhotonArray::addTo(ImageView<T>& target) const {
-=======
     void PhotonArray::addTo(ImageView<T>& target) const 
     {
->>>>>>> 4905d620
         double dx = target.getScale();
         Bounds<int> b = target.getBounds();
         double outsideN = 0.; // stores the number of photons that land outside the image, returned
@@ -161,21 +152,6 @@
         if (dx==0. || !b.isDefined()) 
             throw std::runtime_error("Attempting to PhotonArray::addTo an Image with"
                                      " zero pixel scale or undefined Bounds");
-<<<<<<< HEAD
-        // Factor to turn flux into surface brightness in an Image pixel
-        double fluxScale = 1./(dx*dx);
-
-        for (int i=0; i<size(); i++) {
-            int ix = int(floor(_x[i]/dx + 0.5));
-            int iy = int(floor(_y[i]/dx + 0.5));
-            if (b.includes(ix,iy)){
-                target(ix,iy) += _flux[i]*fluxScale;
-            } else {
-                outsideN++;
-            }
-        }
-        return outsideN;
-=======
 
         // Factor to turn flux into surface brightness in an Image pixel
         double fluxScale = 1./(dx*dx);  
@@ -200,6 +176,7 @@
                 addedFlux += _flux[i];
 #endif
             } else {
+                outsideN++;
 #ifdef DEBUGLOGGING
                 xdbg<<"lost flux at ix = "<<ix<<", iy = "<<iy<<" with flux = "<<_flux[i]<<std::endl;
                 lostFlux += _flux[i];
@@ -211,7 +188,7 @@
         dbg<<"addedlFlux = "<<addedFlux<<std::endl;
         dbg<<"lostFlux = "<<lostFlux<<std::endl;
 #endif
->>>>>>> 4905d620
+        return outsideN;
     }
 
     // instantiate template functions for expected image types
