--- conflicted
+++ resolved
@@ -180,11 +180,7 @@
             return magic4*fast_pow(rho, 5./3.)-magic5*L0_invcuberoot*rho*rho;
         } else {
             double x = 2.*M_PI*rhoL0;
-<<<<<<< HEAD
-            return magic1*_r0L0m53*(magic2-fast_pow(x, 5./6.)*math::cyl_bessel_k(5./6., x));
-=======
-            return magic2*L053*(magic3-fast_pow(x, 5./6.)*boost::math::cyl_bessel_k(5./6., x));
->>>>>>> 97522851
+            return magic2*L053*(magic3-fast_pow(x, 5./6.)*math::cyl_bessel_k(5./6., x));
         }
     }
 
