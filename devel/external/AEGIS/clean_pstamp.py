--- conflicted
+++ resolved
@@ -1,138 +1,116 @@
 """Program Number: 4
-Identifies multiple objects in the postage stamp of a galaxy and replaces
+Identifies multiple objects in the postage stamp of a galaxy and replaces 
 the other object with noise.
-
 Requirements:
 postage stamp of galaxy, corresponding segmentation map, noise file
-
 Identification:
 The segmentation map corresponding to the object is used to divide the
-<<<<<<< HEAD
-postage stamp pixels into tho belonging to the main galaxy, other
-=======
 postage stamp pixels into those belonging to the main galaxy, other 
->>>>>>> c038db18
 objects and background. The pixels belonging to other objects are replaced
-by pixels from the noise file.
-
+by pixels from the noise file. 
 Replace pixels:
-The other object pixels are replaced with a region of noise map with the same
-dimensions as the other object. This is done so as to preserve noise correlations.
+The other object pixels are replaced with a region of noise map identical
+to the region of other object. This is done so as to preserve noise correlations.
 The noise pixels values are divided by its standard deviation and multiplied
-by the stdev of the background pixels of the postage stamp.
-
+by the stdev of the background pixels of the postage stamp. 
 Stamp Stats:
-<<<<<<< HEAD
-Some value are saved so that the GalSim COSMOSCatalog class may use to impose
-selection criteria on the quality of the postage stamps.
-=======
 Somes values are saved so that the GalSim COSMOSCatalog class may impose
 selection criteria on the quality of the postage stamps. 
->>>>>>> c038db18
 """
 from astropy.table import Table
 import pyfits
+import sys
 import os
 
-
 class Main_param:
-<<<<<<< HEAD
-    """Class containg parameters to pass to run analysis on each galaxy file."""
-    def __init__(self, args):
-=======
     """Class containing parameters to pass to run analysis on each galaxy file."""
     def __init__(self,args):
->>>>>>> c038db18
         self.seg_id = args.seg_id
         self.num = args.num
         self.path = args.main_path + '/' + self.seg_id + '/postage_stamps/'
         self.filters = args.filter_names
         self.file_filter_name = args.file_filter_name
-        string = args.main_string.replace('segid', self.seg_id)
-        string1 = string.replace('num', self.num)
+        string = args.main_string.replace('segid', self.seg_id) 
+        string1 = string.replace('num', self.num)        
         self.gal_files, self.noise_file = {}, {}
         self.seg_files, self.cat_files = {}, {}
-        n = len(self.filters)
+        n = len(self.filters)      
         for i in range(n):
             filter1 = self.filters[i]
             string2 = string1.replace('filter', filter1)
             self.gal_files[filter1] = self.path + string2 + args.image_string
             self.seg_files[filter1] = self.path + string2 + args.seg_string
-            string3 = args.noise_file.replace('filter',
-                                              args.file_filter_name[i])
+            string3 = args.noise_file.replace('filter',args.file_filter_name[i])
             self.noise_file[filter1] = args.main_path + '/' + string3
-            string4 = args.cat_file.replace('filter', args.filter_names[i])
+            string4 = args.cat_file.replace('filter',args.filter_names[i])
             self.cat_files[filter1] = args.main_path + '/' + self.seg_id + '/' + string4
-
 
 def div_pixels(seg_map, num):
     """Get pixels that belong to image, other objects, background from
     segmentation map
     """
-    s = seg_map.shape
-    xs = range(s[0])
+    s = seg_map.shape 
+    xs = range(s[0])           
     ys = range(s[1])
-    bl = []
-    oth = {}
-    oth_segs = []
+    bl=[]
+    oth ={}
+    oth_segs=[]
     im = []
     check = 0
     for x in xs:
         for y in ys:
-            if seg_map[x, y] == 0:
-                # background pixel
-                bl.append([x, y])
-            elif seg_map[x, y] == int(num) + 1:
-                # image pixel
-                im.append([x, y])
-            else:
-                # other object
-                if oth.has_key(str(seg_map[x, y])):
-                    oth[str(seg_map[x, y])].append([x, y])
-                else:
-                    oth[str(seg_map[x, y])] = [[x, y]]
-                    oth_segs.append(str(seg_map[x, y]))
-    if seg_map[s[0] / 2, s[1] / 2] != int(num) + 1:
+            if seg_map[x,y] == 0 :
+                #background pixel
+                bl.append([x,y])
+            elif seg_map[x,y] == int(num)+1 :
+                #image pixel
+                im.append([x,y])
+            else :
+                #other object
+                if oth.has_key(str(seg_map[x,y])):
+                    oth[str(seg_map[x,y])].append([x,y])
+                else: 
+                    oth[str(seg_map[x,y])] = [[x,y]]
+                    oth_segs.append(str(seg_map[x,y]))
+    if seg_map[s[0]/2, s[1]/2] != int(num)+1:
         check = 1
     return im, bl, oth, oth_segs, check
 
-
-def get_stats(arr, str=None):
+def get_stats(arr ,str=None):
     """Returns mean and stdev of arr """
     mean = np.mean(arr)
+    t2 = arr - mean
     std = np.std(arr)
+    t3 = np.sort(arr)
     if str:
         print 'Measuring', str
-    print 'STATS: mean= ', mean, ' stdev=', std
+    print 'STATS: mean= ',mean, ' stdev=', std
     return mean, std
 
-
-def get_avg_around_pix(x0, y0, arr):
+def get_avg_around_pix(x0, y0,arr):
     """Returns average values of pixels around (x0,y0) in arr"""
     x, y = [x0], [y0]
-    if x0 > 0:
-        x.append(x0 - 1)
-    if arr.shape[0] - 1 > x0:
-        x.append(x0 + 1)
-    if y0 > 0:
-        y.append(y0 - 1)
-    if arr.shape[1] - 1 > y0:
-        y.append(y0 + 1)
+    if x0>0:
+        x.append(x0-1)
+    if arr.shape[0]-1>x0:
+        x.append(x0+1)
+    if y0>0:
+        y.append(y0-1)
+    if arr.shape[1]-1>y0:
+        y.append(y0+1)
     neighb = [arr[i][j] for i in x for j in y]
-    avg = np.mean(neighb)
+    avg=sum(neighb)/len(neighb)
     return avg
-
 
 def get_snr(image_data, b_var, hlr):
     """Returns SNR of shape measurement"""
     img = galsim.Image(image_data)
     try:
-        new_params = galsim.hsm.HSMParams(max_amoment=5.0e15,
-                                          max_mom2_iter=20000,
+        new_params = galsim.hsm.HSMParams(max_amoment=5.0e15, max_mom2_iter=20000,
                                           convergence_threshold=1.e-5)
         res = galsim.hsm.FindAdaptiveMom(img, hsmparams=new_params,
-                                         guess_sig=hlr * 2.5)
-        aperture_noise = float(np.sqrt(b_var * 2. * np.pi * (res.moments_sigma**2)))
+                                         guess_sig=hlr*2.5)
+        aperture_noise = float(np.sqrt(b_var*2.*np.pi*(res.moments_sigma**2)))
         sn_ellip_gauss = res.moments_amp / aperture_noise
         print 'RES', res.moments_amp, res.moments_sigma
         print 'SNR', sn_ellip_gauss
@@ -142,35 +120,28 @@
     print 'SNR', sn_ellip_gauss
     return sn_ellip_gauss
 
-
-def get_min_dist(x0, y0, arr):
+def get_min_dist(x0,y0,arr):
     """Returns minimum distance between points in arr and (x0,y0) """
-    dist = np.hypot(arr.T[0] - x0, arr.T[1] - y0)
+    dist = np.hypot(arr.T[0]-x0, arr.T[1]-y0)
     min_dist = np.min(dist)
     val = np.argmin(dist)
     return min_dist, arr[val]
 
-
 def get_blank_reg(x_r, y_r, noise_file):
-<<<<<<< HEAD
-    """Returns reactangular randomly picked region of size x_r * y_r from the
-=======
     """Returns rectangular randomly picked region of size x_r * y_r from the 
->>>>>>> c038db18
     noise_file"""
     hdu = pyfits.open(noise_file)
     bl_dat = hdu[0].data
     hdu.close()
     s = bl_dat.shape
     print "x_r", x_r, 's', s
-    x0_min = np.random.randint(s[0] - x_r)
-    y0_min = np.random.randint(s[1] - y_r)
-    x0_max = x0_min + x_r + 1
-    y0_max = y0_min + y_r + 1
+    x0_min = np.random.randint(s[0]-x_r)
+    y0_min = np.random.randint(s[1]-y_r)
+    x0_max = x0_min + x_r +1
+    y0_max = y0_min + y_r +1
     empty = bl_dat[x0_min:x0_max, y0_min:y0_max]
-    bl_mean, bl_std = get_stats(bl_dat, str='Blank region from file')
+    bl_mean, bl_std = get_stats(bl_dat ,str='Blank region from file')
     return empty, bl_std
-
 
 def change_others(arr, to_change,
                   noise_file, b_std):
@@ -181,38 +152,29 @@
     @ b_std       Std dev of background pixels of pstamp
     """
     xmin, xmax = np.min(to_change.T[0]), np.max(to_change.T[0])
-    ymin, ymax = np.min(to_change.T[1]), np.max(to_change.T[1])
-    xr0 = xmax - xmin
-    yr0 = ymax - ymin
-    # get noise pixels in a rectangle of size comparable to that which needs replaced
+    ymin, ymax = np.min(to_change.T[1]), np.max(to_change.T[1])            
+    xr0 = xmax-xmin
+    yr0 = ymax-ymin 
+    # get noise pixels in a rectangle of size comparable to that which needs replaced  
     bl_dat, bl_std = get_blank_reg(xr0, yr0, noise_file)
     # Change coords of pixels to change to satrt with (0,0)
-    bl_change = np.array([to_change.T[0] - xmin, to_change.T[1] - ymin]).T
+    bl_change = np.array([to_change.T[0]-xmin, to_change.T[1]-ymin]).T
     # get noise pixel with same coordinates as to change pixels
-    bl_pixels = [bl_dat[bl_change[i,0], bl_change[i, 1]] for i in range(len(bl_change))]
-    bl_dat = bl_dat / bl_std * b_std
-    # change pixels of oth in arr to blank value
+    bl_pixels = [bl_dat[bl_change[i,0], bl_change[i,1]] for i in range(len(bl_change))]
+    bl_dat = bl_dat/bl_std*b_std    
+    ### change pixels of oth in arr to blank value
     for p in range(len(to_change)):
-        arr[to_change[p][0], to_change[p][1]] = bl_dat[bl_change[p][0], bl_change[p][1]]
+        arr[to_change[p][0],to_change[p][1]] = bl_dat[bl_change[p][0],bl_change[p][1]]
     return arr
 
 
 def clean_pstamp(args):
-<<<<<<< HEAD
-    """If a postage stamp has object other the central galaxy, the other object
-    is replaced by noise. The postage stamp of image must all have a
-    segmentation map. A value other than the id number of the image+1 is
-    replaced in the segmentation map is detected as other object. Other object
-    pixels in the image postage stamp is replaced by pixels from a noise file.
-    the input noise file should represent noise background expected in the
-=======
     """If a postage stamp has an object other the central galaxy, the other object
     is replaced by noise. The postage stamp of image must all have a 
     segmentation map. A value other than the id number of the image+1 is 
     replaced in the segmentation map is detected as other object. Other object
     pixels in the image postage stamp is replaced by pixels from a noise file.
     The input noise file should represent noise background expected in the 
->>>>>>> c038db18
     image. The replaced noise pixels are normalized by the standard deviation
     of background pixels in the postage stamp image
     Output: Creates new postage stamp with only the central object, a file
@@ -233,82 +195,75 @@
         seg_dat = hdu2[0].data
         hdu1.close()
         hdu2.close()
-        shape = im_dat.shape
-        x0, y0 = shape[0] / 2, shape[1] / 2
+        shape = im_dat.shape       
+        x0, y0= shape[0]/2, shape[1]/2
         # classify pixels as belonging to image, other objects and background
         # using segmentation map
         im, bl, oth, oth_segs, check = div_pixels(seg_dat, params.num)
         # Some bright object is nearby, and its seg map overlaps with central object
         # manually set output values so it fails selection tests later
-        if len(im) == 0:
+        if len(im)==0:
             print "Ignore object"
             peak_val = 0
             min_dist = 0.
             avg_flux = 999.99
             snr = -10.
-            info = [0, 0, 0, min_dist, avg_flux, peak_val, snr]
-            np.savetxt(params.path + 'stamp_stats/' + params.num + '_' + filt + '.txt', info)
-            new_im_name = params.path + filt + '_' + params.seg_id + '_' + params.num + '_gal.fits'
+            info = [0, 0, 0 , min_dist, avg_flux, peak_val, snr]
+            np.savetxt(params.path + 'stamp_stats'+'/'+ params.num + '_'+ filt + '.txt', info)
+            new_im_name = params.path + filt + '_'+ params.seg_id + '_'+ params.num +'_gal.fits'
             pyfits.writeto(new_im_name, im_dat, im_hdr, clobber=True)
             continue
         # Objects seg map covers entire pstamp, no blank region
         # manually set output values so it fails selection tests later
-        if (len(bl) <= 1):
+        if (len(bl)<=1):
             print "Ignore object"
             peak_val = 0
             min_dist = 0.
             avg_flux = 999.99
             snr = -10.
-            info = [0, 0, 0, min_dist, avg_flux, peak_val, snr]
-            np.savetxt(params.path + 'stamp_stats' + '/'+ params.num + '_' + filt + '.txt', info)
-            new_im_name = params.path + filt + '_' + params.seg_id + '_' + params.num +'_gal.fits'
+            info = [0, 0, 0 , min_dist, avg_flux, peak_val, snr]
+            np.savetxt(params.path + 'stamp_stats'+'/'+ params.num + '_'+ filt + '.txt', info)
+            new_im_name = params.path + filt + '_'+ params.seg_id + '_'+ params.num +'_gal.fits'
             pyfits.writeto(new_im_name, im_dat, im_hdr, clobber=True)
             continue
         peak_val = np.max([[im_dat[im[i][0]][im[i][1]]] for i in range(len(im))])
         bck_pixels = [im_dat[bl[i][0], bl[i][1]] for i in range(len(bl))]
         b_mean, b_std = get_stats(np.array(bck_pixels), str='Image Background')
-        # No other object present
-        if len(oth_segs) == 0:
+        # No other object present                
+        if len(oth_segs)==0 :
             print "No other object"
             print len(bl)
-            min_dist = 999.99
-            pix_near_dist = [shape[0] / 2, shape[1] / 2]
+            min_dist = 999.99      
+            pix_near_dist = [shape[0]/2, shape[1]/2]
             avg_flux = 0.
             snr = get_snr(im_dat, b_std**2, hlr)
-            info = [b_mean, b_std, np.sum(im_dat), min_dist, avg_flux, peak_val, snr]
+            info = [b_mean, b_std, np.sum(im_dat), min_dist, avg_flux, peak_val, snr ]
             print info
-            np.savetxt(params.path + 'stamp_stats' + '/'+ params.num + '_' + filt + '.txt', info)
-            new_im_name = params.path + filt + '_' + params.seg_id + '_' + params.num +'_gal.fits'
+            np.savetxt(params.path + 'stamp_stats'+'/'+ params.num + '_'+ filt + '.txt', info)
+            new_im_name = params.path + filt + '_'+ params.seg_id + '_'+ params.num +'_gal.fits'
             pyfits.writeto(new_im_name, im_dat, im_hdr, clobber=True)
             continue
         new_im = im_dat.copy()
         min_dists = []
         pix_min_dists = []
         for oth_seg in oth_segs:
-<<<<<<< HEAD
-            print "Other obejct detected with id ", oth_seg
-            print 'MASKING: ', len(oth[oth_seg]), ' pixels out of ', seg_dat.size
-=======
             print "Other object detected with id ", oth_seg
             print 'MASKING: ', len(oth[oth_seg]) , ' pixels out of ', seg_dat.size 
->>>>>>> c038db18
             print " Noise file used ", params.noise_file
-            dist, pix = get_min_dist(x0, y0, np.array(oth[oth_seg]))
+            dist, pix = get_min_dist(x0,y0, np.array(oth[oth_seg]))
             noise_file = params.noise_file[filt]
-            new_im = change_others(new_im, np.array(oth[oth_seg]),
-                                   noise_file, b_std)
+            new_im = change_others(new_im, np.array(oth[oth_seg]), noise_file, b_std)
             min_dists.append(dist)
-            pix_min_dists.append(pix)
+            pix_min_dists.append(pix)           
         min_dist = np.min(min_dists)
         pix_near_dist = pix_min_dists[np.argmin(min_dists)]
         avg_flux = get_avg_around_pix(pix_near_dist[0], pix_near_dist[1], im_dat)
         snr = get_snr(new_im, b_std**2, hlr)
         info = [b_mean, b_std, np.sum(im_dat), min_dist, avg_flux, peak_val, snr]
-        np.savetxt(params.path + 'stamp_stats' + '/' + params.num + '_'+ filt + '.txt', info)
-        new_im_name = params.path + filt + '_' + params.seg_id + '_' + params.num +'_gal.fits'
+        np.savetxt(params.path + 'stamp_stats'+'/'+ params.num + '_'+ filt + '.txt', info)
+        new_im_name = params.path + filt + '_'+ params.seg_id + '_'+ params.num +'_gal.fits'
         print 'CREATED NEW POSTAGE STAMP', new_im_name
         pyfits.writeto(new_im_name, new_im, im_hdr, clobber=True)
-
 
 if __name__ == '__main__':
     import subprocess
@@ -318,19 +273,19 @@
     parser = ArgumentParser()
     parser.add_argument('--seg_id', default='1a',
                         help="Segment id of image to run [Default:1a]")
-    parser.add_argument('--num', default='0', type=str,
+    parser.add_argument('--num', default='0',type=str,
                         help="Identifier of galaxy to run [Default:0]")
-    parser.add_argument('--filter_names', default=['f606w', 'f814w'],
+    parser.add_argument('--filter_names', default= ['f606w','f814w'],
                         help="names of filters [Default: ['f814w','f606w']]")
-    parser.add_argument('--noise_file', type=str, default='acs_filter_unrot_sci_noise.fits',
+    parser.add_argument('--noise_file', type=str, default = 'acs_filter_unrot_sci_noise.fits' ,
                         help="File containing noise in each band, with band name \
                         replaced by'filter'[Default:'acs_filter_unrot_sci_noise.fits']] ")
     parser.add_argument('--cat_file', default='filter_clean.cat',
                         help="Name of saved catalog file, with band name \
                         replaced by'filter'[Default:'filter_clean.cat']")
-    parser.add_argument('--file_filter_name', default=['V', 'I'],
+    parser.add_argument('--file_filter_name', default =['V', 'I'] ,
                         help="Name of filter to use ")
-    parser.add_argument('--main_path',
+    parser.add_argument('--main_path', 
                         default= '/nfs/slac/g/ki/ki19/deuce/AEGIS/AEGIS_catalog_full/',
                         help="Path where image files are stored \
                         [Default:'/nfs/slac/g/ki/ki19/deuce/AEGIS/AEGIS_catalog_full/'] ")
