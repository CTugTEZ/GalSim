/* -*- c++ -*-
 * Copyright (c) 2012-2016 by the GalSim developers team on GitHub
 * https://github.com/GalSim-developers
 *
 * This file is part of GalSim: The modular galaxy image simulation toolkit.
 * https://github.com/GalSim-developers/GalSim
 *
 * GalSim is free software: redistribution and use in source and binary forms,
 * with or without modification, are permitted provided that the following
 * conditions are met:
 *
 * 1. Redistributions of source code must retain the above copyright notice, this
 *    list of conditions, and the disclaimer given in the accompanying LICENSE
 *    file.
 * 2. Redistributions in binary form must reproduce the above copyright notice,
 *    this list of conditions, and the disclaimer given in the documentation
 *    and/or other materials provided with the distribution.
 */

#ifndef GalSim_PhotonArray_H
#define GalSim_PhotonArray_H

/**
 * @file PhotonArray.h @brief Contains a class definition for lists of photons from "shooting."
 */

#include <cmath>
#include <vector>
#include <algorithm>

#include "Std.h"
#include "Random.h"
#include "Image.h"

namespace galsim {

    /** @brief Class to hold a list of "photon" arrival positions
     *
     * Class holds arrays of information about photon arrivals: x and y positions, dxdz and dydz
     * inclination "angles" (really slopes), a flux, and a wavelength carried by each photon.
     * It is the intention that fluxes of photons be nearly equal in absolute value so that noise
     * statistics can be estimated by counting number of positive and negative photons.
     */
    class PhotonArray
    {
    public:
        /**
         * @brief Construct an array of given size with zero-flux photons
         *
         * This will only allocate memory for x,y,flux, which are often the only things needed.
         * Memory for angles and wavelength will be allocated as needed.
         *
         * @param[in] N Size of desired array.
         */
        explicit PhotonArray(int N);

        /**
<<<<<<< HEAD
         * @brief Turn an image into an array of photons
         *
         * The flux in each non-zero pixel will be turned into 1 or more photons according
         * to the maxFlux parameter which sets an upper limit for the absolute value of the
         * flux of any photon.  Pixels with abs values > maxFlux will spawn multiple photons.
         *
         * The positions of the photons will be random within the area of each pixel.
         * TODO: This corresponds to the Nearest interpolant.  Consider implementing other
         * interpolation options here.
         *
         * @param image     The image to use for the photon fluxes and positions.
         * @param maxFlux   The maximum flux that any photon should have.
         * @param ud        A UniformDeviate in case we need to shuffle.
         */
        template <class T>
        PhotonArray(const BaseImage<T>& image, double maxFlux, UniformDeviate ud);
=======
         * @brief Accessor for array size
         *
         * @returns Array size
         */
        size_t size() const { return _x.size(); }
>>>>>>> 58baa47c

        /**
         * @{
         * @brief Allocate memory for optional arrays
         */
        void allocateAngleVectors();
        void allocateWavelengthVector();
        /**
         * @}
         */
<<<<<<< HEAD
        size_t size() const { return _x.size(); }

        /**
         * @{
         * @brief Allocate memory for optional arrays
         */
        void allocateAngleVectors();
        void allocateLambdaVector();
=======

        /**
         * @{
         * @brief Return whether the optional arrays are allocated
         */
        bool hasAllocatedAngles();
        bool hasAllocatedWavelengths();
>>>>>>> 58baa47c
        /**
         * @}
         */

        /**
         * @brief Set characteristics of a photon that are decided during photon shooting
         * (i.e. only x,y,flux)
         *
         * @param[in] i     Index of desired photon (no bounds checking)
         * @param[in] x     x coordinate of photon
         * @param[in] y     y coordinate of photon
         * @param[in] flux  flux of photon
         */
        void setPhoton(int i, double x, double y, double flux)
        {
            _x[i]=x;
            _y[i]=y;
            _flux[i]=flux;
        }

        /**
         * @brief Access x coordinate of a photon
         *
         * @param[in] i Index of desired photon (no bounds checking)
         * @returns x coordinate of photon
         */
        double getX(int i) const { return _x[i]; }

        /**
         * @brief Access y coordinate of a photon
         *
         * @param[in] i Index of desired photon (no bounds checking)
         * @returns y coordinate of photon
         */
        double getY(int i) const { return _y[i]; }

        /**
         * @brief Access flux of a photon
         *
         * @param[in] i Index of desired photon (no bounds checking)
         * @returns flux of photon
         */
        double getFlux(int i) const { return _flux[i]; }

        /**
         * @brief Access dxdz of a photon
         *
         * @param[in] i Index of desired photon (no bounds checking)
         * @returns dxdz of photon
         */
        double getDXDZ(int i) const { return _dxdz[i]; }

        /**
         * @brief Access dydz coordinate of a photon
         *
         * @param[in] i Index of desired photon (no bounds checking)
         * @returns dydz coordinate of photon
         */
        double getDYDZ(int i) const { return _dydz[i]; }

        /**
         * @brief Access wavelength of a photon
         *
         * @param[in] i Index of desired photon (no bounds checking)
         * @returns wavelength of photon
         */
<<<<<<< HEAD
        double getLambda(int i) const { return _lambda[i]; }
=======
        double getWavelength(int i) const { return _wavelength[i]; }
>>>>>>> 58baa47c

        /**
         * @{
         * @brief Accessors that provide access as numpy arrays in Python layer
         */
        std::vector<double>& getXVector() { return _x; }
        std::vector<double>& getYVector() { return _y; }
        std::vector<double>& getFluxVector() { return _flux; }
        std::vector<double>& getDXDZVector() { allocateAngleVectors(); return _dxdz; }
        std::vector<double>& getDYDZVector() { allocateAngleVectors(); return _dydz; }
<<<<<<< HEAD
        std::vector<double>& getLambdaVector() { allocateLambdaVector(); return _lambda; }
=======
        std::vector<double>& getWavelengthVector()
        { allocateWavelengthVector(); return _wavelength; }
>>>>>>> 58baa47c
        /**
         * @}
         */

        /**
         * @brief Return sum of all photons' fluxes
         *
         * @returns flux of photon
         */
        double getTotalFlux() const;

        /**
         * @brief Rescale all photon fluxes so that total flux matches argument
         *
         * If current total flux is zero, no rescaling is done.
         *
         * @param[in] flux desired total flux of all photons.
         */
        void setTotalFlux(double flux);

        /**
         * @brief Rescale all photon fluxes by the given factor
         *
         * @param[in] scale Scaling factor for all fluxes
         */
        void scaleFlux(double scale);

        /**
         * @brief Rescale all photon positions by the given factor
         *
         * @param[in] scale Scaling factor for all positions
         */
        void scaleXY(double scale);

        /**
         * @brief Assign the contents of another array to a portion of this one.
         *
         * @param[in] istart    The starting index at which to assign the contents of rhs
         * @param[in] rhs       PhotonArray whose contents to assign into this one
         */
        void assignAt(int istart, const PhotonArray& rhs);

        /**
         * @brief Convolve this array with another.
         *
         * Convolution of two arrays is defined as adding the coordinates on a photon-by-photon
         * basis and multiplying the fluxes on a photon-by-photon basis. Output photons' flux is
         * renormalized so that the expectation value of output total flux is product of two input
         * totals, if the two photon streams are uncorrelated.
         *
         * @param[in] rhs PhotonArray to convolve with this one.  Must be same size.
         * @param[in] ud  A UniformDeviate in case we need to shuffle.
         */
        void convolve(const PhotonArray& rhs, UniformDeviate ud);

        /**
         * @brief Convolve this array with another, shuffling the order in which photons are
         * combined.
         *
         * Same convolution behavior as convolve(), but the order in which the photons are
         * multiplied into the array is randomized to destroy any flux or position correlations.
         *
         * @param[in] rhs PhotonArray to convolve with this one.  Must be same size.
         * @param[in] ud  A UniformDeviate used to shuffle the input photons.
         */
        void convolveShuffle(const PhotonArray& rhs, UniformDeviate ud);

        /**
         * @brief Take x displacement from this, and y displacement from x of another array,
         * multiplying fluxes.
         *
         * @param[in] rhs Source of y displacements
         */
        void takeYFrom(const PhotonArray& rhs);

        /**
         * @brief Add flux of photons to an image by binning into pixels.
         *
         * Photon in this PhotonArray are binned into the pixels of the input
         * Image and their flux summed into the pixels.  Image is assumed to represent
         * surface brightness, so photons' fluxes are divided by image pixel area.
         * Photons past the edges of the image are discarded.
         *
         * @param[in] target the Image to which the photons' flux will be added.
         * @returns The total flux of photons the landed inside the image bounds.
         */
        template <class T>
        double addTo(ImageView<T> target) const;

        /**
         * @brief Declare that the photons in this array are correlated.
         */
        void setCorrelated(bool new_val=true) { _is_correlated = new_val; }

        /**
         * @brief Check if the current array has correlated photons.
         */
        bool isCorrelated() const { return _is_correlated; }

    private:
        std::vector<double> _x;         // Vector holding x coords of photons
        std::vector<double> _y;         // Vector holding y coords of photons
        std::vector<double> _flux;      // Vector holding flux of photons
        std::vector<double> _dxdz;      // Vector holding dxdz of photons
        std::vector<double> _dydz;      // Vector holding dydz of photons
<<<<<<< HEAD
        std::vector<double> _lambda;    // Vector holding wavelength of photons
=======
        std::vector<double> _wavelength; // Vector holding wavelength of photons
>>>>>>> 58baa47c
        bool _is_correlated;            // Are the photons correlated?
    };

} // end namespace galsim

#endif<|MERGE_RESOLUTION|>--- conflicted
+++ resolved
@@ -55,7 +55,6 @@
         explicit PhotonArray(int N);
 
         /**
-<<<<<<< HEAD
          * @brief Turn an image into an array of photons
          *
          * The flux in each non-zero pixel will be turned into 1 or more photons according
@@ -72,13 +71,13 @@
          */
         template <class T>
         PhotonArray(const BaseImage<T>& image, double maxFlux, UniformDeviate ud);
-=======
+
+        /**
          * @brief Accessor for array size
          *
          * @returns Array size
          */
         size_t size() const { return _x.size(); }
->>>>>>> 58baa47c
 
         /**
          * @{
@@ -89,16 +88,6 @@
         /**
          * @}
          */
-<<<<<<< HEAD
-        size_t size() const { return _x.size(); }
-
-        /**
-         * @{
-         * @brief Allocate memory for optional arrays
-         */
-        void allocateAngleVectors();
-        void allocateLambdaVector();
-=======
 
         /**
          * @{
@@ -106,7 +95,6 @@
          */
         bool hasAllocatedAngles();
         bool hasAllocatedWavelengths();
->>>>>>> 58baa47c
         /**
          * @}
          */
@@ -173,11 +161,7 @@
          * @param[in] i Index of desired photon (no bounds checking)
          * @returns wavelength of photon
          */
-<<<<<<< HEAD
-        double getLambda(int i) const { return _lambda[i]; }
-=======
         double getWavelength(int i) const { return _wavelength[i]; }
->>>>>>> 58baa47c
 
         /**
          * @{
@@ -188,12 +172,8 @@
         std::vector<double>& getFluxVector() { return _flux; }
         std::vector<double>& getDXDZVector() { allocateAngleVectors(); return _dxdz; }
         std::vector<double>& getDYDZVector() { allocateAngleVectors(); return _dydz; }
-<<<<<<< HEAD
-        std::vector<double>& getLambdaVector() { allocateLambdaVector(); return _lambda; }
-=======
         std::vector<double>& getWavelengthVector()
         { allocateWavelengthVector(); return _wavelength; }
->>>>>>> 58baa47c
         /**
          * @}
          */
@@ -299,11 +279,7 @@
         std::vector<double> _flux;      // Vector holding flux of photons
         std::vector<double> _dxdz;      // Vector holding dxdz of photons
         std::vector<double> _dydz;      // Vector holding dydz of photons
-<<<<<<< HEAD
-        std::vector<double> _lambda;    // Vector holding wavelength of photons
-=======
         std::vector<double> _wavelength; // Vector holding wavelength of photons
->>>>>>> 58baa47c
         bool _is_correlated;            // Are the photons correlated?
     };
 
