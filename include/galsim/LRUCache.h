/* -*- c++ -*-
 * Copyright (c) 2012-2018 by the GalSim developers team on GitHub
 * https://github.com/GalSim-developers
 *
 * This file is part of GalSim: The modular galaxy image simulation toolkit.
 * https://github.com/GalSim-developers/GalSim
 *
 * GalSim is free software: redistribution and use in source and binary forms,
 * with or without modification, are permitted provided that the following
 * conditions are met:
 *
 * 1. Redistributions of source code must retain the above copyright notice, this
 *    list of conditions, and the disclaimer given in the accompanying LICENSE
 *    file.
 * 2. Redistributions in binary form must reproduce the above copyright notice,
 *    this list of conditions, and the disclaimer given in the documentation
 *    and/or other materials provided with the distribution.
 */

#ifndef GalSim_LRUCache_H
#define GalSim_LRUCache_H

#include <list>
#include <map>

namespace galsim {

    // A very simple tuple class that just does what we need for the LRUCache.
    // It can hold up to a maximum of 4 parameters.
    template <typename T1, typename T2=int, typename T3=int, typename T4=int>
    class Tuple
    {
    public:
        T1 first;
        T2 second;
        T3 third;
        T4 fourth;

        Tuple(const T1& a) : first(a), second(0), third(0), fourth(0) {}
        Tuple(const T1& a, const T2& b) : first(a), second(b), third(0), fourth(0) {}
        Tuple(const T1& a, const T2& b, const T3& c) : first(a), second(b), third(c), fourth(0) {}
        Tuple(const T1& a, const T2& b, const T3& c, const T4& d) :
            first(a), second(b), third(c), fourth(d) {}

        Tuple(const Tuple& rhs) :
            first(rhs.first), second(rhs.second), third(rhs.third), fourth(rhs.fourth) {}

        Tuple& operator=(const Tuple& rhs)
        {
            if (&rhs != this) {
                first = rhs.first;
                second = rhs.second;
                third = rhs.third;
                fourth = rhs.fourth;
            }
            return *this;
        }

        bool operator<(const Tuple& rhs) const
        {
            return (
                first < rhs.first ? true :
                rhs.first < first ? false :
                second < rhs.second ? true :
                rhs.second < second ? false :
                third < rhs.third ? true :
                rhs.third < third ? false :
                fourth < rhs.fourth ? true :
                false);
        }
    };

    template <typename T1>
    Tuple<T1> MakeTuple(const T1& a)
    { return Tuple<T1>(a); }
    template <typename T1, typename T2>
    Tuple<T1,T2> MakeTuple(const T1& a, const T2& b)
    { return Tuple<T1,T2>(a,b); }
    template <typename T1, typename T2, typename T3>
    Tuple<T1,T2,T3> MakeTuple(const T1& a, const T2& b, const T3& c)
    { return Tuple<T1,T2,T3>(a,b,c); }
    template <typename T1, typename T2, typename T3, typename T4>
    Tuple<T1,T2,T3,T4> MakeTuple(const T1& a, const T2& b, const T3& c, const T4& d)
    { return Tuple<T1,T2,T3,T4>(a,b,c,d); }

    // Helper to build a Value from a Key
    // Normal case is that the Value take Key as a single parameter
    template <typename Value, typename Key>
    struct LRUCacheHelper
    {
        static Value* NewValue(const Key& key)
        { return new Value(key); }
    };

    // Special first few tuple cases
    template <typename Value, typename Key1>
    struct LRUCacheHelper<Value,Tuple<Key1> >
    {
        static Value* NewValue(const Tuple<Key1>& key)
        { return new Value(key.first); }
    };

    template <typename Value, typename Key1, typename Key2>
    struct LRUCacheHelper<Value,Tuple<Key1,Key2> >
    {
        static Value* NewValue(const Tuple<Key1,Key2>& key)
        { return new Value(key.first, key.second); }
    };

    template <typename Value, typename Key1, typename Key2, typename Key3>
    struct LRUCacheHelper<Value,Tuple<Key1,Key2,Key3> >
    {
        static Value* NewValue(const Tuple<Key1,Key2,Key3>& key)
        { return new Value(key.first, key.second, key.third); }
    };

    template <typename Value, typename Key1, typename Key2, typename Key3, typename Key4>
    struct LRUCacheHelper<Value,Tuple<Key1,Key2,Key3,Key4> >
    {
<<<<<<< HEAD
        static Value* NewValue(const boost::tuple<Key1,Key2,Key3,Key4>& key)
        {
            return new Value(boost::get<0>(key), boost::get<1>(key), boost::get<2>(key),
                             boost::get<3>(key));
        }
    };

    template <typename Value, typename Key1, typename Key2, typename Key3, typename Key4,
              typename Key5>
    struct LRUCacheHelper<Value,boost::tuple<Key1,Key2,Key3,Key4,Key5> >
    {
        static Value* NewValue(const boost::tuple<Key1,Key2,Key3,Key4,Key5>& key)
        {
            return new Value(boost::get<0>(key), boost::get<1>(key), boost::get<2>(key),
                             boost::get<3>(key), boost::get<4>(key));
=======
        static Value* NewValue(const Tuple<Key1,Key2,Key3,Key4>& key)
        {
            return new Value(key.first, key.second, key.third, key.fourth);
>>>>>>> dda504cf
        }
    };

    /**
     * @brief Least Recently Used Cache
     *
     * Saves the N most recently used Values indexed by the Keys.  i.e. when it needs to remove
     * an item from the cache, it removes the _Least_ recently used item.  Whence the name.
     * c.f. http://en.wikipedia.org/wiki/Cache_algorithms#Least_Recently_Used
     *
     * The Value type should be constructible from a Key type.  e.g.
     *
     *    Key key;
     *    Value* value = new Value(key);
     *
     * Special: if Key is a Tuple<Key1, Key2, ...> (up to 4), then value takes that many args:
     *
     *    Tuple<Key1,Key2> key(key1,key2);
     *    Value* value = new Value(key1,key2);
     *
     * This structure will first look to see if we have already build such a Value given a
     * provided Key, and return it if it is in the cache.  Otherwise, it builds a new Value,
     * saves it in the cache, and returns it.
     *
     * At most nmax items will be saved in the cache.
     *
     */
    template <typename Key, typename Value>
    class LRUCache
    {
    public:
        /**
         * @brief Constructor
         *
         * @param[in] nmax  How many values to save in the cache.
         */
        LRUCache(size_t nmax) : _nmax(nmax) {}

        /**
         * @brief Destructor
         *
         * Delete all items stored in the cache.
         */
        ~LRUCache() {}

        shared_ptr<Value> get(const Key& key)
        {
            assert(_entries.size() == _cache.size());
            MapIter iter = _cache.find(key);
            if (iter != _cache.end()) {
                // Item is cached.
                // Move it to the front of the list.
                if (iter != _cache.begin())
                    _entries.splice(_entries.begin(), _entries, iter->second);
                // Return the item's value
                assert(_entries.size() == _cache.size());
                return iter->second->second;
            } else {
                // Item is not cached.
                // Make a new one.
                shared_ptr<Value> value(LRUCacheHelper<Value,Key>::NewValue(key));
                // Remove items from the cache as necessary.
                while (_entries.size() >= _nmax) {
                    _cache.erase(_entries.back().first);
                    _entries.pop_back();
                }
                // Add the new value to the front.
                _entries.push_front(Entry(key,value));
                // Also put it in the cache
                _cache[key] = _entries.begin();
                // Return the new value
                assert(_entries.size() == _cache.size());
                return value;
            }
        }

    private:

        size_t _nmax;

        typedef std::pair<Key, shared_ptr<Value> > Entry;
        std::list<Entry> _entries;

        typedef typename std::list<Entry>::iterator ListIter;
        std::map<Key, ListIter> _cache;

        typedef typename std::map<Key, ListIter>::iterator MapIter;
    };

}

#endif<|MERGE_RESOLUTION|>--- conflicted
+++ resolved
@@ -26,8 +26,8 @@
 namespace galsim {
 
     // A very simple tuple class that just does what we need for the LRUCache.
-    // It can hold up to a maximum of 4 parameters.
-    template <typename T1, typename T2=int, typename T3=int, typename T4=int>
+    // It can hold up to a maximum of 5 parameters.
+    template <typename T1, typename T2=int, typename T3=int, typename T4=int, typename T5=int>
     class Tuple
     {
     public:
@@ -35,15 +35,22 @@
         T2 second;
         T3 third;
         T4 fourth;
-
-        Tuple(const T1& a) : first(a), second(0), third(0), fourth(0) {}
-        Tuple(const T1& a, const T2& b) : first(a), second(b), third(0), fourth(0) {}
-        Tuple(const T1& a, const T2& b, const T3& c) : first(a), second(b), third(c), fourth(0) {}
+        T5 fifth;
+
+        Tuple(const T1& a) :
+            first(a), second(0), third(0), fourth(0), fifth(0) {}
+        Tuple(const T1& a, const T2& b) :
+            first(a), second(b), third(0), fourth(0), fifth(0) {}
+        Tuple(const T1& a, const T2& b, const T3& c) :
+            first(a), second(b), third(c), fourth(0), fifth(0) {}
         Tuple(const T1& a, const T2& b, const T3& c, const T4& d) :
-            first(a), second(b), third(c), fourth(d) {}
+            first(a), second(b), third(c), fourth(d), fifth(0) {}
+        Tuple(const T1& a, const T2& b, const T3& c, const T4& d, const T5& e) :
+            first(a), second(b), third(c), fourth(d), fifth(e) {}
 
         Tuple(const Tuple& rhs) :
-            first(rhs.first), second(rhs.second), third(rhs.third), fourth(rhs.fourth) {}
+            first(rhs.first), second(rhs.second), third(rhs.third), fourth(rhs.fourth),
+            fifth(rhs.fifth) {}
 
         Tuple& operator=(const Tuple& rhs)
         {
@@ -52,6 +59,7 @@
                 second = rhs.second;
                 third = rhs.third;
                 fourth = rhs.fourth;
+                fifth = rhs.fifth;
             }
             return *this;
         }
@@ -66,6 +74,8 @@
                 third < rhs.third ? true :
                 rhs.third < third ? false :
                 fourth < rhs.fourth ? true :
+                rhs.fourth < fourth ? false :
+                fifth < rhs.fifth ? true :
                 false);
         }
     };
@@ -82,6 +92,9 @@
     template <typename T1, typename T2, typename T3, typename T4>
     Tuple<T1,T2,T3,T4> MakeTuple(const T1& a, const T2& b, const T3& c, const T4& d)
     { return Tuple<T1,T2,T3,T4>(a,b,c,d); }
+    template <typename T1, typename T2, typename T3, typename T4, typename T5>
+    Tuple<T1,T2,T3,T4,T5> MakeTuple(const T1& a, const T2& b, const T3& c, const T4& d, const T5& e)
+    { return Tuple<T1,T2,T3,T4,T5>(a,b,c,d,e); }
 
     // Helper to build a Value from a Key
     // Normal case is that the Value take Key as a single parameter
@@ -117,27 +130,18 @@
     template <typename Value, typename Key1, typename Key2, typename Key3, typename Key4>
     struct LRUCacheHelper<Value,Tuple<Key1,Key2,Key3,Key4> >
     {
-<<<<<<< HEAD
-        static Value* NewValue(const boost::tuple<Key1,Key2,Key3,Key4>& key)
-        {
-            return new Value(boost::get<0>(key), boost::get<1>(key), boost::get<2>(key),
-                             boost::get<3>(key));
-        }
-    };
-
-    template <typename Value, typename Key1, typename Key2, typename Key3, typename Key4,
-              typename Key5>
-    struct LRUCacheHelper<Value,boost::tuple<Key1,Key2,Key3,Key4,Key5> >
-    {
-        static Value* NewValue(const boost::tuple<Key1,Key2,Key3,Key4,Key5>& key)
-        {
-            return new Value(boost::get<0>(key), boost::get<1>(key), boost::get<2>(key),
-                             boost::get<3>(key), boost::get<4>(key));
-=======
         static Value* NewValue(const Tuple<Key1,Key2,Key3,Key4>& key)
         {
             return new Value(key.first, key.second, key.third, key.fourth);
->>>>>>> dda504cf
+        }
+    };
+
+    template <typename Value, typename Key1, typename Key2, typename Key3, typename Key4, typename Key5>
+    struct LRUCacheHelper<Value,Tuple<Key1,Key2,Key3,Key4,Key5> >
+    {
+        static Value* NewValue(const Tuple<Key1,Key2,Key3,Key4,Key5>& key)
+        {
+            return new Value(key.first, key.second, key.third, key.fourth, key.fifth);
         }
     };
 
