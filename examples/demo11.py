--- conflicted
+++ resolved
@@ -209,25 +209,15 @@
     theta = 0.17 * galsim.degrees
     # ( dudx  dudy ) = ( cos(theta)  -sin(theta) ) * pixel_scale
     # ( dvdx  dvdy )   ( sin(theta)   cos(theta) )
-<<<<<<< HEAD
     # Aside: You can call numpy trig functions on Angle objects directly, rather than getting
     #        their values in radians first.  Or, if you prefer, you can write things like
     #        theta.sin() or theta.cos(), which are equivalent.
-=======
-    # Note: if you use numpy trig rather than math trig functions, you can call them directly
-    # with a galsim.Angle instance (e.g. theta here) and it will work correctly.
->>>>>>> d474bbce
     dudx = numpy.cos(theta) * pixel_scale
     dudy = -numpy.sin(theta) * pixel_scale
     dvdx = numpy.sin(theta) * pixel_scale
     dvdy = numpy.cos(theta) * pixel_scale
-<<<<<<< HEAD
-    image_center = full_image.trueCenter()
-    affine = galsim.AffineTransform(dudx, dudy, dvdx, dvdy, origin=full_image.trueCenter())
-=======
     image_center = full_image.true_center
     affine = galsim.AffineTransform(dudx, dudy, dvdx, dvdy, origin=full_image.true_center)
->>>>>>> d474bbce
 
     # We can also put it on the celestial sphere to give it a bit more realism.
     # The TAN projection takes a (u,v) coordinate system on a tangent plane and projects
