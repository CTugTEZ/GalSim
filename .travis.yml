--- conflicted
+++ resolved
@@ -41,24 +41,17 @@
     # Also some things just required for tests
     # (This includes scipy, which can take a while to install.  So tell Travis to be patient.)
     - travis_wait 30 pip install -U -r test_requirements.txt
+    # astroplan isn't available on 2.7
+    - if [[ $TRAVIS_PYTHON_VERSION > 3.0 ]]; then pip install astroplan; fi
 
     # Note: matplotlib is only required because starlink has an `import matplotlib` in their
     # code, despite that not being a dependency.
-<<<<<<< HEAD
     - pip install matplotlib 
 
     # Finally, a few things for the code coverage
     - pip install nose codecov coveralls coverage
 
     - pip list
-=======
-    # Allow 30 minutes for this one, since sometimes scipy in particular can take a long time
-    # if it's not in the cache yet.
-    - travis_wait 30 pip install numpy astropy future lsstdesc.coord pyyaml starlink-pyast nose codecov coveralls matplotlib==1.5.0 scipy pandas coverage
-    - if [[ $TRAVIS_PYTHON_VERSION == 2.6 ]]; then pip install simplejson ordereddict; fi
-    # astroplan is not available for 2.7
-    - if [[ $TRAVIS_PYTHON_VERSION > 3.0 ]]; then pip install astroplan; fi
->>>>>>> 5650e0f9
 
 script:
     # Install GalSim
