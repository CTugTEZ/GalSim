--- conflicted
+++ resolved
@@ -131,7 +131,6 @@
     gsobject_compare(single, psf)
     check_basic(single, "`convolution' of single Moffat")
     do_pickle(single)
-    do_pickle(single._sbp)
     do_shoot(single, myImg, "single Convolution")
 
     single = galsim.Convolve([psf])
@@ -344,10 +343,6 @@
     # Check picklability
     do_pickle(conv, lambda x: x.drawImage(method='sb'))
     do_pickle(conv)
-<<<<<<< HEAD
-=======
-    do_pickle(conv._sbp)
->>>>>>> 2ced30e0
 
     # Check some warnings that should be raised
 
@@ -372,19 +367,11 @@
     check_basic(conv, "AutoConvolve Truncated Moffat", approx_maxsb=True)
     do_kvalue(conv,img,"AutoConvolve Truncated Moffat")
     do_pickle(conv)
-<<<<<<< HEAD
-=======
-    do_pickle(conv._sbp)
->>>>>>> 2ced30e0
 
     conv = galsim.AutoCorrelate(psf,real_space=True)
     check_basic(conv, "AutoCorrelate Truncated Moffat", approx_maxsb=True)
     do_kvalue(conv,img,"AutoCorrelate Truncated Moffat")
     do_pickle(conv)
-<<<<<<< HEAD
-=======
-    do_pickle(conv._sbp)
->>>>>>> 2ced30e0
 
     try:
         np.testing.assert_warns(UserWarning, galsim.AutoConvolve, psf, real_space=False)
@@ -589,10 +576,6 @@
     # Check picklability
     do_pickle(sum_gauss, lambda x: x.drawImage(method='sb'))
     do_pickle(sum_gauss)
-<<<<<<< HEAD
-=======
-    do_pickle(sum_gauss._sbp)
->>>>>>> 2ced30e0
 
     # Sum of just one argument should be equivalent to that argument.
     single = galsim.Add(gauss1)
@@ -744,10 +727,6 @@
 
     # Check picklability
     do_pickle(inv_obj)
-<<<<<<< HEAD
-=======
-    do_pickle(inv_obj._sbp)
->>>>>>> 2ced30e0
 
     # And a significantly transformed deconvolve object
     jac = (0.3, -0.8, -0.7, 0.4)
@@ -831,10 +810,6 @@
     # Check picklability
     do_pickle(conv2, lambda x: x.drawImage(method='no_pixel'))
     do_pickle(conv2)
-<<<<<<< HEAD
-=======
-    do_pickle(conv2._sbp)
->>>>>>> 2ced30e0
 
     # Test photon shooting.
     do_shoot(conv2,myImg2,"AutoConvolve(Moffat)")
@@ -938,10 +913,6 @@
     # Check picklability
     do_pickle(corr, lambda x: x.drawImage(method='no_pixel'))
     do_pickle(corr)
-<<<<<<< HEAD
-=======
-    do_pickle(corr._sbp)
->>>>>>> 2ced30e0
 
     # Should raise an exception for invalid arguments
     try:
@@ -1060,10 +1031,6 @@
     # Check picklability
     do_pickle(sqrt1, lambda x: x.drawImage(method='no_pixel'))
     do_pickle(sqrt1)
-<<<<<<< HEAD
-=======
-    do_pickle(sqrt1._sbp)
->>>>>>> 2ced30e0
 
     # Should raise an exception for invalid arguments
     try:
@@ -1128,7 +1095,7 @@
 
         do_pickle(gal0)
         do_pickle(gal1)
-        do_pickle(gal2)  # And this.
+        do_pickle(gal2)
 
 @timer
 def test_compound_noise():
