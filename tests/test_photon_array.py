--- conflicted
+++ resolved
@@ -173,11 +173,7 @@
     im1 = galsim.Image(64,64,scale=1)
     im1.setCenter(0,0)
     photon_array.flux[photon_array.wavelength < 600] = 0.
-<<<<<<< HEAD
-    photon_array.addTo(im1.image)
-=======
     photon_array.addTo(im1)
->>>>>>> d474bbce
 
     # Make a dummy surface op that clips any photons with lambda < 600
     class Clip600(object):
