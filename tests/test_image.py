# Copyright (c) 2012-2017 by the GalSim developers team on GitHub
# https://github.com/GalSim-developers
#
# This file is part of GalSim: The modular galaxy image simulation toolkit.
# https://github.com/GalSim-developers/GalSim
#
# GalSim is free software: redistribution and use in source and binary forms,
# with or without modification, are permitted provided that the following
# conditions are met:
#
# 1. Redistributions of source code must retain the above copyright notice, this
#    list of conditions, and the disclaimer given in the accompanying LICENSE
#    file.
# 2. Redistributions in binary form must reproduce the above copyright notice,
#    this list of conditions, and the disclaimer given in the documentation
#    and/or other materials provided with the distribution.
#

"""Unit tests for the Image class.

These tests use six externally generated (IDL + astrolib FITS writing tools) reference images for
the Image unit tests.  These are in tests/data/.

Each image is 5x7 pixels^2 and if each pixel is labelled (x, y) then each pixel value is 10*x + y.
The array thus has values:

15 25 35 45 55 65 75
14 24 34 44 54 64 74
13 23 33 43 53 63 73  ^
12 22 32 42 52 62 72  |
11 21 31 41 51 61 71  y

x ->

With array directions as indicated. This hopefully will make it easy enough to perform sub-image
checks, etc.

Images are in US, UI, S, I, F, D, CF, and CD flavors.

There are also four FITS cubes, and four FITS multi-extension files for testing.  Each is 12
images deep, with the first image being the reference above and each subsequent being the same
incremented by one.

"""

from __future__ import print_function
import os
import sys
import numpy as np

from galsim_test_helpers import *
from distutils.version import LooseVersion

try:
    import galsim
except ImportError:
    path, filename = os.path.split(__file__)
    sys.path.append(os.path.abspath(os.path.join(path, "..")))
    import galsim

from galsim._pyfits import pyfits

# Setup info for tests, not likely to change
ntypes = 8  # Note: Most tests below only run through the first 8 types.
            # test_Image_basic tests all 11 types including the aliases.
types = [np.int16, np.int32, np.uint16, np.uint32, np.float32, np.float64,
         np.complex64, np.complex128, int, float, complex]
simple_types = [int, int, int, int, float, float, complex, complex, int, float, complex]
np_types = [np.int16, np.int32, np.uint16, np.uint32, np.float32, np.float64,
            np.complex64, np.complex128, np.int32, np.float64, np.complex128]
tchar = ['S', 'I', 'US', 'UI', 'F', 'D', 'CF', 'CD', 'I', 'D', 'CD']
int_ntypes = 4  # The first four are the integer types for which we need to test &, |, ^.

ncol = 7
nrow = 5
test_shape = (ncol, nrow)  # shape of image arrays for all tests
ref_array = np.array([
    [11, 21, 31, 41, 51, 61, 71],
    [12, 22, 32, 42, 52, 62, 72],
    [13, 23, 33, 43, 53, 63, 73],
    [14, 24, 34, 44, 54, 64, 74],
    [15, 25, 35, 45, 55, 65, 75] ]).astype(np.int16)
large_array = np.zeros((ref_array.shape[0]*3, ref_array.shape[1]*2), dtype=np.int16)
large_array[::3,::2] = ref_array

# Depth of FITS datacubes and multi-extension FITS files
if __name__ == "__main__":
    nimages = 12
else:
    # There really are 12, but testing the first 3 should be plenty as a unit test, and
    # it helps speed things up.
    nimages = 3

datadir = os.path.join(".", "Image_comparison_images")


@timer
def test_Image_basic():
    """Test that all supported types perform basic Image operations correctly
    """
    # Do all 10 types here, rather than just the 7 numpy types.  i.e. Test the aliases.
    for i in range(len(types)):

        # Check basic constructor from ncol, nrow
        array_type = types[i]
        np_array_type = np_types[i]
        print('array_type = ',array_type,np_array_type)

        # Check basic constructor from ncol, nrow
        im1 = galsim.Image(ncol,nrow,dtype=array_type)

        # Check basic features of array built by Image
        np.testing.assert_array_equal(im1.array, 0.)
        assert im1.array.shape == (nrow,ncol)
        assert im1.array.dtype.type == np_array_type
        assert im1.array.flags.writeable == True
        assert im1.array.flags.c_contiguous == True

        im1.fill(23)
        np.testing.assert_array_equal(im1.array, 23.)

        bounds = galsim.BoundsI(1,ncol,1,nrow)
        assert im1.xmin == 1
        assert im1.xmax == ncol
        assert im1.ymin == 1
        assert im1.ymax == nrow
        assert im1.bounds == bounds
        assert im1.outer_bounds == galsim.BoundsD(0.5, ncol+0.5, 0.5, nrow+0.5)

        # Same thing if ncol,nrow are kwargs.  Also can give init_value
        im1b = galsim.Image(ncol=ncol, nrow=nrow, dtype=array_type, init_value=23)
        np.testing.assert_array_equal(im1b.array, 23.)
        assert im1 == im1b

        # Adding on xmin, ymin allows you to set an origin other than (1,1)
        im1a = galsim.Image(ncol, nrow, dtype=array_type, xmin=4, ymin=7)
        im1b = galsim.Image(ncol=ncol, nrow=nrow, dtype=array_type, xmin=0, ymin=0)
        assert im1a.xmin == 4
        assert im1a.xmax == ncol+3
        assert im1a.ymin == 7
        assert im1a.ymax == nrow+6
        assert im1a.bounds == galsim.BoundsI(4,ncol+3,7,nrow+6)
<<<<<<< HEAD
        assert im1a.getOuterBounds() == galsim.BoundsD(3.5, ncol+3.5, 6.5, nrow+6.5)
=======
        assert im1a.outer_bounds == galsim.BoundsD(3.5, ncol+3.5, 6.5, nrow+6.5)
>>>>>>> 6488d49a
        assert im1b.xmin == 0
        assert im1b.xmax == ncol-1
        assert im1b.ymin == 0
        assert im1b.ymax == nrow-1
        assert im1b.bounds == galsim.BoundsI(0,ncol-1,0,nrow-1)
        assert im1b.outer_bounds == galsim.BoundsD(-0.5, ncol-0.5, -0.5, nrow-0.5)

        # Also test alternate name of image type: ImageD, ImageF, etc.
        image_type = eval("galsim.Image"+tchar[i]) # Use handy eval() mimics use of ImageSIFD
        im2 = image_type(bounds, init_value=23)
        im2_view = im2.view()
        im2_cview = im2.view(make_const=True)
        im2_conj = im2.conjugate

        assert im2_view.xmin == 1
        assert im2_view.xmax == ncol
        assert im2_view.ymin == 1
        assert im2_view.ymax == nrow
        assert im2_view.bounds == bounds
        assert im2_view.array.dtype.type == np_array_type

        assert im2_cview.xmin == 1
        assert im2_cview.xmax == ncol
        assert im2_cview.ymin == 1
        assert im2_cview.ymax == nrow
        assert im2_cview.bounds == bounds
        assert im2_cview.array.dtype.type == np_array_type

        assert im1.real.bounds == bounds
        assert im1.imag.bounds == bounds
        assert im2.real.bounds == bounds
        assert im2.imag.bounds == bounds
        assert im2_view.real.bounds == bounds
        assert im2_view.imag.bounds == bounds
        assert im2_cview.real.bounds == bounds
        assert im2_cview.imag.bounds == bounds
        if tchar[i] == 'CF':
            assert im1.real.array.dtype.type == np.float32
            assert im1.imag.array.dtype.type == np.float32
        elif tchar[i] == 'CD':
            assert im1.real.array.dtype.type == np.float64
            assert im1.imag.array.dtype.type == np.float64
        else:
            assert im1.real.array.dtype.type == np_array_type
            assert im1.imag.array.dtype.type == np_array_type

        # Check various ways to set and get values
        for y in range(1,nrow+1):
            for x in range(1,ncol+1):
                im1.setValue(x, y, 100 + 10*x + y)
                im1a.setValue(x+3, y+6, 100 + 10*x + y)
                im1b.setValue(x=x-1, y=y-1, value=100 + 10*x + y)
                im2_view._setValue(x, y, 100 + 10*x)
                im2_view._addValue(x, y, y)

        for y in range(1,nrow+1):
            for x in range(1,ncol+1):
                value = 100 + 10*x + y
                assert im1(x,y) == value
                assert im1(galsim.PositionI(x,y)) == value
                assert im1a(x+3,y+6) == value
                assert im1b(x-1,y-1) == value
                assert im1.view()(x,y) == value
                assert im1.view()(galsim.PositionI(x,y)) == value
                assert im1.view(make_const=True)(x,y) == value
                assert im2(x,y) == value
                assert im2_view(x,y) == value
                assert im2_cview(x,y) == value
                assert im1.conjugate(x,y) == value
                if tchar[i][0] == 'C':
                    # complex conjugate is not a view into the original.
                    assert im2_conj(x,y) == 23
                    assert im2.conjugate(x,y) == value
                else:
                    assert im2_conj(x,y) == value

                value2 = 53 + 12*x - 19*y
                if tchar[i] in ['US', 'UI']:
                    value2 = abs(value2)
                im1[x,y] = value2
                im2_view[galsim.PositionI(x,y)] = value2
                assert im1.getValue(x,y) == value2
                assert im1.view().getValue(x=x, y=y) == value2
                assert im1.view(make_const=True).getValue(x,y) == value2
                assert im2.getValue(x=x, y=y) == value2
                assert im2_view.getValue(x,y) == value2
                assert im2_cview._getValue(x,y) == value2

                assert im1.real(x,y) == value2
                assert im1.view().real(x,y) == value2
                assert im1.view(make_const=True).real(x,y) == value2.real
                assert im2.real(x,y) == value2.real
                assert im2_view.real(x,y) == value2.real
                assert im2_cview.real(x,y) == value2.real
                assert im1.imag(x,y) == 0
                assert im1.view().imag(x,y) == 0
                assert im1.view(make_const=True).imag(x,y) == 0
                assert im2.imag(x,y) == 0
                assert im2_view.imag(x,y) == 0
                assert im2_cview.imag(x,y) == 0

                value3 = 10*x + y
                im1.addValue(x,y, value3-value2)
                im2_view[x,y] += value3-value2
                assert im1[galsim.PositionI(x,y)] == value3
                assert im1.view()[x,y] == value3
                assert im1.view(make_const=True)[galsim.PositionI(x,y)] == value3
                assert im2[x,y] == value3
                assert im2_view[galsim.PositionI(x,y)] == value3
                assert im2_cview[x,y] == value3

        try:
            # Setting or getting the value outside the bounds should throw an exception.
            np.testing.assert_raises(RuntimeError,im1.setValue,0,0,1)
            np.testing.assert_raises(RuntimeError,im1.__call__,0,0)
            np.testing.assert_raises(RuntimeError,im1.__getitem__,0,0)
            np.testing.assert_raises(RuntimeError,im1.__setitem__,0,0,1)
            np.testing.assert_raises(RuntimeError,im1.view().setValue,0,0,1)
            np.testing.assert_raises(RuntimeError,im1.view().__call__,0,0)
            np.testing.assert_raises(RuntimeError,im1.view().__getitem__,0,0)
            np.testing.assert_raises(RuntimeError,im1.view().__setitem__,0,0,1)

            np.testing.assert_raises(RuntimeError,im1.setValue,ncol+1,0,1)
            np.testing.assert_raises(RuntimeError,im1.__call__,ncol+1,0)
            np.testing.assert_raises(RuntimeError,im1.view().setValue,ncol+1,0,1)
            np.testing.assert_raises(RuntimeError,im1.view().__call__,ncol+1,0)

            np.testing.assert_raises(RuntimeError,im1.setValue,0,nrow+1,1)
            np.testing.assert_raises(RuntimeError,im1.__call__,0,nrow+1)
            np.testing.assert_raises(RuntimeError,im1.view().setValue,0,nrow+1,1)
            np.testing.assert_raises(RuntimeError,im1.view().__call__,0,nrow+1)

            np.testing.assert_raises(RuntimeError,im1.setValue,ncol+1,nrow+1,1)
            np.testing.assert_raises(RuntimeError,im1.__call__,ncol+1,nrow+1)
            np.testing.assert_raises(RuntimeError,im1.view().setValue,ncol+1,nrow+1,1)
            np.testing.assert_raises(RuntimeError,im1.view().__call__,ncol+1,nrow+1)

            # Also, setting values in something that should be const
            np.testing.assert_raises(ValueError,im1.view(make_const=True).setValue,1,1,1)
            np.testing.assert_raises(ValueError,im1.view(make_const=True).real.setValue,1,1,1)
            np.testing.assert_raises(ValueError,im1.view(make_const=True).imag.setValue,1,1,1)
            if tchar[i][0] != 'C':
                np.testing.assert_raises(ValueError,im1.imag.setValue,1,1,1)

            # Finally check for the wrong number of arguments in get/setitem
            np.testing.assert_raises(TypeError,im1.__getitem__,1)
            np.testing.assert_raises(TypeError,im1.__setitem__,1,1)
            np.testing.assert_raises(TypeError,im1.__getitem__,1,2,3)
            np.testing.assert_raises(TypeError,im1.__setitem__,1,2,3,4)

        except ImportError:
            print('The assert_raises tests require nose')

        # Check view of given data
        im3_view = galsim.Image(ref_array.astype(np_array_type))
        slice_array = large_array.astype(np_array_type)[::3,::2]
        im4_view = galsim.Image(slice_array)
        im5_view = galsim.Image(ref_array.astype(np_array_type).tolist(), dtype=array_type)
        im6_view = galsim.Image(ref_array.astype(np_array_type), xmin=4, ymin=7)
        im7_view = galsim.Image(ref_array.astype(np_array_type), xmin=0, ymin=0)
        for y in range(1,nrow+1):
            for x in range(1,ncol+1):
                value3 = 10*x+y
                assert im3_view(x,y) == value3
                assert im4_view(x,y) == value3
                assert im5_view(x,y) == value3
                assert im6_view(x+3,y+6) == value3
                assert im7_view(x-1,y-1) == value3

        # Check shift ops
        im1_view = im1.view() # View with old bounds
        dx = 31
        dy = 16
        im1.shift(dx,dy)
        im2_view.setOrigin( 1+dx , 1+dy )
        im3_view.setCenter( (ncol+1)/2+dx , (nrow+1)/2+dy )
        shifted_bounds = galsim.BoundsI(1+dx, ncol+dx, 1+dy, nrow+dy)

        assert im1.bounds == shifted_bounds
        assert im2_view.bounds == shifted_bounds
        assert im3_view.bounds == shifted_bounds
        # Others shouldn't have changed
        assert im1_view.bounds == bounds
        assert im2.bounds == bounds
        for y in range(1,nrow+1):
            for x in range(1,ncol+1):
                value3 = 10*x+y
                assert im1(x+dx,y+dy) == value3
                assert im1_view(x,y) == value3
                assert im2(x,y) == value3
                assert im2_view(x+dx,y+dy) == value3
                assert im3_view(x+dx,y+dy) == value3

        # Check picklability
        do_pickle(im1)
        do_pickle(im1_view)
        do_pickle(im2)
        do_pickle(im2_view)
        do_pickle(im2_cview)
        do_pickle(im3_view)
        do_pickle(im4_view)

    # Also check picklability of Bounds, Position here.
    do_pickle(galsim.PositionI(2,3))
    do_pickle(galsim.PositionD(2.2,3.3))
    do_pickle(galsim.BoundsI(2,3,7,8))
    do_pickle(galsim.BoundsD(2.1, 4.3, 6.5, 9.1))

@timer
def test_undefined_image():
    """Test various ways to construct an image with undefined bounds
    """
    for i in range(len(types)):
        im1 = galsim.Image(dtype=types[i])
        assert not im1.bounds.isDefined()
        assert im1.array.shape == (1,1)
        assert im1 == im1

        im2 = galsim.Image()
        assert not im2.bounds.isDefined()
        assert im2.array.shape == (1,1)
        assert im2 == im2
        if types[i] == np.float32:
            assert im2 == im1

        im3 = galsim.Image(array=np.array([[]],dtype=types[i]))
        assert not im3.bounds.isDefined()
        assert im3.array.shape == (1,1)
        assert im3 == im1

        im4 = galsim.Image(array=np.array([[]]), dtype=types[i])
        assert not im4.bounds.isDefined()
        assert im4.array.shape == (1,1)
        assert im4 == im1

        im5 = galsim.Image(array=np.array([[1]]), dtype=types[i], bounds=galsim.BoundsI())
        assert not im5.bounds.isDefined()
        assert im5.array.shape == (1,1)
        assert im5 == im1

        im6 = galsim.Image(array=np.array([[1]], dtype=types[i]), bounds=galsim.BoundsI())
        assert not im6.bounds.isDefined()
        assert im6.array.shape == (1,1)
        assert im6 == im1

        im7 = 1.0 * im1
        assert not im7.bounds.isDefined()
        assert im7.array.shape == (1,1)
        if types[i] == np.float64:
            assert im7 == im1

        im8 = im1 + 1j * im3
        assert not im8.bounds.isDefined()
        assert im8.array.shape == (1,1)
        if types[i] == np.complex128:
            assert im8 == im1

        try:
            np.testing.assert_raises(RuntimeError,im1.setValue,0,0,1)
            np.testing.assert_raises(RuntimeError,im1.__call__,0,0)
            np.testing.assert_raises(RuntimeError,im1.view().setValue,0,0,1)
            np.testing.assert_raises(RuntimeError,im1.view().__call__,0,0)
        except ImportError:
            pass

        do_pickle(im1.bounds)
        do_pickle(im1)
        do_pickle(im1.view())
        do_pickle(im1.view(make_const=True))

@timer
def test_Image_FITS_IO():
    """Test that all six FITS reference images are correctly read in by both PyFITS and our Image
    wrappers.
    """
    for i in range(ntypes):
        array_type = types[i]

        if tchar[i][0] == 'C':
            # Cannot write complex Images to fits.  Check for an exception and continue.
            ref_image = galsim.Image(ref_array.astype(array_type))
            test_file = os.path.join(datadir, "test"+tchar[i]+".fits")
            try:
                np.testing.assert_raises(ValueError, ref_image.write, test_file)
            except ImportError:
                pass
            continue

        #
        # Test input from a single external FITS image
        #

        # Read the reference image to from an externally-generated fits file
        test_file = os.path.join(datadir, "test"+tchar[i]+".fits")
        # Check pyfits read for sanity
        with pyfits.open(test_file) as fits:
            test_array = fits[0].data
        np.testing.assert_array_equal(ref_array.astype(types[i]), test_array,
                err_msg="PyFITS failing to read reference image.")

        # Then use galsim fits.read function
        # First version: use pyfits HDUList
        with pyfits.open(test_file) as hdu:
            test_image = galsim.fits.read(hdu_list=hdu)
        np.testing.assert_array_equal(ref_array.astype(types[i]), test_image.array,
                err_msg="Failed reading from PyFITS PrimaryHDU input.")

        # Second version: use file name
        test_image = galsim.fits.read(test_file)
        np.testing.assert_array_equal(ref_array.astype(types[i]), test_image.array,
                err_msg="Image"+tchar[i]+" read failed reading from filename input.")

        #
        # Test full I/O on a single internally-generated FITS image
        #

        # Write the reference image to a fits file
        ref_image = galsim.Image(ref_array.astype(array_type))
        test_file = os.path.join(datadir, "test"+tchar[i]+"_internal.fits")
        ref_image.write(test_file)

        # Check pyfits read for sanity
        with pyfits.open(test_file) as fits:
            test_array = fits[0].data
        np.testing.assert_array_equal(ref_array.astype(types[i]), test_array,
                err_msg="Image"+tchar[i]+" write failed.")

        # Then use galsim fits.read function
        # First version: use pyfits HDUList
        with pyfits.open(test_file) as hdu:
            test_image = galsim.fits.read(hdu_list=hdu)
        np.testing.assert_array_equal(ref_array.astype(types[i]), test_image.array,
                err_msg="Failed reading from PyFITS PrimaryHDU input.")

        # Second version: use file name
        test_image = galsim.fits.read(test_file)
        np.testing.assert_array_equal(ref_array.astype(types[i]), test_image.array,
                err_msg="Image"+tchar[i]+" read failed reading from filename input.")

        #
        # Test various compression schemes
        #

        # These tests are a bit slow, so we only bother to run them for the first dtype
        # when doing the regular unit tests.  When running python test_image.py, all of them
        # will run, so when working on the code, it is a good idea to run the tests that way.
        if i > 0 and __name__ != "__main__":
            continue

        # Test full-file gzip
        test_file = os.path.join(datadir, "test"+tchar[i]+".fits.gz")
        test_image = galsim.fits.read(test_file, compression='gzip')
        np.testing.assert_array_equal(ref_array.astype(types[i]), test_image.array,
                err_msg="Image"+tchar[i]+" read failed for explicit full-file gzip")

        test_image = galsim.fits.read(test_file)
        np.testing.assert_array_equal(ref_array.astype(types[i]), test_image.array,
                err_msg="Image"+tchar[i]+" read failed for auto full-file gzip")

        test_file = os.path.join(datadir, "test"+tchar[i]+"_internal.fits.gz")
        ref_image.write(test_file, compression='gzip')
        test_image = galsim.fits.read(test_file)
        np.testing.assert_array_equal(ref_array.astype(types[i]), test_image.array,
                err_msg="Image"+tchar[i]+" write failed for explicit full-file gzip")

        ref_image.write(test_file)
        test_image = galsim.fits.read(test_file)
        np.testing.assert_array_equal(ref_array.astype(types[i]), test_image.array,
                err_msg="Image"+tchar[i]+" write failed for auto full-file gzip")

        # Test full-file bzip2
        test_file = os.path.join(datadir, "test"+tchar[i]+".fits.bz2")
        test_image = galsim.fits.read(test_file, compression='bzip2')
        np.testing.assert_array_equal(ref_array.astype(types[i]), test_image.array,
                err_msg="Image"+tchar[i]+" read failed for explicit full-file bzip2")

        test_image = galsim.fits.read(test_file)
        np.testing.assert_array_equal(ref_array.astype(types[i]), test_image.array,
                err_msg="Image"+tchar[i]+" read failed for auto full-file bzip2")

        test_file = os.path.join(datadir, "test"+tchar[i]+"_internal.fits.bz2")
        ref_image.write(test_file, compression='bzip2')
        test_image = galsim.fits.read(test_file)
        np.testing.assert_array_equal(ref_array.astype(types[i]), test_image.array,
                err_msg="Image"+tchar[i]+" write failed for explicit full-file bzip2")

        ref_image.write(test_file)
        test_image = galsim.fits.read(test_file)
        np.testing.assert_array_equal(ref_array.astype(types[i]), test_image.array,
                err_msg="Image"+tchar[i]+" write failed for auto full-file bzip2")

        # Test ric
        test_file = os.path.join(datadir, "test"+tchar[i]+".fits.fz")
        test_image = galsim.fits.read(test_file, compression='rice')
        np.testing.assert_array_equal(ref_array.astype(types[i]), test_image.array,
                err_msg="Image"+tchar[i]+" read failed for explicit rice")

        test_image = galsim.fits.read(test_file)
        np.testing.assert_array_equal(ref_array.astype(types[i]), test_image.array,
                err_msg="Image"+tchar[i]+" read failed for auto rice")

        test_file = os.path.join(datadir, "test"+tchar[i]+"_internal.fits.fz")
        ref_image.write(test_file, compression='rice')
        test_image = galsim.fits.read(test_file)
        np.testing.assert_array_equal(ref_array.astype(types[i]), test_image.array,
                err_msg="Image"+tchar[i]+" write failed for explicit rice")

        ref_image.write(test_file)
        test_image = galsim.fits.read(test_file)
        np.testing.assert_array_equal(ref_array.astype(types[i]), test_image.array,
                err_msg="Image"+tchar[i]+" write failed for auto rice")

        # Test gzip_tile
        test_file = os.path.join(datadir, "test"+tchar[i]+"_internal.fits.gzt")
        ref_image.write(test_file, compression='gzip_tile')
        test_image = galsim.fits.read(test_file, compression='gzip_tile')
        np.testing.assert_array_equal(ref_array.astype(types[i]), test_image.array,
                err_msg="Image"+tchar[i]+" write failed for gzip_tile")

        # Test hcompress
        test_file = os.path.join(datadir, "test"+tchar[i]+"_internal.fits.hc")
        ref_image.write(test_file, compression='hcompress')
        test_image = galsim.fits.read(test_file, compression='hcompress')
        np.testing.assert_array_equal(ref_array.astype(types[i]), test_image.array,
                err_msg="Image"+tchar[i]+" write failed for hcompress")

        # Test plio (only valid on positive integer values)
        if tchar[i] in ['S', 'I']:
            test_file = os.path.join(datadir, "test"+tchar[i]+"_internal.fits.plio")
            ref_image.write(test_file, compression='plio')
            test_image = galsim.fits.read(test_file, compression='plio')
            np.testing.assert_array_equal(ref_array.astype(types[i]), test_image.array,
                    err_msg="Image"+tchar[i]+" write failed for plio")


@timer
def test_Image_MultiFITS_IO():
    """Test that all six FITS reference images are correctly read in by both PyFITS and our Image
    wrappers.
    """
    for i in range(ntypes):
        array_type = types[i]

        if tchar[i][0] == 'C':
            # Cannot write complex Images to fits.  Check for an exception and continue.
            ref_image = galsim.Image(ref_array.astype(array_type))
            image_list = []
            for k in range(nimages):
                image_list.append(ref_image + k)
            test_multi_file = os.path.join(datadir, "test_multi"+tchar[i]+".fits")
            try:
                np.testing.assert_raises(ValueError, galsim.fits.writeMulti,
                                         image_list, test_multi_file)
            except ImportError:
                pass
            continue

        #
        # Test input from an external multi-extension fits file
        #

        test_multi_file = os.path.join(datadir, "test_multi"+tchar[i]+".fits")
        # Check pyfits read for sanity
        with pyfits.open(test_multi_file) as fits:
            test_array = fits[0].data
        np.testing.assert_array_equal(ref_array.astype(types[i]), test_array,
                err_msg="PyFITS failing to read multi file.")

        # Then use galsim fits.readMulti function
        # First version: use pyfits HDUList
        with pyfits.open(test_multi_file) as hdu:
            test_image_list = galsim.fits.readMulti(hdu_list=hdu)
        for k in range(nimages):
            np.testing.assert_array_equal((ref_array+k).astype(types[i]),
                    test_image_list[k].array,
                    err_msg="Failed reading from PyFITS PrimaryHDU input.")

        # Second version: use file name
        test_image_list = galsim.fits.readMulti(test_multi_file)
        for k in range(nimages):
            np.testing.assert_array_equal((ref_array+k).astype(types[i]),
                    test_image_list[k].array,
                    err_msg="Image"+tchar[i]+" readMulti failed reading from filename input.")

        #
        # Test full I/O for an internally-generated multi-extension fits file
        #

        # Build a list of images with different values
        ref_image = galsim.Image(ref_array.astype(array_type))
        image_list = []
        for k in range(nimages):
            image_list.append(ref_image + k)

        # Write the list to a multi-extension fits file
        test_multi_file = os.path.join(datadir, "test_multi"+tchar[i]+"_internal.fits")
        galsim.fits.writeMulti(image_list,test_multi_file)

        # Check pyfits read for sanity
        with pyfits.open(test_multi_file) as fits:
            test_array = fits[0].data
        np.testing.assert_array_equal(ref_array.astype(types[i]), test_array,
                err_msg="PyFITS failing to read multi file.")

        # Then use galsim fits.readMulti function
        # First version: use pyfits HDUList
        with pyfits.open(test_multi_file) as hdu:
            test_image_list = galsim.fits.readMulti(hdu_list=hdu)
        for k in range(nimages):
            np.testing.assert_array_equal((ref_array+k).astype(types[i]),
                    test_image_list[k].array,
                    err_msg="Failed reading from PyFITS PrimaryHDU input.")

        # Second version: use file name
        test_image_list = galsim.fits.readMulti(test_multi_file)
        for k in range(nimages):
            np.testing.assert_array_equal((ref_array+k).astype(types[i]),
                    test_image_list[k].array,
                    err_msg="Image"+tchar[i]+" readMulti failed reading from filename input.")


        #
        # Test writing to hdu_list directly and then writing to file.
        #

        # Start with empty hdu_list
        hdu_list = pyfits.HDUList()

        # Add each image one at a time
        for k in range(nimages):
            image = ref_image + k
            galsim.fits.write(image, hdu_list=hdu_list)

        # Write it out with writeFile
        galsim.fits.writeFile(test_multi_file, hdu_list)

        # Check that reading it back in gives the same values
        test_image_list = galsim.fits.readMulti(test_multi_file)
        for k in range(nimages):
            np.testing.assert_array_equal((ref_array+k).astype(types[i]),
                    test_image_list[k].array,
                    err_msg="Image"+tchar[i]+" readMulti failed after using writeFile")

        # Can also use writeMulti to write directly to an hdu list
        hdu_list = pyfits.HDUList()
        galsim.fits.writeMulti(image_list, hdu_list=hdu_list)
        galsim.fits.writeFile(test_multi_file, hdu_list)
        test_image_list = galsim.fits.readMulti(test_multi_file)
        for k in range(nimages):
            np.testing.assert_array_equal((ref_array+k).astype(types[i]),
                    test_image_list[k].array,
                    err_msg="Image"+tchar[i]+" readMulti failed after using writeFile")

        #
        # Test various compression schemes
        #

        # These tests are a bit slow, so we only bother to run them for the first dtype
        # when doing the regular unit tests.  When running python test_image.py, all of them
        # will run, so when working on the code, it is a good idea to run the tests that way.
        if i > 0 and __name__ != "__main__":
            continue

        # Test full-file gzip
        test_multi_file = os.path.join(datadir, "test_multi"+tchar[i]+".fits.gz")
        test_image_list = galsim.fits.readMulti(test_multi_file, compression='gzip')
        for k in range(nimages):
            np.testing.assert_array_equal((ref_array+k).astype(types[i]),
                    test_image_list[k].array,
                    err_msg="Image"+tchar[i]+" readMulti failed for explicit full-file gzip")

        test_image_list = galsim.fits.readMulti(test_multi_file)
        for k in range(nimages):
            np.testing.assert_array_equal((ref_array+k).astype(types[i]),
                    test_image_list[k].array,
                    err_msg="Image"+tchar[i]+" readMulti failed for auto full-file gzip")

        test_multi_file = os.path.join(datadir, "test_multi"+tchar[i]+"_internal.fits.gz")
        galsim.fits.writeMulti(image_list,test_multi_file, compression='gzip')
        test_image_list = galsim.fits.readMulti(test_multi_file)
        for k in range(nimages):
            np.testing.assert_array_equal((ref_array+k).astype(types[i]),
                    test_image_list[k].array,
                    err_msg="Image"+tchar[i]+" writeMulti failed for explicit full-file gzip")

        galsim.fits.writeMulti(image_list,test_multi_file)
        test_image_list = galsim.fits.readMulti(test_multi_file)
        for k in range(nimages):
            np.testing.assert_array_equal((ref_array+k).astype(types[i]),
                    test_image_list[k].array,
                    err_msg="Image"+tchar[i]+" writeMulti failed for auto full-file gzip")

        # Test full-file bzip2
        test_multi_file = os.path.join(datadir, "test_multi"+tchar[i]+".fits.bz2")
        test_image_list = galsim.fits.readMulti(test_multi_file, compression='bzip2')
        for k in range(nimages):
            np.testing.assert_array_equal((ref_array+k).astype(types[i]),
                    test_image_list[k].array,
                    err_msg="Image"+tchar[i]+" readMulti failed for explicit full-file bzip2")

        test_image_list = galsim.fits.readMulti(test_multi_file)
        for k in range(nimages):
            np.testing.assert_array_equal((ref_array+k).astype(types[i]),
                    test_image_list[k].array,
                    err_msg="Image"+tchar[i]+" readMulti failed for auto full-file bzip2")

        test_multi_file = os.path.join(datadir, "test_multi"+tchar[i]+"_internal.fits.bz2")
        galsim.fits.writeMulti(image_list,test_multi_file, compression='bzip2')
        test_image_list = galsim.fits.readMulti(test_multi_file)
        for k in range(nimages):
            np.testing.assert_array_equal((ref_array+k).astype(types[i]),
                    test_image_list[k].array,
                    err_msg="Image"+tchar[i]+" writeMulti failed for explicit full-file bzip2")

        galsim.fits.writeMulti(image_list,test_multi_file)
        test_image_list = galsim.fits.readMulti(test_multi_file)
        for k in range(nimages):
            np.testing.assert_array_equal((ref_array+k).astype(types[i]),
                    test_image_list[k].array,
                    err_msg="Image"+tchar[i]+" writeMulti failed for auto full-file bzip2")

        # Test rice
        test_multi_file = os.path.join(datadir, "test_multi"+tchar[i]+".fits.fz")
        test_image_list = galsim.fits.readMulti(test_multi_file, compression='rice')
        for k in range(nimages):
            np.testing.assert_array_equal((ref_array+k).astype(types[i]),
                    test_image_list[k].array,
                    err_msg="Image"+tchar[i]+" readMulti failed for explicit rice")

        test_image_list = galsim.fits.readMulti(test_multi_file)
        for k in range(nimages):
            np.testing.assert_array_equal((ref_array+k).astype(types[i]),
                    test_image_list[k].array,
                    err_msg="Image"+tchar[i]+" readMulti failed for auto rice")

        test_multi_file = os.path.join(datadir, "test_multi"+tchar[i]+"_internal.fits.fz")
        galsim.fits.writeMulti(image_list,test_multi_file, compression='rice')
        test_image_list = galsim.fits.readMulti(test_multi_file)
        for k in range(nimages):
            np.testing.assert_array_equal((ref_array+k).astype(types[i]),
                    test_image_list[k].array,
                    err_msg="Image"+tchar[i]+" writeMulti failed for explicit rice")

        galsim.fits.writeMulti(image_list,test_multi_file)
        test_image_list = galsim.fits.readMulti(test_multi_file)
        for k in range(nimages):
            np.testing.assert_array_equal((ref_array+k).astype(types[i]),
                    test_image_list[k].array,
                    err_msg="Image"+tchar[i]+" writeMulti failed for auto rice")

        # Test gzip_tile
        test_multi_file = os.path.join(datadir, "test_multi"+tchar[i]+"_internal.fits.gzt")
        galsim.fits.writeMulti(image_list,test_multi_file, compression='gzip_tile')
        test_image_list = galsim.fits.readMulti(test_multi_file, compression='gzip_tile')
        for k in range(nimages):
            np.testing.assert_array_equal((ref_array+k).astype(types[i]),
                    test_image_list[k].array,
                    err_msg="Image"+tchar[i]+" writeMulti failed for gzip_tile")

        # Test hcompress
        test_multi_file = os.path.join(datadir, "test_multi"+tchar[i]+"_internal.fits.hc")
        galsim.fits.writeMulti(image_list,test_multi_file, compression='hcompress')
        test_image_list = galsim.fits.readMulti(test_multi_file, compression='hcompress')
        for k in range(nimages):
            np.testing.assert_array_equal((ref_array+k).astype(types[i]),
                    test_image_list[k].array,
                    err_msg="Image"+tchar[i]+" writeMulti failed for hcompress")

        # Test plio (only valid on positive integer values)
        if tchar[i] in ['S', 'I']:
            test_multi_file = os.path.join(datadir, "test_multi"+tchar[i]+"_internal.fits.plio")
            galsim.fits.writeMulti(image_list,test_multi_file, compression='plio')
            test_image_list = galsim.fits.readMulti(test_multi_file, compression='plio')
            for k in range(nimages):
                np.testing.assert_array_equal((ref_array+k).astype(types[i]),
                        test_image_list[k].array,
                        err_msg="Image"+tchar[i]+" writeMulti failed for plio")


@timer
def test_Image_CubeFITS_IO():
    """Test that all six FITS reference images are correctly read in by both PyFITS and our Image
    wrappers.
    """
    for i in range(ntypes):
        array_type = types[i]

        if tchar[i][0] == 'C':
            # Cannot write complex Images to fits.  Check for an exception and continue.
            ref_image = galsim.Image(ref_array.astype(array_type))
            image_list = []
            for k in range(nimages):
                image_list.append(ref_image + k)
            test_cube_file = os.path.join(datadir, "test_cube"+tchar[i]+".fits")
            try:
                np.testing.assert_raises(ValueError, galsim.fits.writeCube,
                                         image_list, test_cube_file)
                array_list = [im.array for im in image_list]
                np.testing.assert_raises(ValueError, galsim.fits.writeCube,
                                         array_list, test_cube_file)
                one_array = np.asarray(array_list)
                np.testing.assert_raises(ValueError, galsim.fits.writeCube,
                                         one_array, test_cube_file)
            except ImportError:
                pass
            continue

        #
        # Test input from an external fits data cube
        #

        test_cube_file = os.path.join(datadir, "test_cube"+tchar[i]+".fits")
        # Check pyfits read for sanity
        with pyfits.open(test_cube_file) as fits:
            test_array = fits[0].data
        for k in range(nimages):
            np.testing.assert_array_equal((ref_array+k).astype(types[i]), test_array[k,:,:],
                    err_msg="PyFITS failing to read cube file.")

        # Then use galsim fits.readCube function
        # First version: use pyfits HDUList
        with pyfits.open(test_cube_file) as hdu:
            test_image_list = galsim.fits.readCube(hdu_list=hdu)
        for k in range(nimages):
            np.testing.assert_array_equal((ref_array+k).astype(types[i]),
                    test_image_list[k].array,
                    err_msg="Failed reading from PyFITS PrimaryHDU input.")

        # Second version: use file name
        test_image_list = galsim.fits.readCube(test_cube_file)
        for k in range(nimages):
            np.testing.assert_array_equal((ref_array+k).astype(types[i]),
                    test_image_list[k].array,
                    err_msg="Image"+tchar[i]+" readCube failed reading from filename input.")

        #
        # Test full I/O for an internally-generated fits data cube
        #

        # Build a list of images with different values
        ref_image = galsim.Image(ref_array.astype(array_type))
        image_list = []
        for k in range(nimages):
            image_list.append(ref_image + k)

        # Write the list to a fits data cube
        test_cube_file = os.path.join(datadir, "test_cube"+tchar[i]+"_internal.fits")
        galsim.fits.writeCube(image_list,test_cube_file)

        # Check pyfits read for sanity
        with pyfits.open(test_cube_file) as fits:
            test_array = fits[0].data

        wrong_type_error_msg = "%s != %s" % (test_array.dtype.type, types[i])
        if types[i] == np.uint16 or types[i] == np.uint32:
            # If astropy version < 1.1.0, uint fits files will be read wrongly, so skip this test
            # note that all other tests will pass since they will be read as float32s instead
            import astropy
            if LooseVersion(astropy.__version__) >= LooseVersion('1.1.0'):
                assert test_array.dtype.type == types[i], wrong_type_error_msg
        else:
            assert test_array.dtype.type == types[i], wrong_type_error_msg

        for k in range(nimages):
            np.testing.assert_array_equal((ref_array+k).astype(types[i]), test_array[k,:,:],
                    err_msg="PyFITS failing to read cube file.")

        # Then use galsim fits.readCube function
        # First version: use pyfits HDUList
        with pyfits.open(test_cube_file) as hdu:
            test_image_list = galsim.fits.readCube(hdu_list=hdu)
        for k in range(nimages):
            np.testing.assert_array_equal((ref_array+k).astype(types[i]),
                    test_image_list[k].array,
                    err_msg="Failed reading from PyFITS PrimaryHDU input.")

        # Second version: use file name
        test_image_list = galsim.fits.readCube(test_cube_file)
        for k in range(nimages):
            np.testing.assert_array_equal((ref_array+k).astype(types[i]),
                    test_image_list[k].array,
                    err_msg="Image"+tchar[i]+" readCube failed reading from filename input.")

        #
        # Test writeCube with arrays, rather than images.
        #

        array_list = [ im.array for im in image_list ]
        galsim.fits.writeCube(array_list, test_cube_file)
        test_image_list = galsim.fits.readCube(test_cube_file)
        for k in range(nimages):
            np.testing.assert_array_equal((ref_array+k).astype(types[i]),
                    test_image_list[k].array,
                    err_msg="Image"+tchar[i]+" write/readCube failed with list of numpy arrays.")

        one_array = np.asarray(array_list)
        galsim.fits.writeCube(one_array, test_cube_file)
        test_image_list = galsim.fits.readCube(test_cube_file)
        for k in range(nimages):
            np.testing.assert_array_equal((ref_array+k).astype(types[i]),
                    test_image_list[k].array,
                    err_msg="Image"+tchar[i]+" write/readCube failed with single 3D numpy array.")

        #
        # Test writing to hdu_list directly and then writing to file.
        #

        # Start with empty hdu_list
        hdu_list = pyfits.HDUList()

        # Write the images to the hdu_list
        galsim.fits.writeCube(image_list, hdu_list=hdu_list)

        # Write it out with writeFile
        galsim.fits.writeFile(test_cube_file, hdu_list)

        # Check that reading it back in gives the same values
        test_image_list = galsim.fits.readCube(test_cube_file)
        for k in range(nimages):
            np.testing.assert_array_equal((ref_array+k).astype(types[i]),
                    test_image_list[k].array,
                    err_msg="Image"+tchar[i]+" readCube failed after using writeFile")

        #
        # Test various compression schemes
        #

        # These tests are a bit slow, so we only bother to run them for the first dtype
        # when doing the regular unit tests.  When running python test_image.py, all of them
        # will run, so when working on the code, it is a good idea to run the tests that way.
        if i > 0 and __name__ != "__main__":
            continue

        # Test full-file gzip
        test_cube_file = os.path.join(datadir, "test_cube"+tchar[i]+".fits.gz")
        test_image_list = galsim.fits.readCube(test_cube_file, compression='gzip')
        for k in range(nimages):
            np.testing.assert_array_equal((ref_array+k).astype(types[i]),
                    test_image_list[k].array,
                    err_msg="Image"+tchar[i]+" readCube failed for explicit full-file gzip")

        test_image_list = galsim.fits.readCube(test_cube_file)
        for k in range(nimages):
            np.testing.assert_array_equal((ref_array+k).astype(types[i]),
                    test_image_list[k].array,
                    err_msg="Image"+tchar[i]+" readCube failed for auto full-file gzip")

        test_cube_file = os.path.join(datadir, "test_cube"+tchar[i]+"_internal.fits.gz")
        galsim.fits.writeCube(image_list,test_cube_file, compression='gzip')
        test_image_list = galsim.fits.readCube(test_cube_file)
        for k in range(nimages):
            np.testing.assert_array_equal((ref_array+k).astype(types[i]),
                    test_image_list[k].array,
                    err_msg="Image"+tchar[i]+" writeCube failed for explicit full-file gzip")

        galsim.fits.writeCube(image_list,test_cube_file)
        test_image_list = galsim.fits.readCube(test_cube_file)
        for k in range(nimages):
            np.testing.assert_array_equal((ref_array+k).astype(types[i]),
                    test_image_list[k].array,
                    err_msg="Image"+tchar[i]+" writeCube failed for auto full-file gzip")

        # Test full-file bzip2
        test_cube_file = os.path.join(datadir, "test_cube"+tchar[i]+".fits.bz2")
        test_image_list = galsim.fits.readCube(test_cube_file, compression='bzip2')
        for k in range(nimages):
            np.testing.assert_array_equal((ref_array+k).astype(types[i]),
                    test_image_list[k].array,
                    err_msg="Image"+tchar[i]+" readCube failed for explicit full-file bzip2")

        test_image_list = galsim.fits.readCube(test_cube_file)
        for k in range(nimages):
            np.testing.assert_array_equal((ref_array+k).astype(types[i]),
                    test_image_list[k].array,
                    err_msg="Image"+tchar[i]+" readCube failed for auto full-file bzip2")

        test_cube_file = os.path.join(datadir, "test_cube"+tchar[i]+"_internal.fits.bz2")
        galsim.fits.writeCube(image_list,test_cube_file, compression='bzip2')
        test_image_list = galsim.fits.readCube(test_cube_file)
        for k in range(nimages):
            np.testing.assert_array_equal((ref_array+k).astype(types[i]),
                    test_image_list[k].array,
                    err_msg="Image"+tchar[i]+" writeCube failed for explicit full-file bzip2")

        galsim.fits.writeCube(image_list,test_cube_file)
        test_image_list = galsim.fits.readCube(test_cube_file)
        for k in range(nimages):
            np.testing.assert_array_equal((ref_array+k).astype(types[i]),
                    test_image_list[k].array,
                    err_msg="Image"+tchar[i]+" writeCube failed for auto full-file bzip2")

        # Test rice
        test_cube_file = os.path.join(datadir, "test_cube"+tchar[i]+".fits.fz")
        test_image_list = galsim.fits.readCube(test_cube_file, compression='rice')
        for k in range(nimages):
            np.testing.assert_array_equal((ref_array+k).astype(types[i]),
                    test_image_list[k].array,
                    err_msg="Image"+tchar[i]+" readCube failed for explicit rice")

        test_image_list = galsim.fits.readCube(test_cube_file)
        for k in range(nimages):
            np.testing.assert_array_equal((ref_array+k).astype(types[i]),
                    test_image_list[k].array,
                    err_msg="Image"+tchar[i]+" readCube failed for auto rice")

        test_cube_file = os.path.join(datadir, "test_cube"+tchar[i]+"_internal.fits.fz")
        galsim.fits.writeCube(image_list,test_cube_file, compression='rice')
        test_image_list = galsim.fits.readCube(test_cube_file)
        for k in range(nimages):
            np.testing.assert_array_equal((ref_array+k).astype(types[i]),
                    test_image_list[k].array,
                    err_msg="Image"+tchar[i]+" writeCube failed for explicit rice")

        galsim.fits.writeCube(image_list,test_cube_file)
        test_image_list = galsim.fits.readCube(test_cube_file)
        for k in range(nimages):
            np.testing.assert_array_equal((ref_array+k).astype(types[i]),
                    test_image_list[k].array,
                    err_msg="Image"+tchar[i]+" writeCube failed for auto rice")

        # Test gzip_tile
        test_cube_file = os.path.join(datadir, "test_cube"+tchar[i]+"_internal.fits.gzt")
        galsim.fits.writeCube(image_list,test_cube_file, compression='gzip_tile')
        test_image_list = galsim.fits.readCube(test_cube_file, compression='gzip_tile')
        for k in range(nimages):
            np.testing.assert_array_equal((ref_array+k).astype(types[i]),
                    test_image_list[k].array,
                    err_msg="Image"+tchar[i]+" writeCube failed for gzip_tile")

        # Note: hcompress is invalid for data cubes

        # Test plio (only valid on positive integer values)
        if tchar[i] in ['S', 'I']:
            test_cube_file = os.path.join(datadir, "test_cube"+tchar[i]+"_internal.fits.plio")
            galsim.fits.writeCube(image_list,test_cube_file, compression='plio')
            test_image_list = galsim.fits.readCube(test_cube_file, compression='plio')
            for k in range(nimages):
                np.testing.assert_array_equal((ref_array+k).astype(types[i]),
                        test_image_list[k].array,
                        err_msg="Image"+tchar[i]+" writeCube failed for plio")


@timer
def test_Image_array_view():
    """Test that all six types of supported Images correctly provide a view on an input array.
    """
    for i in range(ntypes):
        # First try using the dictionary-type Image init
        image = galsim.Image(ref_array.astype(types[i]))
        np.testing.assert_array_equal(ref_array.astype(types[i]), image.array,
                err_msg="Array look into Image class does not match input for dtype = "+
                str(types[i]))

        #Then try using the eval command to mimic use via ImageD, ImageF etc.
        image_init_func = eval("galsim.Image"+tchar[i])
        image = image_init_func(ref_array.astype(types[i]))
        np.testing.assert_array_equal(ref_array.astype(types[i]), image.array,
                err_msg="Array look into Image class does not match input for dtype = "+
                str(types[i]))


@timer
def test_Image_binary_add():
    """Test that all six types of supported Images add correctly.
    """
    for i in range(ntypes):
        # First try using the dictionary-type Image init
        image1 = galsim.Image(ref_array.astype(types[i]))
        image2 = galsim.Image((2 * ref_array).astype(types[i]))
        image3 = image1 + image2
        np.testing.assert_array_equal((3 * ref_array).astype(types[i]), image3.array,
                err_msg="Binary add in Image class does not match reference for dtype = "+
                str(types[i]))

        # Then try using the eval command to mimic use via ImageD, ImageF etc.
        image_init_func = eval("galsim.Image"+tchar[i])
        slice_array = large_array.astype(types[i])[::3,::2]
        image1 = image_init_func(slice_array)
        image2 = image_init_func((2 * ref_array).astype(types[i]))
        image3 = image1 + image2
        np.testing.assert_array_equal((3 * ref_array).astype(types[i]), image3.array,
                err_msg="Binary add in Image class does not match reference for dtype = "
                +str(types[i]))

        for j in range(ntypes):
            image2_init_func = eval("galsim.Image"+tchar[j])
            image2 = image2_init_func((2 * ref_array).astype(types[j]))
            image3 = image1 + image2
            type3 = image3.array.dtype.type
            np.testing.assert_array_equal((3 * ref_array).astype(type3), image3.array,
                    err_msg="Inplace add in Image class does not match reference for dtypes = "
                    +str(types[i])+" and "+str(types[j]))

        # Check for exceptions if we try to do this operation for images without matching
        # shape.  Note that this test is only included here (not in the unit tests for all
        # other operations) because all operations have the same error-checking code, so it should
        # only be necessary to check once.
        try:
            image1 = galsim.Image(ref_array.astype(types[i]))
            image2 = image1.subImage(galsim.BoundsI(image1.xmin, image1.xmax-1,
                                                    image1.ymin+1, image1.ymax))
            np.testing.assert_raises(ValueError, image1.__add__, image2)
        except ImportError:
            # assert_raises requires nose, which we don't want to force people to install.
            # So if they are running this without nose, we just skip these tests.
            pass


@timer
def test_Image_binary_subtract():
    """Test that all six types of supported Images subtract correctly.
    """
    for i in range(ntypes):
        # First try using the dictionary-type Image init
        image1 = galsim.Image(ref_array.astype(types[i]))
        image2 = galsim.Image((2 * ref_array).astype(types[i]))
        image3 = image2 - image1
        np.testing.assert_array_equal(ref_array.astype(types[i]), image3.array,
                err_msg="Binary subtract in Image class (dictionary call) does"
                +" not match reference for dtype = "+str(types[i]))

        # Then try using the eval command to mimic use via ImageD, ImageF etc.
        image_init_func = eval("galsim.Image"+tchar[i])
        slice_array = large_array.astype(types[i])[::3,::2]
        image1 = image_init_func(slice_array)
        image2 = image_init_func((2 * ref_array).astype(types[i]))
        image3 = image2 - image1
        np.testing.assert_array_equal(ref_array.astype(types[i]), image3.array,
                err_msg="Binary subtract in Image class does not match reference for dtype = "
                +str(types[i]))

        for j in range(ntypes):
            image2_init_func = eval("galsim.Image"+tchar[j])
            image2 = image2_init_func((2 * ref_array).astype(types[j]))
            image3 = image2 - image1
            type3 = image3.array.dtype.type
            np.testing.assert_array_equal(ref_array.astype(type3), image3.array,
                    err_msg="Inplace add in Image class does not match reference for dtypes = "
                    +str(types[i])+" and "+str(types[j]))


@timer
def test_Image_binary_multiply():
    """Test that all six types of supported Images multiply correctly.
    """
    for i in range(ntypes):
        # First try using the dictionary-type Image init
        image1 = galsim.Image(ref_array.astype(types[i]))
        image2 = galsim.Image((2 * ref_array).astype(types[i]))
        image3 = image1 * image2
        np.testing.assert_array_equal((2 * ref_array**2).astype(types[i]), image3.array,
                err_msg="Binary multiply in Image class (dictionary call) does"
                +" not match reference for dtype = "+str(types[i]))

        # Then try using the eval command to mimic use via ImageD, ImageF etc.
        image_init_func = eval("galsim.Image"+tchar[i])
        slice_array = large_array.astype(types[i])[::3,::2]
        image1 = image_init_func(slice_array)
        image2 = image_init_func((2 * ref_array).astype(types[i]))
        image3 = image1 * image2
        np.testing.assert_array_equal((2 * ref_array**2).astype(types[i]), image3.array,
                err_msg="Binary multiply in Image class does not match reference for dtype = "
                +str(types[i]))

        # Check unary -
        image1 = galsim.Image(ref_array.astype(types[i]))
        image3 = -image1
        np.testing.assert_array_equal(image3.array, (-1 * ref_array).astype(types[i]),
                err_msg="Unary - in Image class (dictionary call) does"
                +" not match reference for dtype = "+str(types[i]))

        for j in range(ntypes):
            image2_init_func = eval("galsim.Image"+tchar[j])
            image2 = image2_init_func((2 * ref_array).astype(types[j]))
            image3 = image2 * image1
            type3 = image3.array.dtype.type
            np.testing.assert_array_equal((2*ref_array**2).astype(type3), image3.array,
                    err_msg="Inplace add in Image class does not match reference for dtypes = "
                    +str(types[i])+" and "+str(types[j]))


@timer
def test_Image_binary_divide():
    """Test that all six types of supported Images divide correctly.
    """
    # Note: tests here are not precisely equal, since division can have rounding errors for
    # some elements.  In particular when dividing by complex, where there is a bit more to the
    # generic calculation (even though the imaginary parts are zero here).
    # So check that they are *almost* equal to 12 digits of precision (or 4 for complex64).
    for i in range(ntypes):
        decimal = 4 if types[i] == np.complex64 else 12
        # First try using the dictionary-type Image init
        # Note that I am using refarray + 1 to avoid divide-by-zero.
        image1 = galsim.Image((ref_array + 1).astype(types[i]))
        image2 = galsim.Image((3 * (ref_array + 1)**2).astype(types[i]))
        image3 = image2 / image1
        np.testing.assert_almost_equal((3 * (ref_array + 1)).astype(types[i]), image3.array,
                decimal=decimal,
                err_msg="Binary divide in Image class (dictionary call) does"
                +" not match reference for dtype = "+str(types[i]))

        # Then try using the eval command to mimic use via ImageD, ImageF etc.
        image_init_func = eval("galsim.Image"+tchar[i])
        slice_array = (large_array+1).astype(types[i])[::3,::2]
        image1 = image_init_func(slice_array)
        image2 = image_init_func((3 * (ref_array + 1)**2).astype(types[i]))
        image3 = image2 / image1
        np.testing.assert_almost_equal((3 * (ref_array + 1)).astype(types[i]), image3.array,
                decimal=decimal,
                err_msg="Binary divide in Image class does not match reference for dtype = "
                +str(types[i]))

        for j in range(ntypes):
            decimal = 4 if (types[i] == np.complex64 or types[j] == np.complex64) else 12
            image2_init_func = eval("galsim.Image"+tchar[j])
            image2 = image2_init_func((3 * (ref_array+1)**2).astype(types[j]))
            image3 = image2 / image1
            type3 = image3.array.dtype.type
            np.testing.assert_almost_equal((3*(ref_array+1)).astype(type3), image3.array,
                    decimal=decimal,
                    err_msg="Inplace divide in Image class does not match reference for dtypes = "
                    +str(types[i])+" and "+str(types[j]))


@timer
def test_Image_binary_scalar_add():
    """Test that all six types of supported Images add scalars correctly.
    """
    for i in range(ntypes):
        # First try using the dictionary-type Image init
        image1 = galsim.Image(ref_array.astype(types[i]))
        image2 = image1 + 3
        np.testing.assert_array_equal((ref_array + 3).astype(types[i]), image2.array,
                err_msg="Binary add scalar in Image class (dictionary call) does"
                +" not match reference for dtype = "+str(types[i]))
        image2 = 3 + image1
        np.testing.assert_array_equal((ref_array + 3).astype(types[i]), image2.array,
                err_msg="Binary radd scalar in Image class (dictionary call) does"
                +" not match reference for dtype = "+str(types[i]))
        # Then try using the eval command to mimic use via ImageD, ImageF etc.
        image_init_func = eval("galsim.Image"+tchar[i])
        slice_array = large_array.astype(types[i])[::3,::2]
        image1 = image_init_func(slice_array)
        image2 = image1 + 3
        np.testing.assert_array_equal((ref_array + 3).astype(types[i]), image2.array,
                err_msg="Binary add scalar in Image class does not match reference for dtype = "
                +str(types[i]))
        image2 = 3 + image1
        np.testing.assert_array_equal((ref_array + 3).astype(types[i]), image2.array,
                err_msg="Binary radd scalar in Image class does not match reference for dtype = "
                +str(types[i]))


@timer
def test_Image_binary_scalar_subtract():
    """Test that all six types of supported Images binary scalar subtract correctly.
    """
    for i in range(ntypes):
        # First try using the dictionary-type Image init
        image1 = galsim.Image(ref_array.astype(types[i]))
        image2 = image1 - 3
        np.testing.assert_array_equal((ref_array - 3).astype(types[i]), image2.array,
                err_msg="Binary add scalar in Image class (dictionary call) does"
                +" not match reference for dtype = "+str(types[i]))
        image2 = 3 - image1
        np.testing.assert_array_equal((3 - ref_array).astype(types[i]), image2.array,
                err_msg="Binary add scalar in Image class (dictionary call) does"
                +" not match reference for dtype = "+str(types[i]))
        # Then try using the eval command to mimic use via ImageD, ImageF etc.
        image_init_func = eval("galsim.Image"+tchar[i])
        slice_array = large_array.astype(types[i])[::3,::2]
        image1 = image_init_func(slice_array)
        image2 = image1 - 3
        np.testing.assert_array_equal((ref_array - 3).astype(types[i]), image2.array,
                err_msg="Binary add scalar in Image class does not match reference for dtype = "
                +str(types[i]))
        image2 = 3 - image1
        np.testing.assert_array_equal((3 - ref_array).astype(types[i]), image2.array,
                err_msg="Binary add scalar in Image class does not match reference for dtype = "
                +str(types[i]))


@timer
def test_Image_binary_scalar_multiply():
    """Test that all six types of supported Images binary scalar multiply correctly.
    """
    for i in range(ntypes):
        # First try using the dictionary-type Image init
        image1 = galsim.Image(ref_array.astype(types[i]))
        image2 = image1 * 3
        np.testing.assert_array_equal((ref_array * 3).astype(types[i]), image2.array,
                err_msg="Binary multiply scalar in Image class (dictionary call) does"
                +" not match reference for dtype = "+str(types[i]))
        image2 = 3 * image1
        np.testing.assert_array_equal((ref_array * 3).astype(types[i]), image2.array,
                err_msg="Binary rmultiply scalar in Image class (dictionary call) does"
                +" not match reference for dtype = "+str(types[i]))
        # Then try using the eval command to mimic use via ImageD, ImageF etc.
        image_init_func = eval("galsim.Image"+tchar[i])
        slice_array = large_array.astype(types[i])[::3,::2]
        image1 = image_init_func(slice_array)
        image2 = image1 * 3
        np.testing.assert_array_equal((ref_array * 3).astype(types[i]), image2.array,
                err_msg="Binary multiply scalar in Image class does"
                +" not match reference for dtype = "+str(types[i]))
        image2 = 3 * image1
        np.testing.assert_array_equal((ref_array * 3).astype(types[i]), image2.array,
                err_msg="Binary rmultiply scalar in Image class does"
                +" not match reference for dtype = "+str(types[i]))


@timer
def test_Image_binary_scalar_divide():
    """Test that all six types of supported Images binary scalar divide correctly.
    """
    for i in range(ntypes):
        # First try using the dictionary-type Image init
        image1 = galsim.Image((3 * ref_array).astype(types[i]))
        image2 = image1 / 3
        np.testing.assert_array_equal(ref_array.astype(types[i]), image2.array,
                err_msg="Binary divide scalar in Image class (dictionary call) does"
                +" not match reference for dtype = "+str(types[i]))
        # Then try using the eval command to mimic use via ImageD, ImageF etc.
        image_init_func = eval("galsim.Image"+tchar[i])
        slice_array = (3*large_array).astype(types[i])[::3,::2]
        image1 = image_init_func(slice_array)
        image2 = image1 / 3
        np.testing.assert_array_equal(ref_array.astype(types[i]), image2.array,
                err_msg="Binary divide scalar in Image class does"
                +" not match reference for dtype = "+str(types[i]))


@timer
def test_Image_binary_scalar_pow():
    """Test that all six types of supported Images can be raised to a power (scalar) correctly.
    """
    for i in range(ntypes):
        # First try using the dictionary-type Image init
        image1 = galsim.Image(ref_array.astype(types[i]))
        image2 = galsim.Image((ref_array**2).astype(types[i]))
        image3 = image1**2
        # Note: unlike for the tests above with multiplication, the test fails if I use
        # assert_array_equal.  I have to use assert_array_almost_equal to avoid failure due to
        # small numerical issues.
        np.testing.assert_array_almost_equal(image3.array, image2.array,
            decimal=4,
            err_msg="Binary pow scalar in Image class (dictionary call) does"
            +" not match reference for dtype = "+str(types[i]))

        # Then try using the eval command to mimic use via ImageD, ImageF etc.
        image_init_func = eval("galsim.Image"+tchar[i])
        slice_array = large_array.astype(types[i])[::3,::2]
        image1 = image_init_func(slice_array)
        image2 = image_init_func(ref_array.astype(types[i]))
        image2 **= 2
        image3 = image1**2
        np.testing.assert_array_equal(image3.array, image2.array,
            err_msg="Binary pow scalar in Image class does"
            +" not match reference for dtype = "+str(types[i]))

        # float types can also be taken to a float power
        if types[i] in [np.float32, np.float64]:
            image2 = image_init_func((ref_array**(1/1.3)).astype(types[i]))
            image3 = image2**1.3
            # Note: unlike for the tests above with multiplication/division, the test fails if I use
            # assert_array_equal.  I have to use assert_array_almost_equal to avoid failure due to
            # small numerical issues.
            np.testing.assert_array_almost_equal(ref_array.astype(types[i]), image3.array,
                decimal=4,
                err_msg="Binary pow scalar in Image class (dictionary call) does"
                +" not match reference for dtype = "+str(types[i]))


@timer
def test_Image_inplace_add():
    """Test that all six types of supported Images inplace add correctly.
    """
    for i in range(ntypes):
        # First try using the dictionary-type Image init
        image1 = galsim.Image(ref_array.astype(types[i]))
        image2 = galsim.Image((2 * ref_array).astype(types[i]))
        image1 += image2
        np.testing.assert_array_equal((3 * ref_array).astype(types[i]), image1.array,
                err_msg="Inplace add in Image class (dictionary call) does"
                +" not match reference for dtype = "+str(types[i]))

        # Then try using the eval command to mimic use via ImageD, ImageF etc.
        image_init_func = eval("galsim.Image"+tchar[i])
        slice_array = large_array.copy().astype(types[i])[::3,::2]
        image1 = image_init_func(slice_array)
        image2 = image_init_func((2 * ref_array).astype(types[i]))
        image1 += image2
        np.testing.assert_array_equal((3 * ref_array).astype(types[i]), image1.array,
                err_msg="Inplace add in Image class does not match reference for dtype = "
                +str(types[i]))

        for j in range(i): # Only add simpler types to this one.
            image2_init_func = eval("galsim.Image"+tchar[j])
            slice_array = large_array.copy().astype(types[i])[::3,::2]
            image1 = image_init_func(slice_array)
            image2 = image2_init_func((2 * ref_array).astype(types[j]))
            image1 += image2
            np.testing.assert_array_equal((3 * ref_array).astype(types[i]), image1.array,
                    err_msg="Inplace add in Image class does not match reference for dtypes = "
                    +str(types[i])+" and "+str(types[j]))


@timer
def test_Image_inplace_subtract():
    """Test that all six types of supported Images inplace subtract correctly.
    """
    for i in range(ntypes):
        # First try using the dictionary-type Image init
        image1 = galsim.Image((2 * ref_array).astype(types[i]))
        image2 = galsim.Image(ref_array.astype(types[i]))
        image1 -= image2
        np.testing.assert_array_equal(ref_array.astype(types[i]), image1.array,
                err_msg="Inplace subtract in Image class (dictionary call) does"
                +" not match reference for dtype = "+str(types[i]))

        # Then try using the eval command to mimic use via ImageD, ImageF etc.
        image_init_func = eval("galsim.Image"+tchar[i])
        slice_array = (2*large_array).astype(types[i])[::3,::2]
        image1 = image_init_func(slice_array)
        image2 = image_init_func(ref_array.astype(types[i]))
        image1 -= image2
        np.testing.assert_array_equal(ref_array.astype(types[i]), image1.array,
                err_msg="Inplace subtract in Image class does"
                +" not match reference for dtype = "+str(types[i]))

        for j in range(i): # Only subtract simpler types from this one.
            image2_init_func = eval("galsim.Image"+tchar[j])
            slice_array = (2*large_array).astype(types[i])[::3,::2]
            image1 = image_init_func(slice_array)
            image2 = image2_init_func(ref_array.astype(types[j]))
            image1 -= image2
            np.testing.assert_array_equal(ref_array.astype(types[i]), image1.array,
                    err_msg="Inplace subtract in Image class does not match reference for dtypes = "
                    +str(types[i])+" and "+str(types[j]))


@timer
def test_Image_inplace_multiply():
    """Test that all six types of supported Images inplace multiply correctly.
    """
    for i in range(ntypes):
        # First try using the dictionary-type Image init
        image1 = galsim.Image(ref_array.astype(types[i]))
        image2 = galsim.Image((2 * ref_array).astype(types[i]))
        image1 *= image2
        np.testing.assert_array_equal((2 * ref_array**2).astype(types[i]), image1.array,
                err_msg="Inplace multiply in Image class (dictionary call) does"
                +" not match reference for dtype = "+str(types[i]))

        # Then try using the eval command to mimic use via ImageD, ImageF etc.
        image_init_func = eval("galsim.Image"+tchar[i])
        slice_array = large_array.copy().astype(types[i])[::3,::2]
        image1 = image_init_func(slice_array)
        image2 = image_init_func((2 * ref_array).astype(types[i]))
        image1 *= image2
        np.testing.assert_array_equal((2 * ref_array**2).astype(types[i]), image1.array,
                err_msg="Inplace multiply in Image class does not match reference for dtype = "
                +str(types[i]))

        for j in range(i): # Only multiply simpler types to this one.
            image2_init_func = eval("galsim.Image"+tchar[j])
            slice_array = large_array.copy().astype(types[i])[::3,::2]
            image1 = image_init_func(slice_array)
            image2 = image2_init_func((2 * ref_array).astype(types[j]))
            image1 *= image2
            np.testing.assert_array_equal((2 * ref_array**2).astype(types[i]), image1.array,
                    err_msg="Inplace multiply in Image class does not match reference for dtypes = "
                    +str(types[i])+" and "+str(types[j]))


@timer
def test_Image_inplace_divide():
    """Test that all six types of supported Images inplace divide correctly.
    """
    for i in range(ntypes):
        decimal = 4 if types[i] == np.complex64 else 12
        # First try using the dictionary-type Image init
        image1 = galsim.Image((2 * (ref_array + 1)**2).astype(types[i]))
        image2 = galsim.Image((ref_array + 1).astype(types[i]))
        image1 /= image2
        np.testing.assert_almost_equal((2 * (ref_array + 1)).astype(types[i]), image1.array,
                decimal=decimal,
                err_msg="Inplace divide in Image class (dictionary call) does"
                +" not match reference for dtype = "+str(types[i]))

        # Then try using the eval command to mimic use via ImageD, ImageF etc.
        image_init_func = eval("galsim.Image"+tchar[i])
        slice_array = (2*(large_array+1)**2).astype(types[i])[::3,::2]
        image1 = image_init_func(slice_array)
        image2 = image_init_func((ref_array + 1).astype(types[i]))
        image1 /= image2
        np.testing.assert_almost_equal((2 * (ref_array + 1)).astype(types[i]), image1.array,
                decimal=decimal,
                err_msg="Inplace divide in Image class does not match reference for dtype = "
                +str(types[i]))

        # Test image.invertSelf()
        # Intentionally make some elements zero, so we test that 1/0 -> 0.
        image1 = galsim.Image((ref_array // 11 - 3).astype(types[i]))
        image2 = image1.copy()
        mask1 = image1.array == 0
        mask2 = image1.array != 0
        image2.invertSelf()
        np.testing.assert_array_equal(image2.array[mask1], 0,
                err_msg="invertSelf did not do 1/0 -> 0.")
        np.testing.assert_array_equal(image2.array[mask2],
                (1./image1.array[mask2]).astype(types[i]),
                err_msg="invertSelf gave wrong answer for non-zero elements")

        for j in range(i): # Only divide simpler types into this one.
            decimal = 4 if (types[i] == np.complex64 or types[j] == np.complex64) else 12
            image2_init_func = eval("galsim.Image"+tchar[j])
            slice_array = (2*(large_array+1)**2).astype(types[i])[::3,::2]
            image1 = image_init_func(slice_array)
            image2 = image2_init_func((ref_array+1).astype(types[j]))
            image1 /= image2
            np.testing.assert_almost_equal((2 * (ref_array+1)).astype(types[i]), image1.array,
                    decimal=decimal,
                    err_msg="Inplace divide in Image class does not match reference for dtypes = "
                    +str(types[i])+" and "+str(types[j]))


@timer
def test_Image_inplace_scalar_add():
    """Test that all six types of supported Images inplace scalar add correctly.
    """
    for i in range(ntypes):
        # First try using the dictionary-type Image init
        image1 = galsim.Image(ref_array.astype(types[i]))
        image1 += 1
        np.testing.assert_array_equal((ref_array + 1).astype(types[i]), image1.array,
                err_msg="Inplace scalar add in Image class (dictionary "
                +"call) does not match reference for dtype = "+str(types[i]))
        # Then try using the eval command to mimic use via ImageD, ImageF etc.
        image_init_func = eval("galsim.Image"+tchar[i])
        slice_array = large_array.copy().astype(types[i])[::3,::2]
        image1 = image_init_func(slice_array)
        image1 += 1
        np.testing.assert_array_equal((ref_array + 1).astype(types[i]), image1.array,
                err_msg="Inplace scalar add in Image class does not match reference for dtype = "
                +str(types[i]))


@timer
def test_Image_inplace_scalar_subtract():
    """Test that all six types of supported Images inplace scalar subtract correctly.
    """
    for i in range(ntypes):
        # First try using the dictionary-type Image init
        image1 = galsim.Image(ref_array.astype(types[i]))
        image1 -= 1
        np.testing.assert_array_equal((ref_array - 1).astype(types[i]), image1.array,
                err_msg="Inplace scalar subtract in Image class (dictionary "
                +"call) does not match reference for dtype = "+str(types[i]))
        # Then try using the eval command to mimic use via ImageD, ImageF etc.
        image_init_func = eval("galsim.Image"+tchar[i])
        slice_array = large_array.copy().astype(types[i])[::3,::2]
        image1 = image_init_func(slice_array)
        image1 -= 1
        np.testing.assert_array_equal((ref_array - 1).astype(types[i]), image1.array,
                err_msg="Inplace scalar subtract in Image class does"
                +" not match reference for dtype = "+str(types[i]))


@timer
def test_Image_inplace_scalar_multiply():
    """Test that all six types of supported Images inplace scalar multiply correctly.
    """
    for i in range(ntypes):
        # First try using the dictionary-type Image init
        image1 = galsim.Image(ref_array.astype(types[i]))
        image2 = galsim.Image((2 * ref_array).astype(types[i]))
        image1 *= 2
        np.testing.assert_array_equal(image1.array, image2.array,
                err_msg="Inplace scalar multiply in Image class (dictionary "
                +"call) does not match reference for dtype = "+str(types[i]))
        # Then try using the eval command to mimic use via ImageD, ImageF etc.
        image_init_func = eval("galsim.Image"+tchar[i])
        slice_array = large_array.copy().astype(types[i])[::3,::2]
        image1 = image_init_func(slice_array)
        image2 = image_init_func((2 * ref_array).astype(types[i]))
        image1 *= 2
        np.testing.assert_array_equal(image1.array, image2.array,
                err_msg="Inplace scalar multiply in Image class does"
                +" not match reference for dtype = "+str(types[i]))


@timer
def test_Image_inplace_scalar_divide():
    """Test that all six types of supported Images inplace scalar divide correctly.
    """
    for i in range(ntypes):
        # First try using the dictionary-type Image init
        image1 = galsim.Image(ref_array.astype(types[i]))
        image2 = galsim.Image((2 * ref_array).astype(types[i]))
        image2 /= 2
        np.testing.assert_array_equal(image1.array, image2.array,
                err_msg="Inplace scalar divide in Image class (dictionary "
                +"call) does not match reference for dtype = "+str(types[i]))
        # Then try using the eval command to mimic use via ImageD, ImageF etc.
        image_init_func = eval("galsim.Image"+tchar[i])
        slice_array = (2*large_array).astype(types[i])[::3,::2]
        image1 = image_init_func(slice_array)
        image1 /= 2
        np.testing.assert_array_equal(ref_array.astype(types[i]), image1.array,
                err_msg="Inplace scalar divide in Image class does"
                +" not match reference for dtype = "+str(types[i]))


@timer
def test_Image_inplace_scalar_pow():
    """Test that all six types of supported Images can be raised (in-place) to a scalar correctly.
    """
    for i in range(ntypes):
        # First try using the dictionary-type Image init
        image1 = galsim.Image((ref_array**2).astype(types[i]))
        image2 = galsim.Image(ref_array.astype(types[i]))
        image2 **= 2
        np.testing.assert_array_almost_equal(image1.array, image2.array, decimal=4,
            err_msg="Inplace scalar pow in Image class (dictionary "
            +"call) does not match reference for dtype = "+str(types[i]))

        # Then try using the eval command to mimic use via ImageD, ImageF etc.
        image_init_func = eval("galsim.Image"+tchar[i])
        slice_array = large_array.copy().astype(types[i])[::3,::2]
        image1 = image_init_func(slice_array)
        image2 = image_init_func((ref_array.astype(types[i]))**2)
        image1 **= 2
        np.testing.assert_array_equal(image1.array, image2.array,
            err_msg="Inplace scalar pow in Image class does"
            +" not match reference for dtype = "+str(types[i]))

        # float types can also be taken to a float power
        if types[i] in [np.float32, np.float64]:
            # First try using the dictionary-type Image init
            image1 = galsim.Image(ref_array.astype(types[i]))
            image2 = galsim.Image((ref_array**(1./1.3)).astype(types[i]))
            image2 **= 1.3
            np.testing.assert_array_almost_equal(image1.array, image2.array, decimal=4,
                err_msg="Inplace scalar pow in Image class (dictionary "
                +"call) does not match reference for dtype = "+str(types[i]))


@timer
def test_Image_subImage():
    """Test that subImages are accessed and written correctly.
    """
    for i in range(ntypes):
        image = galsim.Image(ref_array.astype(types[i]))
        bounds = galsim.BoundsI(3,4,2,3)
        sub_array = np.array([[32, 42], [33, 43]]).astype(types[i])
        np.testing.assert_array_equal(image.subImage(bounds).array, sub_array,
            err_msg="image.subImage(bounds) does not match reference for dtype = "+str(types[i]))
        np.testing.assert_array_equal(image[bounds].array, sub_array,
            err_msg="image[bounds] does not match reference for dtype = "+str(types[i]))
        image[bounds] = galsim.Image(sub_array+100)
        np.testing.assert_array_equal(image[bounds].array, (sub_array+100),
            err_msg="image[bounds] = im2 does not set correctly for dtype = "+str(types[i]))
        for xpos in range(1,test_shape[0]+1):
            for ypos in range(1,test_shape[1]+1):
                if (xpos >= bounds.xmin and xpos <= bounds.xmax and
                    ypos >= bounds.ymin and ypos <= bounds.ymax):
                    value = ref_array[ypos-1,xpos-1] + 100
                else:
                    value = ref_array[ypos-1,xpos-1]
                assert image(xpos,ypos) == value,  \
                    "image[bounds] = im2 set wrong locations for dtype = "+str(types[i])

        image = galsim.Image(ref_array.astype(types[i]))
        image[bounds] += 100
        np.testing.assert_array_equal(image[bounds].array, (sub_array+100),
            err_msg="image[bounds] += 100 does not set correctly for dtype = "+str(types[i]))
        image[bounds] = galsim.Image(sub_array)
        np.testing.assert_array_equal(image.array, ref_array,
            err_msg="image[bounds] += 100 set wrong locations for dtype = "+str(types[i]))

        image = galsim.Image(ref_array.astype(types[i]))
        image[bounds] -= 100
        np.testing.assert_array_equal(image[bounds].array, (sub_array-100),
            err_msg="image[bounds] -= 100 does not set correctly for dtype = "+str(types[i]))
        image[bounds] = galsim.Image(sub_array)
        np.testing.assert_array_equal(image.array, ref_array,
            err_msg="image[bounds] -= 100 set wrong locations for dtype = "+str(types[i]))

        image = galsim.Image(ref_array.astype(types[i]))
        image[bounds] *= 100
        np.testing.assert_array_equal(image[bounds].array, (sub_array*100),
            err_msg="image[bounds] *= 100 does not set correctly for dtype = "+str(types[i]))
        image[bounds] = galsim.Image(sub_array)
        np.testing.assert_array_equal(image.array, ref_array,
            err_msg="image[bounds] *= 100 set wrong locations for dtype = "+str(types[i]))

        image = galsim.Image((100*ref_array).astype(types[i]))
        image[bounds] /= 100
        np.testing.assert_array_equal(image[bounds].array, (sub_array),
            err_msg="image[bounds] /= 100 does not set correctly for dtype = "+str(types[i]))
        image[bounds] = galsim.Image((100*sub_array).astype(types[i]))
        np.testing.assert_array_equal(image.array, (100*ref_array),
            err_msg="image[bounds] /= 100 set wrong locations for dtype = "+str(types[i]))

        im2 = galsim.Image(sub_array)
        image = galsim.Image(ref_array.astype(types[i]))
        image[bounds] += im2
        np.testing.assert_array_equal(image[bounds].array, (2*sub_array),
            err_msg="image[bounds] += im2 does not set correctly for dtype = "+str(types[i]))
        image[bounds] = galsim.Image(sub_array)
        np.testing.assert_array_equal(image.array, ref_array,
            err_msg="image[bounds] += im2 set wrong locations for dtype = "+str(types[i]))

        image = galsim.Image(2*ref_array.astype(types[i]))
        image[bounds] -= im2
        np.testing.assert_array_equal(image[bounds].array, sub_array,
            err_msg="image[bounds] -= im2 does not set correctly for dtype = "+str(types[i]))
        image[bounds] = galsim.Image((2*sub_array).astype(types[i]))
        np.testing.assert_array_equal(image.array, (2*ref_array),
            err_msg="image[bounds] -= im2 set wrong locations for dtype = "+str(types[i]))

        image = galsim.Image(ref_array.astype(types[i]))
        image[bounds] *= im2
        np.testing.assert_array_equal(image[bounds].array, (sub_array**2),
            err_msg="image[bounds] *= im2 does not set correctly for dtype = "+str(types[i]))
        image[bounds] = galsim.Image(sub_array)
        np.testing.assert_array_equal(image.array, ref_array,
            err_msg="image[bounds] *= im2 set wrong locations for dtype = "+str(types[i]))

        image = galsim.Image((2 * ref_array**2).astype(types[i]))
        image[bounds] /= im2
        np.testing.assert_array_equal(image[bounds].array, (2*sub_array),
            err_msg="image[bounds] /= im2 does not set correctly for dtype = "+str(types[i]))
        image[bounds] = galsim.Image((2*sub_array**2).astype(types[i]))
        np.testing.assert_array_equal(image.array, (2*ref_array**2),
            err_msg="image[bounds] /= im2 set wrong locations for dtype = "+str(types[i]))

        do_pickle(image)

def make_subImage(file_name, bounds):
    """Helper function for test_subImage_persistence
    """
    full_im = galsim.fits.read(file_name)
    stamp = full_im.subImage(bounds)
    return stamp

@timer
def test_subImage_persistence():
    """Test that a subimage is properly accessible even if the original image has gone out
    of scope.
    """
    file_name = os.path.join('fits_files','tpv.fits')
    bounds = galsim.BoundsI(123, 133, 45, 55)  # Something random

    # In this case, the original image has gone out of scope.  At least on some systems,
    # this used to caus a seg fault when accessing stamp1.array.  (BAD!)
    stamp1 = make_subImage(file_name, bounds)
    print('stamp1 = ',stamp1.array)

    full_im = galsim.fits.read(file_name)
    stamp2 = full_im.subImage(bounds)
    print('stamp2 = ',stamp2.array)

    np.testing.assert_array_equal(stamp1.array, stamp2.array)

@timer
def test_Image_resize():
    """Test that the Image resize function works correctly.
    """
    # Use a random number generator for some values here.
    ud = galsim.UniformDeviate(515324)

    for i in range(ntypes):

        # Resize to a bunch of different shapes (larger and smaller) to test reallocations
        for shape in [ (10,10), (3,20), (21,8), (1,3), (13,30) ]:

            # im1 starts with basic constructor with a given size
            array_type = types[i]
            im1 = galsim.Image(5,5, dtype=array_type, scale=0.1)

            # im2 stars with null constructor
            im2 = galsim.Image(dtype=array_type, scale=0.2)

            # im3 is a view into a larger image
            im3_full = galsim.Image(10,10, dtype=array_type, init_value=23, scale=0.3)
            im3 = im3_full.subImage(galsim.BoundsI(1,6,1,6))

            # Make sure at least one of the _arrays is instantiated.  This isn't required,
            # but we used to have bugs if the array was instantiated before resizing.
            # So test im1 and im3 being instantiated and im2 not instantiated.
            np.testing.assert_array_equal(im1.array, 0, "im1 is not initially all 0.")
            np.testing.assert_array_equal(im3.array, 23, "im3 is not initially all 23.")

            # Have the xmin, ymin value be random numbers from -100..100:
            xmin = int(ud() * 200) - 100
            ymin = int(ud() * 200) - 100
            xmax = xmin + shape[1] - 1
            ymax = ymin + shape[0] - 1
            b = galsim.BoundsI(xmin, xmax, ymin, ymax)
            im1.resize(b)
            im2.resize(b)
            im3.resize(b, wcs=galsim.PixelScale(0.33))

            np.testing.assert_equal(
                b, im1.bounds, err_msg="im1 has wrong bounds after resize to b = %s"%b)
            np.testing.assert_equal(
                b, im2.bounds, err_msg="im2 has wrong bounds after resize to b = %s"%b)
            np.testing.assert_equal(
                b, im3.bounds, err_msg="im3 has wrong bounds after resize to b = %s"%b)
            np.testing.assert_array_equal(
                im1.array.shape, shape, err_msg="im1.array.shape wrong after resize")
            np.testing.assert_array_equal(
                im2.array.shape, shape, err_msg="im2.array.shape wrong after resize")
            np.testing.assert_array_equal(
                im3.array.shape, shape, err_msg="im3.array.shape wrong after resize")
            np.testing.assert_equal(
                im1.scale, 0.1, err_msg="im1 has wrong scale after resize to b = %s"%b)
            np.testing.assert_equal(
                im2.scale, 0.2, err_msg="im2 has wrong scale after resize to b = %s"%b)
            np.testing.assert_equal(
                im3.scale, 0.33, err_msg="im3 has wrong scale after resize to b = %s"%b)

            # Fill the images with random numbers
            for x in range(xmin,xmax+1):
                for y in range(ymin,ymax+1):
                    val = simple_types[i](ud()*500)
                    im1.setValue(x,y,val)
                    im2._setValue(x,y,val)
                    im3.setValue(x,y,val)

            # They should be equal now.  This doesn't completely guarantee that nothing is
            # wrong, but hopefully if we are misallocating memory here, something will be
            # clobbered or we will get a seg fault.
            np.testing.assert_array_equal(
                im1.array, im2.array, err_msg="im1 != im2 after resize to b = %s"%b)
            np.testing.assert_array_equal(
                im1.array, im3.array, err_msg="im1 != im3 after resize to b = %s"%b)
            np.testing.assert_array_equal(
                im2.array, im3.array, err_msg="im2 != im3 after resize to b = %s"%b)

            # Also, since the view was resized, it should no longer be coupled to the original.
            np.testing.assert_array_equal(
                im3_full.array, 23, err_msg="im3_full changed")

            do_pickle(im1)
            do_pickle(im2)
            do_pickle(im3)


@timer
def test_ConstImage_array_constness():
    """Test that Image instances with make_const=True cannot be modified via their .array
    attributes, and that if this is attempted a RuntimeError is raised.
    """
    for i in range(ntypes):
        image = galsim.Image(ref_array.astype(types[i]), make_const=True)
        try:
            image.array[1, 2] = 666
            assert False, "Setting values in a const image.array should have raised an error."
        # Apparently older numpy versions might raise a RuntimeError, a ValueError, or a TypeError
        # when trying to write to arrays that have writeable=False.
        # From the numpy 1.7.0 release notes:
        #     Attempting to write to a read-only array (one with
        #     ``arr.flags.writeable`` set to ``False``) used to raise either a
        #     RuntimeError, ValueError, or TypeError inconsistently, depending on
        #     which code path was taken. It now consistently raises a ValueError.
        except (RuntimeError, ValueError, TypeError):
            pass
        except:
            assert False, "Unexpected error: "+str(sys.exc_info()[0])

        # Native image operations that are invalid just raise ValueError
        try:
            image[1, 2] = 666
            assert False, "Setting values in a const image should have raised an error."
        except ValueError:
            pass
        except:
            assert False, "Unexpected error: "+str(sys.exc_info()[0])

        try:
            image.setValue(1,2,666)
            assert False, "Calling setValue on a const image should have raised an error."
        except ValueError:
            pass
        except:
            assert False, "Unexpected error: "+str(sys.exc_info()[0])

        try:
            image[image.bounds] = image
            assert False, "Setting subImage of a const image should have raised an error."
        except ValueError:
            pass
        except:
            assert False, "Unexpected error: "+str(sys.exc_info()[0])

        # The rest are functions, so just use assert_raises.
        try:
            np.testing.assert_raises(ValueError, image.setValue, 1, 2, 666)
            np.testing.assert_raises(ValueError, image.setSubImage, image.bounds, image)
            np.testing.assert_raises(ValueError, image.addValue, 1, 2, 666)
            np.testing.assert_raises(ValueError, image.copyFrom, image)
            np.testing.assert_raises(ValueError, image.resize, image.bounds)
            np.testing.assert_raises(ValueError, image.fill, 666)
            np.testing.assert_raises(ValueError, image.setZero)
            np.testing.assert_raises(ValueError, image.invertSelf)
        except ImportError:
            pass

        do_pickle(image)


@timer
def test_BoundsI_init_with_non_pure_ints():
    """Test that BoundsI converts its input args to int variables on input.
    """
    ref_bound_vals = (5, 35, 1, 48)
    xmin_test, xmax_test, ymin_test, ymax_test = ref_bound_vals
    ref_bounds = galsim.BoundsI(xmin_test, xmax_test, ymin_test, ymax_test)
    bound_arr_int = np.asarray(ref_bound_vals, dtype=int)
    bound_arr_flt = np.asarray(ref_bound_vals, dtype=float)
    bound_arr_flt_nonint = bound_arr_flt + 0.3

    # Check kwarg initialization:
    assert ref_bounds == galsim.BoundsI(
        xmin=bound_arr_int[0], xmax=bound_arr_int[1],
        ymin=bound_arr_int[2], ymax=bound_arr_int[3]), \
        "Cannot initialize a BoundI with int array elements"
    assert ref_bounds == galsim.BoundsI(
        xmin=bound_arr_flt[0], xmax=bound_arr_flt[1],
        ymin=bound_arr_flt[2], ymax=bound_arr_flt[3]), \
        "Cannot initialize a BoundI with float array elements"

    # Check arg initialization:
    assert ref_bounds == galsim.BoundsI(*bound_arr_int), \
        "Cannot initialize a BoundI with int array elements"
    assert ref_bounds == galsim.BoundsI(*bound_arr_flt), \
        "Cannot initialize a BoundI with float array elements"

    # Using non-integers should raise a ValueError
    try:
        np.testing.assert_raises(ValueError,galsim.BoundsI,*bound_arr_flt_nonint)
        np.testing.assert_raises(ValueError,galsim.BoundsI,
                                 xmin=bound_arr_flt_nonint[0], xmax=bound_arr_flt_nonint[1],
                                 ymin=bound_arr_flt_nonint[2], ymax=bound_arr_flt_nonint[3])
    except ImportError:
        print('The assert_raises tests require nose')


@timer
def test_Image_constructor():
    """Check that the Image constructor that takes NumPy array does not mangle input.
    """
    # Loop over types.
    for i in range(ntypes):

        array_dtype = np.dtype(types[i])

        # Make a NumPy array directly, with non-trivially interesting values.
        test_arr = np.ones((3,4), dtype=types[i])
        test_arr[1,3] = -5
        test_arr[2,2] = 7
        # Initialize the Image from it.
        test_im = galsim.Image(test_arr)
        # Check that the image.array attribute matches the original.
        np.testing.assert_array_equal(
            test_arr, test_im.array,
            err_msg="Image constructor mangled input NumPy array.")

        # Now make an opposite-endian Numpy array, to initialize the Image.
        new_type = array_dtype.newbyteorder('S')
        test_arr = np.ones((3,4), dtype=new_type)
        test_arr[1,3] = -5
        test_arr[2,2] = 7
        # Initialize the Image from it.
        test_im = galsim.Image(test_arr)
        # Check that the image.array attribute matches the original.
        np.testing.assert_array_equal(
            test_arr, test_im.array,
            err_msg="Image constructor mangled input NumPy array (endian issues).")

        do_pickle(test_im)

        # Check that some invalid sets of construction args raise the appropriate errors
        try:
            # Invalid args
            np.testing.assert_raises(TypeError, galsim.Image, 1, 2, 3)
            np.testing.assert_raises(TypeError, galsim.Image, 128)
            np.testing.assert_raises(TypeError, galsim.Image, 1.8)
            np.testing.assert_raises(TypeError, galsim.Image, 1.3, 2.7)
            # Invalid array kwarg
            np.testing.assert_raises(TypeError, galsim.Image, array=5)
            np.testing.assert_raises(TypeError, galsim.Image, array=test_im)
            # Invalid image kwarg
            np.testing.assert_raises(TypeError, galsim.Image, image=5)
            np.testing.assert_raises(TypeError, galsim.Image, image=test_arr)
            # Invalid bounds
            np.testing.assert_raises(TypeError, galsim.Image, bounds=(1,4,1,3))
            np.testing.assert_raises(TypeError, galsim.Image, bounds=galsim.BoundsD(1,4,1,3))
            np.testing.assert_raises(TypeError, galsim.Image, array=test_arr, bounds=(1,4,1,3))
            np.testing.assert_raises(ValueError, galsim.Image,
                                     array=test_arr, bounds=galsim.BoundsI(1,3,1,4))
            np.testing.assert_raises(ValueError, galsim.Image,
                                     array=test_arr, bounds=galsim.BoundsI(1,4,1,1))
            # Invalid ncol, nrow
            np.testing.assert_raises(TypeError, galsim.Image, ncol=1.2, nrow=3)
            np.testing.assert_raises(TypeError, galsim.Image, ncol=2, nrow=3.4)
            np.testing.assert_raises(ValueError, galsim.Image, ncol='four', nrow='three')
            # Invalid dtype
            np.testing.assert_raises(ValueError, galsim.Image, array=test_arr, dtype=bool)
            np.testing.assert_raises(ValueError, galsim.Image, array=test_arr.astype(bool))
            # Invalid scale
            np.testing.assert_raises(ValueError, galsim.Image, 4,3, scale='invalid')
            # Invalid wcs
            np.testing.assert_raises(TypeError, galsim.Image, 4,3, wcs='invalid')
            # Disallowed combinations
            np.testing.assert_raises(TypeError, galsim.Image,
                                     ncol=4, nrow=3, bounds=galsim.BoundsI(1,4,1,3))
            np.testing.assert_raises(TypeError, galsim.Image, ncol=4, nrow=3, array=test_arr)
            np.testing.assert_raises(TypeError, galsim.Image, ncol=4, nrow=3, image=test_im)
            np.testing.assert_raises(TypeError, galsim.Image, ncol=4)
            np.testing.assert_raises(TypeError, galsim.Image, nrow=3)
            np.testing.assert_raises(ValueError, galsim.Image,
                                     test_arr, bounds=galsim.BoundsI(1,2,1,3))
            np.testing.assert_raises(ValueError, galsim.Image,
                                     array=test_arr, bounds=galsim.BoundsI(1,2,1,3))
            np.testing.assert_raises(ValueError, galsim.Image,
                                     [[1,2]], bounds=galsim.BoundsI(1,2,1,3))
            np.testing.assert_raises(TypeError, galsim.Image, test_arr, init_value=3)
            np.testing.assert_raises(TypeError, galsim.Image, array=test_arr, init_value=3)
            np.testing.assert_raises(TypeError, galsim.Image, test_im, init_value=3)
            np.testing.assert_raises(TypeError, galsim.Image, image=test_im, init_value=3)
            np.testing.assert_raises(TypeError, galsim.Image, dtype=float, init_value=3)
            np.testing.assert_raises(TypeError, galsim.Image,
                                     test_im, scale=3, wcs=galsim.PixelScale(3))
            # Extra kwargs
            np.testing.assert_raises(TypeError, galsim.Image, image=test_im, name='invalid')


        except ImportError:
            pass


@timer
def test_Image_view():
    """Test the functionality of image.view(...)
    """
    im = galsim.ImageI(25,25, wcs=galsim.AffineTransform(0.23,0.01,-0.02,0.22,
                       galsim.PositionI(13,13)))
    im._fill(17)
    assert im.wcs == galsim.AffineTransform(0.23,0.01,-0.02,0.22, galsim.PositionI(13,13))
    assert im.bounds == galsim.BoundsI(1,25,1,25)
    assert im(11,19) == 17  # I'll keep editing this pixel to new values.
    do_pickle(im)

    # Test view with no arguments
    imv = im.view()
    assert imv.wcs == im.wcs
    assert imv.bounds == im.bounds
    imv.setValue(11,19, 20)
    assert imv(11,19) == 20
    assert im(11,19) == 20
    do_pickle(im)
    do_pickle(imv)

    # Test view with new origin
    imv = im.view(origin=(0,0))
    assert im.wcs == galsim.AffineTransform(0.23,0.01,-0.02,0.22, galsim.PositionI(13,13))
    assert imv.wcs == galsim.AffineTransform(0.23,0.01,-0.02,0.22, galsim.PositionI(12,12))
    assert im.bounds == galsim.BoundsI(1,25,1,25)
    assert imv.bounds == galsim.BoundsI(0,24,0,24)
    imv.setValue(10,18, 30)
    assert imv(10,18) == 30
    assert im(11,19) == 30
    imv2 = im.view()
    imv2.setOrigin(0,0)
    assert imv.bounds == imv2.bounds
    assert imv.wcs == imv2.wcs
    do_pickle(imv)
    do_pickle(imv2)

    # Test view with new center
    imv = im.view(center=(0,0))
    assert im.wcs == galsim.AffineTransform(0.23,0.01,-0.02,0.22, galsim.PositionI(13,13))
    assert imv.wcs == galsim.AffineTransform(0.23,0.01,-0.02,0.22, galsim.PositionI(0,0))
    assert im.bounds == galsim.BoundsI(1,25,1,25)
    assert imv.bounds == galsim.BoundsI(-12,12,-12,12)
    imv.setValue(-2,6, 40)
    assert imv(-2,6) == 40
    assert im(11,19) == 40
    imv2 = im.view()
    imv2.setCenter(0,0)
    assert imv.bounds == imv2.bounds
    assert imv.wcs == imv2.wcs
    do_pickle(imv)
    do_pickle(imv2)

    # Test view with new scale
    imv = im.view(scale=0.17)
    assert im.wcs == galsim.AffineTransform(0.23,0.01,-0.02,0.22, galsim.PositionI(13,13))
    assert imv.wcs == galsim.PixelScale(0.17)
    assert imv.bounds == im.bounds
    imv.setValue(11,19, 50)
    assert imv(11,19) == 50
    assert im(11,19) == 50
    imv2 = im.view()
    imv2.wcs = None
    imv2.scale = 0.17
    assert imv.bounds == imv2.bounds
    assert imv.wcs == imv2.wcs
    do_pickle(imv)
    do_pickle(imv2)

    # Test view with new wcs
    imv = im.view(wcs=galsim.JacobianWCS(0., 0.23, -0.23, 0.))
    assert im.wcs == galsim.AffineTransform(0.23,0.01,-0.02,0.22, galsim.PositionI(13,13))
    assert imv.wcs == galsim.JacobianWCS(0., 0.23, -0.23, 0.)
    assert imv.bounds == im.bounds
    imv.setValue(11,19, 60)
    assert imv(11,19) == 60
    assert im(11,19) == 60
    imv2 = im.view()
    imv2.wcs = galsim.JacobianWCS(0.,0.23,-0.23,0.)
    assert imv.bounds == imv2.bounds
    assert imv.wcs == imv2.wcs
    do_pickle(imv)
    do_pickle(imv2)

    # Go back to original value for that pixel and make sure all are still equal to 17
    im.setValue(11,19, 17)
    assert im.array.min() == 17
    assert im.array.max() == 17


@timer
def test_Image_writeheader():
    """Test the functionality of image.write(...) for images that have header attributes
    """
    # First check: if we have an image.header attribute, it gets written to file.
    im_test = galsim.Image(10, 10)
    key_name = 'test_key'
    im_test.header = galsim.FitsHeader(header={key_name : 'test_val'})
    test_file = os.path.join(datadir, "test_header.fits")
    im_test.write(test_file)
    new_header = galsim.FitsHeader(test_file)
    assert key_name.upper() in new_header.keys()

    # Second check: if we have an image.header attribute that modifies some keywords used by the
    # WCS, then make sure it doesn't overwrite the WCS.
    im_test.wcs = galsim.JacobianWCS(0., 0.23, -0.23, 0.)
    im_test.header = galsim.FitsHeader(header={'CD1_1' : 10., key_name : 'test_val'})
    im_test.write(test_file)
    new_header = galsim.FitsHeader(test_file)
    assert key_name.upper() in new_header.keys()
    assert new_header['CD1_1'] == 0.0


@timer
def test_ne():
    """ Check that inequality works as expected."""
    array1 = np.arange(32*32).reshape(32, 32).astype(float)
    array2 = array1.copy()
    array2[15, 15] += 2

    objs = [galsim.ImageD(array1),
            galsim.ImageD(array2),
            galsim.ImageD(array2, make_const=True),
            galsim.ImageD(array1, wcs=galsim.PixelScale(0.2)),
            galsim.ImageD(array1, xmin=2)]
    all_obj_diff(objs)


@timer
def test_copy():
    """Test different ways to copy an Image.
    """
    wcs=galsim.AffineTransform(0.23,0.01,-0.02,0.22, galsim.PositionI(13,13))
    im = galsim.Image(25,25, wcs=wcs)
    gn = galsim.GaussianNoise(sigma=1.7)
    im.addNoise(gn)

    assert im.wcs == galsim.AffineTransform(0.23,0.01,-0.02,0.22, galsim.PositionI(13,13))
    assert im.bounds == galsim.BoundsI(1,25,1,25)

    # Simplest way to copy is copy()
    im2 = im.copy()
    assert im2.wcs == im.wcs
    assert im2.bounds == im.bounds
    np.testing.assert_array_equal(im2.array, im.array)

    # Make sure it actually copied the array, not just made a view of it.
    im2.setValue(3,8,11.)
    assert im(3,8) != 11.

    # Can also use constructor to "copy"
    im3 = galsim.Image(im)
    assert im3.wcs == im.wcs
    assert im3.bounds == im.bounds
    np.testing.assert_array_equal(im3.array, im.array)
    im3.setValue(3,8,11.)
    assert im(3,8) != 11.

    # Constructor can change the wcs
    im4 = galsim.Image(im, scale=0.6)
    assert im4.wcs != im.wcs            # wcs is not equal this time.
    assert im4.bounds == im.bounds
    np.testing.assert_array_equal(im4.array, im.array)
    im4.setValue(3,8,11.)
    assert im(3,8) != 11.

    im5 = galsim.Image(im, wcs=galsim.PixelScale(1.4))
    assert im5.wcs != im.wcs            # wcs is not equal this time.
    assert im5.bounds == im.bounds
    np.testing.assert_array_equal(im5.array, im.array)
    im5.setValue(3,8,11.)
    assert im(3,8) != 11.

    im6 = galsim.Image(im, wcs=wcs)
    assert im6.wcs == im.wcs            # This is the same wcs now.
    assert im6.bounds == im.bounds
    np.testing.assert_array_equal(im6.array, im.array)
    im6.setValue(3,8,11.)
    assert im(3,8) != 11.

    # Can also change the dtype
    im7 = galsim.Image(im, dtype=float)
    assert im7.wcs == im.wcs
    assert im7.bounds == im.bounds
    np.testing.assert_array_equal(im7.array, im.array)
    im7.setValue(3,8,11.)
    assert im(3,8) != 11.

    im8 = galsim.Image(im, wcs=wcs, dtype=float)
    assert im8.wcs == im.wcs            # This is the same wcs now.
    assert im8.bounds == im.bounds
    np.testing.assert_array_equal(im8.array, im.array)
    im8.setValue(3,8,11.)
    assert im(3,8) != 11.

    # Check that a slice image copies correctly
    slice_array = large_array.astype(complex)[::3,::2]
    im_slice = galsim.Image(slice_array, wcs=wcs)
    im9 = im_slice.copy()
    assert im9.wcs == im_slice.wcs
    assert im9.bounds == im_slice.bounds
    np.testing.assert_array_equal(im9.array, im_slice.array)
    im9.setValue(2,3,11.)
    assert im9(2,3) == 11.
    assert im_slice(2,3) != 11.

    # copyFrom copies the data only.
    im5.copyFrom(im8)
    assert im5.wcs != im.wcs  # im5 had a different wcs.  Should still have it.
    assert im5.bounds == im8.bounds
    np.testing.assert_array_equal(im5.array, im8.array)
    assert im5(3,8) == 11.
    im8[3,8] = 15
    assert im5(3,8) == 11.


@timer
def test_complex_image():
    """Additional tests that are relevant for complex Image types
    """

    for dtype in [np.complex64, np.complex128]:
        # Some complex modifications to tests in test_Image_basic
        im1 = galsim.Image(ncol, nrow, dtype=dtype)
        im1_view = im1.view()
        im1_cview = im1.view(make_const=True)
        im2 = galsim.Image(ncol, nrow, init_value=23, dtype=dtype)
        im2_view = im2.view()
        im2_cview = im2.view(make_const=True)
        im2_conj = im2.conjugate

        # Check various ways to set and get values
        for y in range(1,nrow+1):
            for x in range(1,ncol+1):
                im1.setValue(x,y, 100 + 10*x + y + 13j*x + 23j*y)
                im2_view.setValue(x,y, 100 + 10*x + y + 13j*x + 23j*y)

        for y in range(1,nrow+1):
            for x in range(1,ncol+1):
                value = 100 + 10*x + y + 13j*x + 23j*y
                assert im1(x,y) == value
                assert im1.view()(x,y) == value
                assert im1.view(make_const=True)(x,y) == value
                assert im2(x,y) == value
                assert im2_view(x,y) == value
                assert im2_cview(x,y) == value
                assert im1.conjugate(x,y) == np.conjugate(value)

                # complex conjugate is not a view into the original.
                assert im2_conj(x,y) == 23
                assert im2.conjugate(x,y) == np.conjugate(value)

                value2 = 10*x + y + 20j*x + 2j*y
                im1.setValue(x,y, value2)
                im2_view.setValue(x=x, y=y, value=value2)
                assert im1(x,y) == value2
                assert im1.view()(x,y) == value2
                assert im1.view(make_const=True)(x,y) == value2
                assert im2(x,y) == value2
                assert im2_view(x,y) == value2
                assert im2_cview(x,y) == value2

                assert im1.real(x,y) == value2.real
                assert im1.view().real(x,y) == value2.real
                assert im1.view(make_const=True).real(x,y) == value2.real
                assert im2.real(x,y) == value2.real
                assert im2_view.real(x,y) == value2.real
                assert im2_cview.real(x,y) == value2.real
                assert im1.imag(x,y) == value2.imag
                assert im1.view().imag(x,y) == value2.imag
                assert im1.view(make_const=True).imag(x,y) == value2.imag
                assert im2.imag(x,y) == value2.imag
                assert im2_view.imag(x,y) == value2.imag
                assert im2_cview.imag(x,y) == value2.imag
                assert im1.conjugate(x,y) == np.conjugate(value2)
                assert im2.conjugate(x,y) == np.conjugate(value2)

                rvalue3 = 12*x + y
                ivalue3 = x + 21*y
                value3 = rvalue3 + 1j * ivalue3
                im1.real.setValue(x,y, rvalue3)
                im1.imag.setValue(x,y, ivalue3)
                im2_view.real.setValue(x,y, rvalue3)
                im2_view.imag.setValue(x,y, ivalue3)
                assert im1(x,y) == value3
                assert im1.view()(x,y) == value3
                assert im1.view(make_const=True)(x,y) == value3
                assert im2(x,y) == value3
                assert im2_view(x,y) == value3
                assert im2_cview(x,y) == value3
                assert im1.conjugate(x,y) == np.conjugate(value3)
                assert im2.conjugate(x,y) == np.conjugate(value3)

        # Check view of given data
        im3_view = galsim.Image((1+2j)*ref_array.astype(complex))
        slice_array = (large_array * (1+2j)).astype(complex)[::3,::2]
        im4_view = galsim.Image(slice_array)
        for y in range(1,nrow+1):
            for x in range(1,ncol+1):
                assert im3_view(x,y) == 10*x + y + 20j*x + 2j*y
                assert im4_view(x,y) == 10*x + y + 20j*x + 2j*y

        # Check picklability
        do_pickle(im1)
        do_pickle(im1_view)
        do_pickle(im1_cview)
        do_pickle(im2)
        do_pickle(im2_view)
        do_pickle(im3_view)
        do_pickle(im4_view)

@timer
def test_complex_image_arith():
    """Additional arithmetic tests that are relevant for complex Image types
    """
    image1 = galsim.ImageD(ref_array)

    # Binary ImageD op complex scalar
    image2 = image1 + (2+5j)
    np.testing.assert_array_equal(image2.array, ref_array + (2+5j),
            err_msg="ImageD + complex is not correct")
    image2 = image1 - (2+5j)
    np.testing.assert_array_equal(image2.array, ref_array - (2+5j),
            err_msg="ImageD - complex is not correct")
    image2 = image1 * (2+5j)
    np.testing.assert_array_equal(image2.array, ref_array * (2+5j),
            err_msg="ImageD * complex is not correct")
    image2 = image1 / (2+5j)
    np.testing.assert_array_equal(image2.array, ref_array / (2+5j),
            err_msg="ImageD / complex is not correct")

    # Binary complex scalar op ImageD
    image2 = (2+5j) + image1
    np.testing.assert_array_equal(image2.array, ref_array + (2+5j),
            err_msg="complex + ImageD is not correct")
    image2 = (2+5j) - image1
    np.testing.assert_array_equal(image2.array, -ref_array + (2+5j),
            err_msg="complex - ImageD is not correct")
    image2 = (2+5j) * image1
    np.testing.assert_array_equal(image2.array, ref_array * (2+5j),
            err_msg="complex * ImageD is not correct")
    image2 = (2+5j) / image1
    np.testing.assert_array_equal(image2.array, (2+5j) / ref_array.astype(float),
            err_msg="complex / ImageD is not correct")

    image2 = image1 * (3+1j)

    # Binary ImageCD op complex scalar
    image3 = image2 + (2+5j)
    np.testing.assert_array_equal(image3.array, (3+1j)*ref_array + (2+5j),
            err_msg="ImageCD + complex is not correct")
    image3 = image2 - (2+5j)
    np.testing.assert_array_equal(image3.array, (3+1j)*ref_array - (2+5j),
            err_msg="ImageCD - complex is not correct")
    image3 = image2 * (2+5j)
    np.testing.assert_array_equal(image3.array, (3+1j)*ref_array * (2+5j),
            err_msg="ImageCD * complex is not correct")
    image3 = image2 / (2+5j)
    np.testing.assert_array_equal(image3.array, (3+1j)*ref_array / (2+5j),
            err_msg="ImageCD / complex is not correct")

    # Binary complex scalar op ImageCD
    image3 = (2+5j) + image2
    np.testing.assert_array_equal(image3.array, (3+1j)*ref_array + (2+5j),
            err_msg="complex + ImageCD is not correct")
    image3 = (2+5j) - image2
    np.testing.assert_array_equal(image3.array, (-3-1j)*ref_array + (2+5j),
            err_msg="complex - ImageCD is not correct")
    image3 = (2+5j) * image2
    np.testing.assert_array_equal(image3.array, (3+1j)*ref_array * (2+5j),
            err_msg="complex * ImageCD is not correct")
    image3 = (2+5j) / image2
    np.testing.assert_array_equal(image3.array, (2+5j) / ((3+1j)*ref_array),
            err_msg="complex / ImageCD is not correct")

    # Binary ImageD op ImageCD
    image3 = image1 + image2
    np.testing.assert_array_equal(image3.array, (4+1j)*ref_array,
            err_msg="ImageD + ImageCD is not correct")
    image3 = image1 - image2
    np.testing.assert_array_equal(image3.array, (-2-1j)*ref_array,
            err_msg="ImageD - ImageCD is not correct")
    image3 = image1 * image2
    np.testing.assert_array_equal(image3.array, (3+1j)*ref_array**2,
            err_msg="ImageD * ImageCD is not correct")
    image3 = image1 / image2
    np.testing.assert_almost_equal(image3.array, 1./(3+1j), decimal=12,
            err_msg="ImageD / ImageCD is not correct")

    # Binary ImageCD op ImageD
    image3 = image2 + image1
    np.testing.assert_array_equal(image3.array, (4+1j)*ref_array,
            err_msg="ImageD + ImageCD is not correct")
    image3 = image2 - image1
    np.testing.assert_array_equal(image3.array, (2+1j)*ref_array,
            err_msg="ImageD - ImageCD is not correct")
    image3 = image2 * image1
    np.testing.assert_array_equal(image3.array, (3+1j)*ref_array**2,
            err_msg="ImageD * ImageCD is not correct")
    image3 = image2 / image1
    np.testing.assert_almost_equal(image3.array, (3+1j), decimal=12,
            err_msg="ImageD / ImageCD is not correct")

    # Binary ImageCD op ImageCD
    image3 = (4-3j) * image1
    image4 = image2 + image3
    np.testing.assert_array_equal(image4.array, (7-2j)*ref_array,
            err_msg="ImageCD + ImageCD is not correct")
    image4 = image2 - image3
    np.testing.assert_array_equal(image4.array, (-1+4j)*ref_array,
            err_msg="ImageCD - ImageCD is not correct")
    image4 = image2 * image3
    np.testing.assert_array_equal(image4.array, (15-5j)*ref_array**2,
            err_msg="ImageCD * ImageCD is not correct")
    image4 = image2 / image3
    np.testing.assert_almost_equal(image4.array, (9+13j)/25., decimal=12,
            err_msg="ImageCD / ImageCD is not correct")

    # In place ImageCD op complex scalar
    image4 = image2.copy()
    image4 += (2+5j)
    np.testing.assert_array_equal(image4.array, (3+1j)*ref_array + (2+5j),
            err_msg="ImageCD + complex is not correct")
    image4 = image2.copy()
    image4 -= (2+5j)
    np.testing.assert_array_equal(image4.array, (3+1j)*ref_array - (2+5j),
            err_msg="ImageCD - complex is not correct")
    image4 = image2.copy()
    image4 *= (2+5j)
    np.testing.assert_array_equal(image4.array, (3+1j)*ref_array * (2+5j),
            err_msg="ImageCD * complex is not correct")
    image4 = image2.copy()
    image4 /= (2+5j)
    np.testing.assert_array_equal(image4.array, (3+1j)*ref_array / (2+5j),
            err_msg="ImageCD / complex is not correct")

    # In place ImageCD op ImageD
    image4 = image2.copy()
    image4 += image1
    np.testing.assert_array_equal(image4.array, (4+1j)*ref_array,
            err_msg="ImageD + ImageCD is not correct")
    image4 = image2.copy()
    image4 -= image1
    np.testing.assert_array_equal(image4.array, (2+1j)*ref_array,
            err_msg="ImageD - ImageCD is not correct")
    image4 = image2.copy()
    image4 *= image1
    np.testing.assert_array_equal(image4.array, (3+1j)*ref_array**2,
            err_msg="ImageD * ImageCD is not correct")
    image4 = image2.copy()
    image4 /= image1
    np.testing.assert_almost_equal(image4.array, (3+1j), decimal=12,
            err_msg="ImageD / ImageCD is not correct")

    # In place ImageCD op ImageCD
    image4 = image2.copy()
    image4 += image3
    np.testing.assert_array_equal(image4.array, (7-2j)*ref_array,
            err_msg="ImageCD + ImageCD is not correct")
    image4 = image2.copy()
    image4 -= image3
    np.testing.assert_array_equal(image4.array, (-1+4j)*ref_array,
            err_msg="ImageCD - ImageCD is not correct")
    image4 = image2.copy()
    image4 *= image3
    np.testing.assert_array_equal(image4.array, (15-5j)*ref_array**2,
            err_msg="ImageCD * ImageCD is not correct")
    image4 = image2.copy()
    image4 /= image3
    np.testing.assert_almost_equal(image4.array, (9+13j)/25., decimal=12,
            err_msg="ImageCD / ImageCD is not correct")

@timer
def test_int_image_arith():
    """Additional arithmetic tests that are relevant for integer Image types
    """
    for i in range(int_ntypes):
        full = galsim.Image(ref_array.astype(types[i]))
        hi = (full // 8) * 8
        lo = (full % 8)

        #
        # Tests of __and__ and __iand__ operators:
        #

        # lo & hi = 0
        test = lo & hi
        np.testing.assert_array_equal(test.array, 0,
                err_msg="& failed for Images with dtype = %s."%types[i])

        # full & lo = lo
        test = full & lo
        np.testing.assert_array_equal(test.array, lo.array,
                err_msg="& failed for Images with dtype = %s."%types[i])

        # fullo & 0 = 0
        test = full & 0
        np.testing.assert_array_equal(test.array, 0,
                err_msg="& failed for Images with dtype = %s."%types[i])

        # lo & 24 = 0
        test = lo & 24
        np.testing.assert_array_equal(test.array, 0,
                err_msg="& failed for Images with dtype = %s."%types[i])

        # 7 & hi = 0
        test = 7 & hi
        np.testing.assert_array_equal(test.array, 0,
                err_msg="& failed for Images with dtype = %s."%types[i])

        # full & hi = hi
        test = full & hi
        np.testing.assert_array_equal(test.array, hi.array,
                err_msg="& failed for Images with dtype = %s."%types[i])

        # hi &= full => hi
        test &= full
        np.testing.assert_array_equal(test.array, hi.array,
                err_msg="&= failed for Images with dtype = %s."%types[i])

        # hi &= 8 => (hi & 8)
        test &= 8
        np.testing.assert_array_equal(test.array, (hi.array & 8),
                err_msg="&= failed for Images with dtype = %s."%types[i])

        # (hi & 8) &= hi => (hi & 8)
        test &= hi
        np.testing.assert_array_equal(test.array, (hi.array & 8),
                err_msg="&= failed for Images with dtype = %s."%types[i])


        #
        # Tests of __or__ and __ior__ operators:
        #

        # lo | hi = full
        test = lo | hi
        np.testing.assert_array_equal(test.array, full.array,
                err_msg="| failed for Images with dtype = %s."%types[i])

        # lo | lo = lo
        test = lo | lo
        np.testing.assert_array_equal(test.array, lo.array,
                err_msg="| failed for Images with dtype = %s."%types[i])

        # lo | 8 = lo + 8
        test = lo | 8
        np.testing.assert_array_equal(test.array, lo.array + 8,
                err_msg="| failed for Images with dtype = %s."%types[i])

        # 7 | hi = hi + 7
        test = 7 | hi
        np.testing.assert_array_equal(test.array, hi.array + 7,
                err_msg="| failed for Images with dtype = %s."%types[i])

        # hi | 0 = hi
        test = hi | 0
        np.testing.assert_array_equal(test.array, hi.array,
                err_msg="| failed for Images with dtype = %s."%types[i])

        # hi |= hi => hi
        test |= hi
        np.testing.assert_array_equal(test.array, hi.array,
                err_msg="|= failed for Images with dtype = %s."%types[i])

        # hi |= 3 => hi + 3
        test |= 3
        np.testing.assert_array_equal(test.array, hi.array + 3,
                err_msg="|= failed for Images with dtype = %s."%types[i])


        #
        # Tests of __xor__ and __ixor__ operators:
        #

        # lo ^ hi = full
        test = lo ^ hi
        np.testing.assert_array_equal(test.array, full.array,
                err_msg="^ failed for Images with dtype = %s."%types[i])

        # lo ^ full = hi
        test = lo ^ full
        np.testing.assert_array_equal(test.array, hi.array,
                err_msg="^ failed for Images with dtype = %s."%types[i])

        # lo ^ 40 = lo + 40
        test = lo ^ 40
        np.testing.assert_array_equal(test.array, lo.array + 40,
                err_msg="^ failed for Images with dtype = %s."%types[i])

        # 5 ^ hi = hi + 5
        test = 5 ^ hi
        np.testing.assert_array_equal(test.array, hi.array + 5,
                err_msg="^ failed for Images with dtype = %s."%types[i])

        # full ^ hi = lo
        test = full ^ hi
        np.testing.assert_array_equal(test.array, lo.array,
                err_msg="^ failed for Images with dtype = %s."%types[i])

        # lo ^= hi => full
        test ^= hi
        np.testing.assert_array_equal(test.array, full.array,
                err_msg="^= failed for Images with dtype = %s."%types[i])

        # full ^= 111 (x2) => full
        test ^= 111
        test ^= 111
        np.testing.assert_array_equal(test.array, full.array,
                err_msg="^= failed for Images with dtype = %s."%types[i])

        # full ^= lo => hi
        test ^= lo
        np.testing.assert_array_equal(test.array, hi.array,
                err_msg="^= failed for Images with dtype = %s."%types[i])


        #
        # Tests of __mod__ and __floordiv__ operators:
        #

        # lo // hi = 0
        test = lo // hi
        np.testing.assert_array_equal(test.array, 0,
                err_msg="// failed for Images with dtype = %s."%types[i])

        # lo // 8 = 0
        test = lo // 8
        np.testing.assert_array_equal(test.array, 0,
                err_msg="// failed for Images with dtype = %s."%types[i])

        # lo % 8 = lo
        test = lo % 8
        np.testing.assert_array_equal(test.array, lo.array,
                err_msg="%% failed for Images with dtype = %s."%types[i])

        # hi % 2 = hi & 1
        test = hi % 2
        np.testing.assert_array_equal(test.array, (hi & 1).array,
                err_msg="%% failed for Images with dtype = %s."%types[i])

        # lo % hi = lo
        test = lo % hi
        np.testing.assert_array_equal(test.array, lo.array,
                err_msg="%% failed for Images with dtype = %s."%types[i])

        # lo %= hi => lo
        test %= hi
        np.testing.assert_array_equal(test.array, lo.array,
                err_msg="%%= failed for Images with dtype = %s."%types[i])

        # lo %= 8 => lo
        test %= 8
        np.testing.assert_array_equal(test.array, lo.array,
                err_msg="%%= failed for Images with dtype = %s."%types[i])

        # lo //= hi => 0
        test //= hi
        np.testing.assert_array_equal(test.array, 0,
                err_msg="//= failed for Images with dtype = %s."%types[i])

        # 7 // hi = 0
        test = 7 // hi
        np.testing.assert_array_equal(test.array, 0,
                err_msg="// failed for Images with dtype = %s."%types[i])

        # 7 % hi = 7
        test = 7 % hi
        np.testing.assert_array_equal(test.array, 7,
                err_msg="%% failed for Images with dtype = %s."%types[i])

        # 7 //= 2 => 3
        test //= 2
        np.testing.assert_array_equal(test.array, 3,
                err_msg="%%= failed for Images with dtype = %s."%types[i])

        # 3 //= hi => 0
        test //= hi
        np.testing.assert_array_equal(test.array, 0,
                err_msg="//= failed for Images with dtype = %s."%types[i])

        # A subset of the above for cross-type checks.
        for j in range(i):
            full2 = galsim.Image(ref_array.astype(types[j]))
            hi2 = (full2 // 8) * 8
            lo2 = (full2 % 8)

            # full & hi = hi
            test = full & hi2
            np.testing.assert_array_equal(test.array, hi.array,
                    err_msg="& failed for Images with dtypes = %s, %s."%(types[i],types[j]))
            # hi &= full => hi
            test &= full2
            np.testing.assert_array_equal(test.array, hi.array,
                    err_msg="&= failed for Images with dtypes = %s, %s."%(types[i],types[j]))

            # lo | lo = lo
            test = lo | lo2
            np.testing.assert_array_equal(test.array, lo.array,
                    err_msg="| failed for Images with dtypes = %s, %s."%(types[i],types[j]))

            # lo |= hi => full
            test |= hi2
            np.testing.assert_array_equal(test.array, full.array,
                    err_msg="|= failed for Images with dtypes = %s, %s."%(types[i],types[j]))

            # lo ^ hi = full
            test = lo ^ hi2
            np.testing.assert_array_equal(test.array, full.array,
                    err_msg="^ failed for Images with dtypes = %s, %s."%(types[i],types[j]))

            # full ^= lo => hi
            test ^= lo2
            np.testing.assert_array_equal(test.array, hi.array,
                    err_msg="^= failed for Images with dtypes = %s, %s."%(types[i],types[j]))

            # lo // hi = 0
            test = lo // hi2
            np.testing.assert_array_equal(test.array, 0,
                    err_msg="// failed for Images with dtype = %s."%types[i])

            # lo % hi = lo
            test = lo % hi2
            np.testing.assert_array_equal(test.array, lo.array,
                    err_msg="%% failed for Images with dtype = %s."%types[i])

            # lo %= hi => lo
            test %= hi2
            np.testing.assert_array_equal(test.array, lo.array,
                    err_msg="%%= failed for Images with dtype = %s."%types[i])

            # lo //= hi => 0
            test //= hi2
            np.testing.assert_array_equal(test.array, 0,
                    err_msg="//= failed for Images with dtype = %s."%types[i])



@timer
def test_wrap():
    """Test the image.wrap() function.
    """
    # Start with a fairly simple test where the image is 4 copies of the same data:
    im_orig = galsim.Image([[ 11., 12., 13., 14., 11., 12., 13., 14. ],
                            [ 21., 22., 23., 24., 21., 22., 23., 24. ],
                            [ 31., 32., 33., 34., 31., 32., 33., 34. ],
                            [ 41., 42., 43., 44., 41., 42., 43., 44. ],
                            [ 11., 12., 13., 14., 11., 12., 13., 14. ],
                            [ 21., 22., 23., 24., 21., 22., 23., 24. ],
                            [ 31., 32., 33., 34., 31., 32., 33., 34. ],
                            [ 41., 42., 43., 44., 41., 42., 43., 44. ]])
    im = im_orig.copy()
    b = galsim.BoundsI(1,4,1,4)
    im_quad = im_orig[b]
    im_wrap = im.wrap(b)
    np.testing.assert_almost_equal(im_wrap.array, 4.*im_quad.array, 12,
                                   "image.wrap() into first quadrant did not match expectation")

    # The same thing should work no matter where the lower left corner is:
    for xmin, ymin in ( (1,5), (5,1), (5,5), (2,3), (4,1) ):
        b = galsim.BoundsI(xmin, xmin+3, ymin, ymin+3)
        im_quad = im_orig[b]
        im = im_orig.copy()
        im_wrap = im.wrap(b)
        np.testing.assert_almost_equal(im_wrap.array, 4.*im_quad.array, 12,
                                       "image.wrap(%s) did not match expectation"%b)
        np.testing.assert_array_equal(im_wrap.array, im[b].array,
                                      "image.wrap(%s) did not return the right subimage")
        im[b].fill(0)
        np.testing.assert_array_equal(im_wrap.array, im[b].array,
                                      "image.wrap(%s) did not return a view of the original")

    # Now test where the subimage is not a simple fraction of the original, and all the
    # sizes are different.
    im = galsim.ImageD(17, 23, xmin=0, ymin=0)
    b = galsim.BoundsI(7,9,11,18)
    im_test = galsim.ImageD(b, init_value=0)
    for i in range(17):
        for j in range(23):
            val = np.exp(i/7.3) + (j/12.9)**3  # Something randomly complicated...
            im[i,j] = val
            # Find the location in the sub-image for this point.
            ii = (i-b.xmin) % (b.xmax-b.xmin+1) + b.xmin
            jj = (j-b.ymin) % (b.ymax-b.ymin+1) + b.ymin
            im_test.addValue(ii,jj,val)
    im_wrap = im.wrap(b)
    np.testing.assert_almost_equal(im_wrap.array, im_test.array, 12,
                                   "image.wrap(%s) did not match expectation"%b)
    np.testing.assert_array_equal(im_wrap.array, im[b].array,
                                  "image.wrap(%s) did not return the right subimage")
    np.testing.assert_equal(im_wrap.bounds, b,
                            "image.wrap(%s) does not have the correct bounds")

    # For complex images (in particular k-space images), we often want the image to be implicitly
    # Hermitian, so we only need to keep around half of it.
    M = 38
    N = 25
    K = 8
    L = 5
    im = galsim.ImageCD(2*M+1, 2*N+1, xmin=-M, ymin=-N)  # Explicitly Hermitian
    im2 = galsim.ImageCD(2*M+1, N+1, xmin=-M, ymin=0)   # Implicitly Hermitian across y axis
    im3 = galsim.ImageCD(M+1, 2*N+1, xmin=0, ymin=-N)   # Implicitly Hermitian across x axis
    #print('im = ',im)
    #print('im2 = ',im2)
    #print('im3 = ',im3)
    b = galsim.BoundsI(-K+1,K,-L+1,L)
    b2 = galsim.BoundsI(-K+1,K,0,L)
    b3 = galsim.BoundsI(0,K,-L+1,L)
    im_test = galsim.ImageCD(b, init_value=0)
    for i in range(-M,M+1):
        for j in range(-N,N+1):
            # An arbitrary, complicated Hermitian function.
            val = np.exp((i/(2.3*M))**2 + 1j*(2.8*i-1.3*j)) + ((2 + 3j*j)/(1.9*N))**3
            #val = 2*(i-j)**2 + 3j*(i+j)

            im[i,j] = val
            if j >= 0:
                im2[i,j] = val
            if i >= 0:
                im3[i,j] = val

            ii = (i-b.xmin) % (b.xmax-b.xmin+1) + b.xmin
            jj = (j-b.ymin) % (b.ymax-b.ymin+1) + b.ymin
            im_test.addValue(ii,jj,val)
    #print("im = ",im.array)

    # Confirm that the image is Hermitian.
    for i in range(-M,M+1):
        for j in range(-N,N+1):
            assert im(i,j) == im(-i,-j).conjugate()

    im_wrap = im.wrap(b)
    #print("im_wrap = ",im_wrap.array)
    np.testing.assert_almost_equal(im_wrap.array, im_test.array, 12,
                                   "image.wrap(%s) did not match expectation"%b)
    np.testing.assert_array_equal(im_wrap.array, im[b].array,
                                  "image.wrap(%s) did not return the right subimage")
    np.testing.assert_equal(im_wrap.bounds, b,
                            "image.wrap(%s) does not have the correct bounds")

    im2_wrap = im2.wrap(b2, hermitian='y')
    #print('im_test = ',im_test[b2].array)
    #print('im2_wrap = ',im2_wrap.array)
    #print('diff = ',im2_wrap.array-im_test[b2].array)
    np.testing.assert_almost_equal(im2_wrap.array, im_test[b2].array, 12,
                                   "image.wrap(%s) did not match expectation"%b)
    np.testing.assert_array_equal(im2_wrap.array, im2[b2].array,
                                  "image.wrap(%s) did not return the right subimage")
    np.testing.assert_equal(im2_wrap.bounds, b2,
                            "image.wrap(%s) does not have the correct bounds")

    im3_wrap = im3.wrap(b3, hermitian='x')
    #print('im_test = ',im_test[b3].array)
    #print('im3_wrap = ',im3_wrap.array)
    #print('diff = ',im3_wrap.array-im_test[b3].array)
    np.testing.assert_almost_equal(im3_wrap.array, im_test[b3].array, 12,
                                   "image.wrap(%s) did not match expectation"%b)
    np.testing.assert_array_equal(im3_wrap.array, im3[b3].array,
                                  "image.wrap(%s) did not return the right subimage")
    np.testing.assert_equal(im3_wrap.bounds, b3,
                            "image.wrap(%s) does not have the correct bounds")

@timer
def test_FITS_bad_type():
    """Test that reading FITS files with an invalid data type succeeds by converting the
    type to float64.
    """
    import warnings

    # We check this by monkey patching the Image.valid_types list to not include int16
    # and see if it reads properly and raises the appropriate warning.
    orig_dtypes = galsim.Image.valid_dtypes
    setattr(galsim.Image,'valid_dtypes',(np.int32, np.float32, np.float64))

    testS_file = os.path.join(datadir, "testS.fits")
    testMultiS_file = os.path.join(datadir, "test_multiS.fits")
    testCubeS_file = os.path.join(datadir, "test_cubeS.fits")
    try:
        testS_image = np.testing.assert_warns(
                UserWarning, galsim.fits.read, testS_file)
        testMultiS_image_list = np.testing.assert_warns(
                UserWarning, galsim.fits.readMulti, testMultiS_file)
        testCubeS_image_list = np.testing.assert_warns(
                UserWarning, galsim.fits.readCube, testCubeS_file)
    except ImportError:
        with warnings.catch_warnings(UserWarning):
            testS_image = galsim.fits.read(testS_file)
            testMultiS_image_list = galsim.fits.readMulti(testMultiS_file)
            testCubeS_image_list = galsim.fits.readCube(testCubeS_file)

    np.testing.assert_equal(np.float64, testS_image.array.dtype.type)
    np.testing.assert_array_equal(ref_array.astype(float), testS_image.array,
            err_msg="ImageS read failed reading when int16 not a valid image type")
    for k in range(nimages):
        np.testing.assert_equal(np.float64, testMultiS_image_list[k].array.dtype.type)
        np.testing.assert_equal(np.float64, testCubeS_image_list[k].array.dtype.type)
        np.testing.assert_array_equal((ref_array+k).astype(float),
                testMultiS_image_list[k].array,
                err_msg="ImageS readMulti failed reading when int16 not a valid image type")
        np.testing.assert_array_equal((ref_array+k).astype(float),
                testCubeS_image_list[k].array,
                err_msg="ImageS readCube failed reading when int16 not a valid image type")

    # Don't forget to set it back to the original.
    setattr(galsim.Image,'valid_dtypes',orig_dtypes)

@timer
def test_bin():
    """Test the bin and subsample methods"""

    # Start with a relatively simple case of 2x2 binning with no partial bins to worry about.
    obj = galsim.Gaussian(sigma=2, flux=17).shear(g1=0.1, g2=0.3)
    im1 = obj.drawImage(nx=10, ny=14, scale=0.6, dtype=float)

    im2 = obj.drawImage(nx=20, ny=28, scale=0.3, dtype=float)
    im3 = im2.bin(2,2)
    ar2 = im2.array
    ar3b = ar2[0::2,0::2] + ar2[0::2,1::2] + ar2[1::2,0::2] + ar2[1::2,1::2]

    np.testing.assert_almost_equal(ar3b.sum(), im2.array.sum(), 6,
                                   "direct binning didn't perserve total flux")
    np.testing.assert_almost_equal(ar3b, im3.array, 6,
                                   "direct binning didn't match bin function.")
    np.testing.assert_almost_equal(im3.array.sum(), im2.array.sum(), 6,
                                   "bin didn't preserve the total flux")
    np.testing.assert_almost_equal(im3.array, im1.array, 6,
                                   "2x2 binned image doesn't match image with 2x2 larger pixels")
    np.testing.assert_almost_equal(im3.scale, im1.scale, 6, "bin resulted in wrong scale")

    im4 = im2.subsample(2,2)
    np.testing.assert_almost_equal(im4.array.sum(), im2.array.sum(), 6,
                                   "subsample didn't preserve the total flux")
    np.testing.assert_almost_equal(im4.scale, im2.scale/2., 6, "subsample resulted in wrong scale")
    im5 = im4.bin(2,2)
    np.testing.assert_almost_equal(im5.array, im2.array, 6,
                                   "Round trip subsample then bin 2x2 doesn't match original")
    np.testing.assert_almost_equal(im5.scale, im2.scale, 6, "round trip resulted in wrong scale")

    # Next do nx != ny.  And wcs = JacobianWCS
    wcs1 = galsim.JacobianWCS(0.6, 0.14, 0.15, 0.7)
    im1 = obj.drawImage(nx=11, ny=15, wcs=wcs1, dtype=float)
    im1.wcs = im1.wcs.withOrigin(im1.true_center, galsim.PositionD(200,300))
    center1 = im1.wcs.toWorld(im1.true_center)
    print('center1 = ',center1)

    wcs2 = galsim.JacobianWCS(0.2, 0.07, 0.05, 0.35)
    im2 = obj.drawImage(nx=33, ny=30, wcs=wcs2, dtype=float)
    im2.wcs = im2.wcs.withOrigin(im2.true_center, galsim.PositionD(200,300))
    center2 = im2.wcs.toWorld(im2.true_center)
    print('center2 = ',center2)
    im3 = im2.bin(3,2)
    center3 = im2.wcs.toWorld(im2.true_center)
    print('center3 = ',center3)
    ar2 = im2.array
    ar3b = (ar2[0::2,0::3] + ar2[0::2,1::3] + ar2[0::2,2::3] +
            ar2[1::2,0::3] + ar2[1::2,1::3] + ar2[1::2,2::3])

    np.testing.assert_almost_equal(ar3b.sum(), im2.array.sum(), 6,
                                   "direct binning didn't perserve total flux")
    np.testing.assert_almost_equal(ar3b, im3.array, 6,
                                   "direct binning didn't match bin function.")
    np.testing.assert_almost_equal(im3.array.sum(), im2.array.sum(), 6,
                                   "bin didn't preserve the total flux")
    np.testing.assert_almost_equal(im3.array, im1.array, 6,
                                   "3x2 binned image doesn't match image with 3x2 larger pixels")
    np.testing.assert_almost_equal((center3.x, center3.y), (center1.x, center1.y), 6,
                                   "3x2 binned image wcs is wrong")

    im4 = im2.subsample(3,2)
    np.testing.assert_almost_equal(im4.array.sum(), im2.array.sum(), 6,
                                   "subsample didn't preserve the total flux")
    center4 = im4.wcs.toWorld(im4.true_center)
    print('center4 = ',center4)
    np.testing.assert_almost_equal((center4.x, center4.y), (center1.x, center1.y), 6,
                                   "3x2 subsampled image wcs is wrong")

    im5 = im4.bin(3,2)
    np.testing.assert_almost_equal(im5.array, im2.array, 6,
                                   "Round trip subsample then bin 3x2 doesn't match original")
    center5 = im5.wcs.toWorld(im5.true_center)
    print('center5 = ',center5)
    np.testing.assert_almost_equal((center5.x, center5.y), (center1.x, center1.y), 6,
                                   "Round trip 3x2 image wcs is wrong")

    # If the initial wcs is None or not uniform, then the resulting wcs will be None.
    im2.wcs = galsim.UVFunction('0.6 + np.sin(x*y)', '0.6 + np.cos(x+y)')
    im3b = im2.bin(3,2)
    assert im3b.wcs is None
    np.testing.assert_array_equal(im3b.array, im3.array,
                                  "The wcs shouldn't affect what bin does to the array.")
    im4b = im2.subsample(3,2)
    assert im4b.wcs is None
    np.testing.assert_array_equal(im4b.array, im4.array,
                                  "The wcs shouldn't affect what subsample does to the array.")

    im2.wcs = None
    im3c = im2.bin(3,2)
    assert im3c.wcs is None
    np.testing.assert_array_equal(im3c.array, im3.array,
                                  "The wcs shouldn't affect what bin does to the array.")
    im4c = im2.subsample(3,2)
    assert im4c.wcs is None
    np.testing.assert_array_equal(im4c.array, im4.array,
                                  "The wcs shouldn't affect what subsample does to the array.")

    # Finally, binning should still work, even if the number of pixels doesn't go evenly into
    # the number of pixels/block specified.
    im6 = im1.bin(8,8)
    ar6 = np.array([[ im1.array[0:8,0:8].sum(), im1.array[0:8,8:].sum() ],
                    [ im1.array[8:,0:8].sum(),  im1.array[8:,8:].sum()  ]])
    np.testing.assert_almost_equal(im6.array, ar6, 6,
                                   "Binning past the edge of the image didn't work properly")
    # The center of this image doesn't correspond to the center of the original.
    # But the lower left edge does.
    origin1 = im1.wcs.toWorld(galsim.PositionD(im1.xmin-0.5, im1.ymin-0.5))
    origin6 = im6.wcs.toWorld(galsim.PositionD(im1.xmin-0.5, im6.ymin-0.5))
    print('origin1 = ',origin1)
    print('origin6 = ',origin6)
    np.testing.assert_almost_equal((origin6.x, origin6.y), (origin1.x, origin1.y), 6,
                                   "Binning past the edge resulted in wrong wcs")

if __name__ == "__main__":
    test_Image_basic()
    test_undefined_image()
    test_Image_FITS_IO()
    test_Image_MultiFITS_IO()
    test_Image_CubeFITS_IO()
    test_Image_array_view()
    test_Image_binary_add()
    test_Image_binary_subtract()
    test_Image_binary_multiply()
    test_Image_binary_divide()
    test_Image_binary_scalar_add()
    test_Image_binary_scalar_subtract()
    test_Image_binary_scalar_multiply()
    test_Image_binary_scalar_divide()
    test_Image_binary_scalar_pow()
    test_Image_inplace_add()
    test_Image_inplace_subtract()
    test_Image_inplace_multiply()
    test_Image_inplace_divide()
    test_Image_inplace_scalar_add()
    test_Image_inplace_scalar_subtract()
    test_Image_inplace_scalar_multiply()
    test_Image_inplace_scalar_divide()
    test_Image_inplace_scalar_pow()
    test_Image_subImage()
    test_subImage_persistence()
    test_Image_resize()
    test_ConstImage_array_constness()
    test_BoundsI_init_with_non_pure_ints()
    test_Image_constructor()
    test_Image_view()
    test_Image_writeheader()
    test_ne()
    test_copy()
    test_complex_image()
    test_complex_image_arith()
    test_int_image_arith()
    test_wrap()
    test_FITS_bad_type()
    test_bin()<|MERGE_RESOLUTION|>--- conflicted
+++ resolved
@@ -140,11 +140,7 @@
         assert im1a.ymin == 7
         assert im1a.ymax == nrow+6
         assert im1a.bounds == galsim.BoundsI(4,ncol+3,7,nrow+6)
-<<<<<<< HEAD
-        assert im1a.getOuterBounds() == galsim.BoundsD(3.5, ncol+3.5, 6.5, nrow+6.5)
-=======
         assert im1a.outer_bounds == galsim.BoundsD(3.5, ncol+3.5, 6.5, nrow+6.5)
->>>>>>> 6488d49a
         assert im1b.xmin == 0
         assert im1b.xmax == ncol-1
         assert im1b.ymin == 0
