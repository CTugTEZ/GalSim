# Copyright (c) 2012-2017 by the GalSim developers team on GitHub
# https://github.com/GalSim-developers
#
# This file is part of GalSim: The modular galaxy image simulation toolkit.
# https://github.com/GalSim-developers/GalSim
#
# GalSim is free software: redistribution and use in source and binary forms,
# with or without modification, are permitted provided that the following
# conditions are met:
#
# 1. Redistributions of source code must retain the above copyright notice, this
#    list of conditions, and the disclaimer given in the accompanying LICENSE
#    file.
# 2. Redistributions in binary form must reproduce the above copyright notice,
#    this list of conditions, and the disclaimer given in the documentation
#    and/or other materials provided with the distribution.
#

from __future__ import print_function
import numpy as np
import os
import sys

from galsim_test_helpers import *

imgdir = os.path.join(".", "SBProfile_comparison_images") # Directory containing the reference
                                                          # images.

try:
    import galsim
except ImportError:
    path, filename = os.path.split(__file__)
    sys.path.append(os.path.abspath(os.path.join(path, "..")))
    import galsim

# define a series of tests

@timer
def test_shapelet_gaussian():
    """Test that the simplest Shapelet profile is equivalent to a Gaussian
    """
    ftypes = [np.float32, np.float64]
    scale = 0.2
    test_flux = 23.

    # First, a Shapelet with only b_00 = 1 should be identically a Gaussian
    im1 = galsim.ImageF(64,64, scale=scale)
    im2 = galsim.ImageF(64,64, scale=scale)
    for sigma in [1., 0.6, 2.4]:
        gauss = galsim.Gaussian(flux=test_flux, sigma=sigma)
        gauss.drawImage(im1, method='no_pixel')
        for order in [0, 2, 8]:
            bvec = np.zeros(galsim.Shapelet.size(order))
            bvec[0] = test_flux
            shapelet = galsim.Shapelet(sigma=sigma, order=order, bvec=bvec)
            shapelet.drawImage(im2, method='no_pixel')
            printval(im2,im1)
            np.testing.assert_array_almost_equal(
                    im1.array, im2.array, 5,
                    err_msg="Shapelet with (only) b00=1 disagrees with Gaussian result"
                            "for flux=%f, sigma=%f, order=%d"%(test_flux,sigma,order))
            np.testing.assert_almost_equal(
                    gauss.maxSB(), shapelet.maxSB(), 5,
                    err_msg="Shapelet maxSB did not match Gaussian maxSB")
            np.testing.assert_almost_equal(
                    gauss.flux, shapelet.flux, 5,
                    err_msg="Shapelet flux did not match Gaussian flux")


@timer
def test_shapelet_drawImage():
    """Test some measured properties of a drawn shapelet against the supposed true values
    """
    ftypes = [np.float32, np.float64]
    scale = 0.2
    test_flux = 23.

    im = galsim.ImageF(129,129, scale=scale)
    for sigma in [1., 0.3, 2.4]:
        for order in [0, 2, 8]:
            bvec = np.zeros(galsim.Shapelet.size(order))
            bvec[0] = 1.  # N,m = 0,0
            k = 0
            for n in range(1,order+1):
                k += n+1
                if n%2 == 0:  # even n
                    bvec[k] = 0.23/(n*n)        # N,m = n,0  or p,q = n/2,n/2
                    if n >= 2:
                        bvec[k-2] = 0.14/n      # N,m = n,2  real part
                        bvec[k-1] = -0.08/n     # N,m = n,2  imag part
                else:  # odd n
                    if n >= 1:
                        bvec[k-1] = -0.08/n**3.2    # N,m = n,1  real part
                        bvec[k] = 0.05/n**2.1       # N,m = n,1  imag part
                    if n >= 3:
                        bvec[k-3] = 0.31/n**4.2    # N,m = n,3  real part
                        bvec[k-2] = -0.18/n**3.9       # N,m = n,3  imag part
            print('shapelet vector = ',bvec)
            shapelet = galsim.Shapelet(sigma=sigma, order=order, bvec=bvec)

            check_basic(shapelet, "Shapelet", approx_maxsb=True)

            # Test normalization  (This is normally part of do_shoot.  When we eventually
            # implement photon shooting, we should go back to the normal do_shoot call,
            # and remove this section.)
            shapelet = shapelet.withFlux(test_flux)
            shapelet.drawImage(im)
            flux = im.array.sum()
            print('im.sum = ',flux,'  cf. ',test_flux)
            np.testing.assert_almost_equal(flux / test_flux, 1., 4,
                    err_msg="Flux normalization for Shapelet disagrees with expected result")
            np.testing.assert_allclose(
                    im.array.max(), shapelet.maxSB() * im.scale**2, rtol=0.1,
                    err_msg="Shapelet maxSB did not match maximum pixel")

            # Test centroid
            # Note: this only works if the image has odd sizes.  If they are even, then
            # setCenter doesn't actually set the center to the true center of the image
            # (since it falls between pixels).
            im.setCenter(0,0)
            x,y = np.meshgrid(np.arange(im.array.shape[0]).astype(float) + im.xmin,
                              np.arange(im.array.shape[1]).astype(float) + im.ymin)
            x *= scale
            y *= scale
            flux = im.array.sum()
            mx = (x*im.array).sum() / flux
            my = (y*im.array).sum() / flux
            conv = galsim.Convolve([shapelet, galsim.Pixel(scale)])
            print('centroid = ',mx,my,' cf. ',conv.centroid())
            np.testing.assert_almost_equal(mx, shapelet.centroid().x, 3,
                    err_msg="Measured centroid (x) for Shapelet disagrees with expected result")
            np.testing.assert_almost_equal(my, shapelet.centroid().y, 3,
                    err_msg="Measured centroid (y) for Shapelet disagrees with expected result")


@timer
def test_shapelet_properties():
    """Test some specific numbers for a particular Shapelet profile.
    """
    # A semi-random particular vector of coefficients.
    sigma = 1.8
    order = 4
    bvec = [1.3,                               # n = 0
            0.02, 0.03,                        # n = 1
            0.23, -0.19, 0.08,                 # n = 2
            0.01, 0.02, 0.04, -0.03,           # n = 3
            -0.09, 0.07, -0.11, -0.08, 0.11]   # n = 4

    shapelet = galsim.Shapelet(sigma=sigma, order=order, bvec=bvec)

    assert shapelet.sigma == shapelet.getSigma() == sigma
    assert shapelet.order == shapelet.getOrder() == order
    np.testing.assert_array_equal(shapelet.bvec, bvec)
    np.testing.assert_array_equal(shapelet.getBVec(), bvec)

    check_basic(shapelet, "Shapelet", approx_maxsb=True)

    # Check flux
    flux = bvec[0] + bvec[5] + bvec[14]
    np.testing.assert_almost_equal(shapelet.flux, flux, 10)
    # The maxSB is not very accurate for Shapelet, but in this case it is still ok (matching
    # xValue(0,0), which isn't actually the maximum) to 2 digits.
    np.testing.assert_almost_equal(
            shapelet.xValue(0,0), shapelet.maxSB(), 2,
            err_msg="Shapelet maxSB did not match maximum pixel value")
    # Check centroid
    cen = galsim.PositionD(bvec[1],-bvec[2]) + np.sqrt(2.) * galsim.PositionD(bvec[8],-bvec[9])
    cen *= 2. * sigma / flux
    np.testing.assert_almost_equal(shapelet.centroid().x, cen.x, 10)
    np.testing.assert_almost_equal(shapelet.centroid().y, cen.y, 10)
    # Check Fourier properties
    np.testing.assert_almost_equal(shapelet.maxK(), 4.61738371186, 10)
    np.testing.assert_almost_equal(shapelet.stepK(), 0.195133742529, 10)
    # Check image values in real and Fourier space
    zero = galsim.PositionD(0., 0.)
    np.testing.assert_almost_equal(shapelet.kValue(zero), flux+0j, 10)
    np.testing.assert_almost_equal(shapelet.xValue(zero), 0.0653321217013, 10)

    # Check picklability
    do_pickle(shapelet)
<<<<<<< HEAD
=======
    do_pickle(shapelet._sbp)
    do_pickle(shapelet._sbp.getBVec())
>>>>>>> 2ced30e0


@timer
def test_shapelet_fit():
    """Test fitting a Shapelet decomposition of an image
    """
    for method, norm in [('no_pixel','f'), ('sb','sb')]:
        # We fit a shapelet approximation of a distorted Moffat profile:
        flux = 20
        psf = galsim.Moffat(beta=3.4, half_light_radius=1.2, flux=flux)
        psf = psf.shear(g1=0.11,g2=0.07).shift(0.03,0.04)
        scale = 0.2
        pixel = galsim.Pixel(scale)
        conv = galsim.Convolve([psf,pixel])
        im1 = conv.drawImage(scale=scale, method=method)

        sigma = 1.2  # Match half-light-radius as a decent first approximation.
        shapelet = galsim.Shapelet.fit(sigma, 10, im1, normalization=norm)
<<<<<<< HEAD
        print('fitted shapelet coefficients = ',shapelet.bvec)
=======
        #print('fitted shapelet coefficients = ',shapelet.bvec)
>>>>>>> 2ced30e0

        # Check flux
        print('flux = ',shapelet.flux,'  cf. ',flux)
        np.testing.assert_almost_equal(shapelet.flux / flux, 1., 1,
                err_msg="Fitted shapelet has the wrong flux")

        # Test centroid
        print('centroid = ',shapelet.centroid(),'  cf. ',conv.centroid())
        np.testing.assert_almost_equal(shapelet.centroid().x, conv.centroid().x, 2,
                err_msg="Fitted shapelet has the wrong centroid (x)")
        np.testing.assert_almost_equal(shapelet.centroid().y, conv.centroid().y, 2,
                err_msg="Fitted shapelet has the wrong centroid (y)")

        # Test drawing image from shapelet
        im2 = im1.copy()
        shapelet.drawImage(im2, method=method)
        # Check that images are close to the same:
        print('norm(diff) = ',np.sum((im1.array-im2.array)**2))
        print('norm(im) = ',np.sum(im1.array**2))
        print('max(diff) = ',np.max(np.abs(im1.array-im2.array)))
        print('max(im) = ',np.max(np.abs(im1.array)))
        peak_scale = np.max(np.abs(im1.array))*3  # Check agreement to within 3% of peak value.
        np.testing.assert_almost_equal(im2.array/peak_scale, im1.array/peak_scale, decimal=2,
                err_msg="Shapelet version not a good match to original")

        # Remeasure -- should now be very close to the same.
        shapelet2 = galsim.Shapelet.fit(sigma, 10, im2, normalization=norm)
        np.testing.assert_equal(shapelet.sigma, shapelet2.sigma,
                err_msg="Second fitted shapelet has the wrong sigma")
        np.testing.assert_equal(shapelet.order, shapelet2.order,
                err_msg="Second fitted shapelet has the wrong order")
        np.testing.assert_almost_equal(shapelet.bvec, shapelet2.bvec, 6,
                err_msg="Second fitted shapelet coefficients do not match original")

        # Test drawing off center
        im2 = im1.copy()
        offset = galsim.PositionD(0.3,1.4)
        shapelet.drawImage(im2, method=method, offset=offset)
        shapelet2 = galsim.Shapelet.fit(sigma, 10, im2, normalization=norm,
<<<<<<< HEAD
                                       center=im2.trueCenter() + offset)
=======
                                        center=im2.trueCenter() + offset)
>>>>>>> 2ced30e0
        np.testing.assert_equal(shapelet.sigma, shapelet2.sigma,
                err_msg="Second fitted shapelet has the wrong sigma")
        np.testing.assert_equal(shapelet.order, shapelet2.order,
                err_msg="Second fitted shapelet has the wrong order")
        np.testing.assert_almost_equal(shapelet.bvec, shapelet2.bvec, 6,
                err_msg="Second fitted shapelet coefficients do not match original")


@timer
def test_shapelet_adjustments():
    """Test that adjusting the Shapelet profile in various ways does the right thing
    """
    ftypes = [np.float32, np.float64]

    nx = 128
    ny = 128
    scale = 0.2
    im = galsim.ImageF(nx,ny, scale=scale)

    sigma = 1.8
    order = 6
    bvec = [1.3,                                            # n = 0
            0.02, 0.03,                                     # n = 1
            0.23, -0.19, 0.08,                              # n = 2
            0.01, 0.02, 0.04, -0.03,                        # n = 3
            -0.09, 0.07, -0.11, -0.08, 0.11,                # n = 4
            -0.03, -0.02, -0.08, 0.01, -0.06, -0.03,        # n = 5
            0.06, -0.02, 0.00, -0.05, -0.04, 0.01, 0.09 ]   # n = 6

    ref_shapelet = galsim.Shapelet(sigma=sigma, order=order, bvec=bvec)
    ref_im = galsim.ImageF(nx,ny)
    ref_shapelet.drawImage(ref_im, scale=scale)

    # Test PQ and NM access
    np.testing.assert_equal(ref_shapelet.getPQ(0,0), (bvec[0],0))
    np.testing.assert_equal(ref_shapelet.getPQ(1,1), (bvec[5],0))
    np.testing.assert_equal(ref_shapelet.getPQ(1,2), (bvec[8],-bvec[9]))
    np.testing.assert_equal(ref_shapelet.getPQ(3,2), (bvec[19],bvec[20]))
    np.testing.assert_equal(ref_shapelet.getNM(0,0), (bvec[0],0))
    np.testing.assert_equal(ref_shapelet.getNM(2,0), (bvec[5],0))
    np.testing.assert_equal(ref_shapelet.getNM(3,-1), (bvec[8],-bvec[9]))
    np.testing.assert_equal(ref_shapelet.getNM(5,1), (bvec[19],bvec[20]))

    # Test that the Shapelet withFlux does the same thing as the GSObject withFlux
    # Make it opaque to the Shapelet versions
<<<<<<< HEAD
    alt_shapelet = ref_shapelet + 0. * galsim.Gaussian(sigma=1)
    alt_shapelet.withFlux(23.).drawImage(ref_im, method='no_pixel')
=======
    gsref_shapelet = galsim.Add([ref_shapelet])
    gsref_shapelet.withFlux(23.).drawImage(ref_im, method='no_pixel')
>>>>>>> 2ced30e0
    shapelet = galsim.Shapelet(sigma=sigma, order=order, bvec=bvec)
    shapelet.withFlux(23.).drawImage(im, method='no_pixel')
    np.testing.assert_array_almost_equal(
        im.array, ref_im.array, 6,
        err_msg="Shapelet withFlux disagrees with GSObject withFlux")

    # Test that scaling the Shapelet flux does the same thing as the GSObject scaling
    (alt_shapelet * 0.23).drawImage(ref_im, method='no_pixel')
    (shapelet * 0.23).drawImage(im, method='no_pixel')
    np.testing.assert_array_almost_equal(
        im.array, ref_im.array, 6,
        err_msg="Shapelet *= 0.23 disagrees with GSObject *= 0.23")

    # Test that the Shapelet rotate does the same thing as the GSObject rotate
    alt_shapelet.rotate(23. * galsim.degrees).drawImage(ref_im, method='no_pixel')
    shapelet.rotate(23. * galsim.degrees).drawImage(im, method='no_pixel')
    np.testing.assert_array_almost_equal(
        im.array, ref_im.array, 6,
        err_msg="Shapelet rotate disagrees with GSObject rotate")

    # Test that the Shapelet dilate does the same thing as the GSObject dilate
    alt_shapelet.dilate(1.3).drawImage(ref_im, method='no_pixel')
    shapelet.dilate(1.3).drawImage(im, method='no_pixel')
    np.testing.assert_array_almost_equal(
        im.array, ref_im.array, 6,
        err_msg="Shapelet dilate disagrees with GSObject dilate")

    # Test that the Shapelet expand does the same thing as the GSObject expand
    alt_shapelet.expand(1.7).drawImage(ref_im, method='no_pixel')
    shapelet.expand(1.7).drawImage(im, method='no_pixel')
    np.testing.assert_array_almost_equal(
        im.array, ref_im.array, 6,
        err_msg="Shapelet expand disagrees with GSObject expand")

    # Test that the Shapelet magnify does the same thing as the GSObject magnify
    alt_shapelet.magnify(0.8).drawImage(ref_im, method='no_pixel')
    shapelet.magnify(0.8).drawImage(im, method='no_pixel')
    np.testing.assert_array_almost_equal(
        im.array, ref_im.array, 6,
        err_msg="Shapelet magnify disagrees with GSObject magnify")

    # Test that lens works on Shapelet
    alt_shapelet.lens(-0.05, 0.15, 1.1).drawImage(ref_im, method='no_pixel')
    shapelet.lens(-0.05, 0.15, 1.1).drawImage(im, method='no_pixel')
    np.testing.assert_array_almost_equal(
        im.array, ref_im.array, 6,
        err_msg="Shapelet lens disagrees with GSObject lens")


@timer
def test_ne():
    """ Check that inequality works as expected."""
    gsp = galsim.GSParams(maxk_threshold=5.1e-3, folding_threshold=1.1e-3)
    objs = [galsim.Shapelet(1., 2),
            galsim.Shapelet(1., 3),
            galsim.Shapelet(2., 2),
            galsim.Shapelet(1., 2, bvec=[1, 0, 0, 0.2, 0.3, -0.1]),
            galsim.Shapelet(1., 2, gsparams=gsp)]
    all_obj_diff(objs)


if __name__ == "__main__":
    test_shapelet_gaussian()
    test_shapelet_drawImage()
    test_shapelet_properties()
    test_shapelet_fit()
    test_shapelet_adjustments()
    test_ne()<|MERGE_RESOLUTION|>--- conflicted
+++ resolved
@@ -148,10 +148,9 @@
 
     shapelet = galsim.Shapelet(sigma=sigma, order=order, bvec=bvec)
 
-    assert shapelet.sigma == shapelet.getSigma() == sigma
-    assert shapelet.order == shapelet.getOrder() == order
+    assert shapelet.sigma == sigma
+    assert shapelet.order == order
     np.testing.assert_array_equal(shapelet.bvec, bvec)
-    np.testing.assert_array_equal(shapelet.getBVec(), bvec)
 
     check_basic(shapelet, "Shapelet", approx_maxsb=True)
 
@@ -178,11 +177,6 @@
 
     # Check picklability
     do_pickle(shapelet)
-<<<<<<< HEAD
-=======
-    do_pickle(shapelet._sbp)
-    do_pickle(shapelet._sbp.getBVec())
->>>>>>> 2ced30e0
 
 
 @timer
@@ -201,11 +195,7 @@
 
         sigma = 1.2  # Match half-light-radius as a decent first approximation.
         shapelet = galsim.Shapelet.fit(sigma, 10, im1, normalization=norm)
-<<<<<<< HEAD
         print('fitted shapelet coefficients = ',shapelet.bvec)
-=======
-        #print('fitted shapelet coefficients = ',shapelet.bvec)
->>>>>>> 2ced30e0
 
         # Check flux
         print('flux = ',shapelet.flux,'  cf. ',flux)
@@ -245,11 +235,7 @@
         offset = galsim.PositionD(0.3,1.4)
         shapelet.drawImage(im2, method=method, offset=offset)
         shapelet2 = galsim.Shapelet.fit(sigma, 10, im2, normalization=norm,
-<<<<<<< HEAD
-                                       center=im2.trueCenter() + offset)
-=======
                                         center=im2.trueCenter() + offset)
->>>>>>> 2ced30e0
         np.testing.assert_equal(shapelet.sigma, shapelet2.sigma,
                 err_msg="Second fitted shapelet has the wrong sigma")
         np.testing.assert_equal(shapelet.order, shapelet2.order,
@@ -295,13 +281,8 @@
 
     # Test that the Shapelet withFlux does the same thing as the GSObject withFlux
     # Make it opaque to the Shapelet versions
-<<<<<<< HEAD
     alt_shapelet = ref_shapelet + 0. * galsim.Gaussian(sigma=1)
     alt_shapelet.withFlux(23.).drawImage(ref_im, method='no_pixel')
-=======
-    gsref_shapelet = galsim.Add([ref_shapelet])
-    gsref_shapelet.withFlux(23.).drawImage(ref_im, method='no_pixel')
->>>>>>> 2ced30e0
     shapelet = galsim.Shapelet(sigma=sigma, order=order, bvec=bvec)
     shapelet.withFlux(23.).drawImage(im, method='no_pixel')
     np.testing.assert_array_almost_equal(
