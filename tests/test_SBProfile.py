--- conflicted
+++ resolved
@@ -2837,8 +2837,6 @@
     t2 = time.time()
     print 'time for %s = %.2f'%(funcname(),t2-t1)
 
-<<<<<<< HEAD
-=======
 def test_drawK_Gaussian():
     """Test the drawK function using known symmetries of the Gaussian Hankel transform.
 
@@ -2929,7 +2927,6 @@
 
     t2 = time.time()
     print 'time for %s = %.2f'%(funcname(),t2-t1)
->>>>>>> 1aafc537
 
 
 def test_autoconvolve():
