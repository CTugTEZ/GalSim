# Copyright (c) 2012-2017 by the GalSim developers team on GitHub
# https://github.com/GalSim-developers
#
# This file is part of GalSim: The modular galaxy image simulation toolkit.
# https://github.com/GalSim-developers/GalSim
#
# GalSim is free software: redistribution and use in source and binary forms,
# with or without modification, are permitted provided that the following
# conditions are met:
#
# 1. Redistributions of source code must retain the above copyright notice, this
#    list of conditions, and the disclaimer given in the accompanying LICENSE
#    file.
# 2. Redistributions in binary form must reproduce the above copyright notice,
#    this list of conditions, and the disclaimer given in the documentation
#    and/or other materials provided with the distribution.
#

"""Unit tests for the InterpolatedImage class.
"""

from __future__ import print_function
import numpy as np
import os
import sys

from galsim_test_helpers import *

path, filename = os.path.split(__file__) # Get the path to this file for use below...
try:
    import galsim
except ImportError:
    sys.path.append(os.path.abspath(os.path.join(path, "..")))
    import galsim

from galsim._pyfits import pyfits

# for flux normalization tests
test_flux = 0.7
# for scale tests - avoid 1.0 because factors of scale^2 won't show up!
test_scale = 2.0

# For reference tests:
TESTDIR=os.path.join(path, "interpolant_comparison_files")

# Some arbitrary kx, ky k space values to test
KXVALS = np.array((1.30, 0.71, -4.30)) * np.pi / 2.
KYVALS = np.array((0.80, -0.02, -0.31,)) * np.pi / 2.

# First make an image that we'll use for interpolation:
g1 = galsim.Gaussian(sigma = 3.1, flux=2.4).shear(g1=0.2,g2=0.1)
g2 = galsim.Gaussian(sigma = 1.9, flux=3.1).shear(g1=-0.4,g2=0.3).shift(-0.3,0.5)
g3 = galsim.Gaussian(sigma = 4.1, flux=1.6).shear(g1=0.1,g2=-0.1).shift(0.7,-0.2)

final = g1 + g2 + g3
ref_image = galsim.ImageD(128,128)
scale = 0.4
# The reference image was drawn with the old convention, which is now use_true_center=False
final.drawImage(image=ref_image, scale=scale, method='sb', use_true_center=False)


@timer
def test_roundtrip():
    """Test round trip from Image to InterpolatedImage back to Image.
    """
    # for each type, try to make an InterpolatedImage, and check that when we draw an image from
    # that InterpolatedImage that it is the same as the original
    ftypes = [np.float32, np.float64]
    ref_array = np.array([
        [0.01, 0.08, 0.07, 0.02],
        [0.13, 0.38, 0.52, 0.06],
        [0.09, 0.41, 0.44, 0.09],
        [0.04, 0.11, 0.10, 0.01] ])

    for array_type in ftypes:
        image_in = galsim.Image(ref_array.astype(array_type))
        np.testing.assert_array_equal(
                ref_array.astype(array_type),image_in.array,
                err_msg="Array from input Image differs from reference array for type %s"%
                        array_type)
        interp = galsim.InterpolatedImage(image_in, scale=test_scale)
        test_array = np.zeros(ref_array.shape, dtype=array_type)
        image_out = galsim.Image(test_array, scale=test_scale)
        interp.drawImage(image_out, method='no_pixel')
        np.testing.assert_array_equal(
                ref_array.astype(array_type),image_out.array,
                err_msg="Array from output Image differs from reference array for type %s"%
                        array_type)

        # Lanczos doesn't quite get the flux right.  Wrong at the 5th decimal place.
        # Gary says that's expected -- Lanczos isn't technically flux conserving.
        # He applied the 1st order correction to the flux, but expect to be wrong at around
        # the 10^-5 level.
        # Anyway, Quintic seems to be accurate enough.
        # And this is now the default, so no need to do anything special here.

        check_basic(interp, "InterpolatedImage", approx_maxsb=True)

        do_shoot(interp,image_out,"InterpolatedImage")

        # Test kvalues
        test_im = galsim.Image(16,16,scale=0.2)
        do_kvalue(interp,test_im,"InterpolatedImage")

        # Check picklability
        do_pickle(interp, lambda x: x.drawImage(method='no_pixel'))
        do_pickle(interp)
<<<<<<< HEAD
        # interp.SBProfile is not actually an SBInterpolatedImage.  That's stored as _sbii.
        do_pickle(interp._sbii, irreprable=True)
=======
        do_pickle(interp._sbii)  # _sbp isn't an SBInterpolatedImage, but _sbii is.
>>>>>>> d474bbce

    # Test using a non-c-contiguous image  (.T transposes the image, making it Fortran order)
    image_T = galsim.Image(ref_array.astype(array_type).T)
    interp = galsim.InterpolatedImage(image_T, scale=test_scale)
    test_array = np.zeros(ref_array.T.shape, dtype=array_type)
    image_out = galsim.Image(test_array, scale=test_scale)
    interp.drawImage(image_out, method='no_pixel')
    np.testing.assert_array_equal(
            ref_array.T.astype(array_type),image_out.array,
            err_msg="Transposed array failed InterpolatedImage roundtrip.")
    check_basic(interp, "InterpolatedImage (Fortran ordering)", approx_maxsb=True)

    # Also check picklability of the Interpolants
    im = galsim.Gaussian(sigma=4).drawImage()
    test_func = lambda x : (
        galsim.InterpolatedImage(im, x_interpolant=x).drawImage(method='no_pixel'))

    do_pickle(galsim.Delta(), test_func)
    do_pickle(galsim.Delta(tol=0.1), test_func)
    do_pickle(galsim.Delta())
    do_pickle(galsim.Nearest(), test_func)
    do_pickle(galsim.Nearest(tol=0.1), test_func)
    do_pickle(galsim.Nearest())
    do_pickle(galsim.SincInterpolant(tol=0.1), test_func)  # Can't really do this with tol=1.e-4
    do_pickle(galsim.SincInterpolant())
    do_pickle(galsim.Linear(), test_func)
    do_pickle(galsim.Linear(tol=0.1), test_func)
    do_pickle(galsim.Linear())
    do_pickle(galsim.Lanczos(3), test_func)
    do_pickle(galsim.Lanczos(n=7, conserve_dc=False, tol=0.1), test_func)
    do_pickle(galsim.Lanczos(3))
    do_pickle(galsim.Cubic(), test_func)
    do_pickle(galsim.Cubic(tol=0.1), test_func)
    do_pickle(galsim.Cubic())
    do_pickle(galsim.Quintic(), test_func)
    do_pickle(galsim.Quintic(tol=0.1), test_func)
    do_pickle(galsim.Quintic())
    do_pickle(galsim.Interpolant.from_name('quintic'), test_func)
    do_pickle(galsim.Interpolant.from_name('lanczos7'), test_func)
    do_pickle(galsim.Interpolant.from_name('lanczos9F',1.e-6), test_func)


@timer
def test_fluxnorm():
    """Test that InterpolatedImage class responds properly to instructions about flux normalization.
    """
    # define values
    # Note that im_lin_scale should be even, since the auto-sized drawImage() command always
    # produces an even-sized image.  If the even/odd-ness doesn't match then the interpolant will
    # come into play, and the exact checks will fail.
    im_lin_scale = 6 # make an image with this linear scale
    im_fill_value = 3. # fill it with this number
    im_scale = 1.3

    # First, make some Image with some total flux value (sum of pixel values) and scale
    im = galsim.ImageF(im_lin_scale, im_lin_scale, scale=im_scale, init_value=im_fill_value)
    total_flux = im_fill_value*(im_lin_scale**2)
    np.testing.assert_equal(total_flux, im.array.sum(),
                            err_msg='Created array with wrong total flux')

    # Check that if we make an InterpolatedImage with flux normalization, it keeps that flux
    interp = galsim.InterpolatedImage(im) # note, flux normalization is the default
    np.testing.assert_almost_equal(total_flux, interp.flux, decimal=9,
                                   err_msg='Did not keep flux normalization')
    # Check that this is preserved when drawing
    im2 = interp.drawImage(scale = im_scale, method='no_pixel')
    np.testing.assert_almost_equal(total_flux, im2.array.sum(), decimal=9,
                                   err_msg='Drawn image does not have expected flux normalization')
    do_pickle(interp, lambda x: x.drawImage(method='no_pixel'))
    do_pickle(interp)

    # Now make an InterpolatedImage but tell it sb normalization
    interp_sb = galsim.InterpolatedImage(im, normalization = 'sb')
    # Check that when drawing, the sum is equal to what we expect if the original image had been
    # surface brightness
    im3 = interp_sb.drawImage(scale = im_scale, method='no_pixel')
    np.testing.assert_almost_equal(total_flux*(im_scale**2)/im3.array.sum(), 1.0, decimal=6,
                                   err_msg='Did not use surface brightness normalization')
    # Check that when drawing with sb normalization, the sum is the same as the original
    im4 = interp_sb.drawImage(scale = im_scale, method='sb')
    np.testing.assert_almost_equal(total_flux/im4.array.sum(), 1.0, decimal=6,
                                   err_msg='Failed roundtrip for sb normalization')
    np.testing.assert_almost_equal(
            im4.array.max(), interp_sb.max_sb, 5,
            err_msg="InterpolatedImage max_sb did not match maximum pixel value")

    do_pickle(interp_sb, lambda x: x.drawImage(method='no_pixel'))
    do_pickle(interp_sb)

    # Finally make an InterpolatedImage but give it some other flux value
    interp_flux = galsim.InterpolatedImage(im, flux=test_flux)
    # Check that it has that flux
    np.testing.assert_equal(test_flux, interp_flux.flux,
                            err_msg = 'InterpolatedImage did not use flux keyword')
    # Check that this is preserved when drawing
    im5 = interp_flux.drawImage(scale = im_scale, method='no_pixel')
    np.testing.assert_almost_equal(test_flux/im5.array.sum(), 1.0, decimal=6,
                                   err_msg = 'Drawn image does not reflect flux keyword')
    do_pickle(interp_flux, lambda x: x.drawImage(method='no_pixel'))
    do_pickle(interp_flux)


@timer
def test_exceptions():
    """Test failure modes for InterpolatedImage class.
    """
    try:
        # What if it receives as input something that is not an Image? Give it a GSObject to check.
        g = galsim.Gaussian(sigma=1.)
        np.testing.assert_raises((ValueError, AttributeError), galsim.InterpolatedImage, g)
        # What if Image does not have a scale set, but scale keyword is not specified?
        im = galsim.ImageF(5, 5)
        np.testing.assert_raises(ValueError, galsim.InterpolatedImage, im)
        # Image must have bounds defined
        im = galsim.ImageF()
        im.scale = 1.
        np.testing.assert_raises(ValueError, galsim.InterpolatedImage, im)
        # Weird flux normalization
        im = galsim.ImageF(5, 5, scale=1.)
        np.testing.assert_raises(ValueError, galsim.InterpolatedImage, im, normalization = 'foo')
        # scale and WCS
        np.testing.assert_raises(TypeError, galsim.InterpolatedImage, im,
                                 wcs = galsim.PixelScale(1.), scale=1.)
        # weird WCS
        np.testing.assert_raises(TypeError, galsim.InterpolatedImage, im,
                                 wcs = 1.)
        # Weird interpolant - give it something random like a GSObject
        np.testing.assert_raises(Exception, galsim.InterpolatedImage, im, x_interpolant = g)
        # Image has wrong type
        im = galsim.ImageI(5, 5)
        np.testing.assert_raises(ValueError, galsim.InterpolatedImage, im)
    except ImportError:
        print('The assert_raises tests require nose')


@timer
def test_operations_simple():
    """Simple test of operations on InterpolatedImage: shear, magnification, rotation, shifting."""
    # Make some nontrivial image that can be described in terms of sums and convolutions of
    # GSObjects.  We want this to be somewhat hard to describe, but should be at least
    # critically-sampled, so put in an Airy PSF.
    gal_flux = 1000.
    pix_scale = 0.03 # arcsec
    bulge_frac = 0.3
    bulge_hlr = 0.3 # arcsec
    bulge_e = 0.15
    bulge_pos_angle = 30.*galsim.degrees
    disk_hlr = 0.6 # arcsec
    disk_e = 0.5
    disk_pos_angle = 60.*galsim.degrees
    lam = 800              # nm    NB: don't use lambda - that's a reserved word.
    tel_diam = 2.4         # meters
    lam_over_diam = lam * 1.e-9 / tel_diam # radians
    lam_over_diam *= 206265  # arcsec
    im_size = 512

    # define subregion for comparison
    comp_region=30 # compare the central region of this linear size
    comp_bounds = galsim.BoundsI(1,comp_region,1,comp_region)
    comp_bounds = comp_bounds.shift(galsim.PositionI((im_size-comp_region)/2,
                                                     (im_size-comp_region)/2))

    bulge = galsim.Sersic(4, half_light_radius=bulge_hlr)
    bulge = bulge.shear(e=bulge_e, beta=bulge_pos_angle)
    disk = galsim.Exponential(half_light_radius = disk_hlr)
    disk = disk.shear(e=disk_e, beta=disk_pos_angle)
    gal = bulge_frac*bulge + (1.-bulge_frac)*disk
    gal = gal.withFlux(gal_flux)
    psf = galsim.Airy(lam_over_diam)
    obj = galsim.Convolve([gal, psf])
    im = obj.drawImage(scale=pix_scale)

    # Turn it into an InterpolatedImage with default param settings
    int_im = galsim.InterpolatedImage(im)

    # Shear it, and compare with expectations from GSObjects directly
    test_g1=-0.07
    test_g2=0.1
    test_decimal=2 # in % difference, i.e. 2 means 1% agreement
    test_int_im = int_im.shear(g1=test_g1, g2=test_g2)
    ref_obj = obj.shear(g1=test_g1, g2=test_g2)
    # make large images
    im = galsim.ImageD(im_size, im_size)
    ref_im = galsim.ImageD(im_size, im_size)
    test_int_im.drawImage(image=im, scale=pix_scale, method='no_pixel')
    ref_obj.drawImage(image=ref_im, scale=pix_scale)
    # define subregion for comparison
    im_sub = im.subImage(comp_bounds)
    ref_im_sub = ref_im.subImage(comp_bounds)
    diff_im=im_sub-ref_im_sub
    rel = diff_im/im_sub
    zeros_arr = np.zeros((comp_region, comp_region))
    # require relative difference to be smaller than some amount
    np.testing.assert_array_almost_equal(rel.array, zeros_arr,
        test_decimal,
        err_msg='Sheared InterpolatedImage disagrees with reference')

    # The do_pickle tests should all pass below, but the a == eval(repr(a)) check can take a
    # really long time, so we only do that if __name__ == "__main__".
    irreprable = not __name__ == "__main__"
    do_pickle(test_int_im, lambda x: x.drawImage(nx=5, ny=5, scale=0.1, method='no_pixel'),
              irreprable=irreprable)
    do_pickle(test_int_im, irreprable=irreprable)

    # Magnify it, and compare with expectations from GSObjects directly
    test_mag = 1.08
    test_decimal=2 # in % difference, i.e. 2 means 1% agreement
    comp_region=30 # compare the central region of this linear size
    test_int_im = int_im.magnify(test_mag)
    ref_obj = obj.magnify(test_mag)
    # make large images
    im = galsim.ImageD(im_size, im_size)
    ref_im = galsim.ImageD(im_size, im_size)
    test_int_im.drawImage(image=im, scale=pix_scale, method='no_pixel')
    ref_obj.drawImage(image=ref_im, scale=pix_scale)
    # define subregion for comparison
    im_sub = im.subImage(comp_bounds)
    ref_im_sub = ref_im.subImage(comp_bounds)
    diff_im=im_sub-ref_im_sub
    rel = diff_im/im_sub
    zeros_arr = np.zeros((comp_region, comp_region))
    # require relative difference to be smaller than some amount
    np.testing.assert_array_almost_equal(rel.array, zeros_arr,
        test_decimal,
        err_msg='Magnified InterpolatedImage disagrees with reference')
    do_pickle(test_int_im, lambda x: x.drawImage(nx=5, ny=5, scale=0.1, method='no_pixel'),
              irreprable=irreprable)
    do_pickle(test_int_im, irreprable=irreprable)

    # Lens it (shear and magnify), and compare with expectations from GSObjects directly
    test_g1 = -0.03
    test_g2 = -0.04
    test_mag = 0.74
    test_decimal=2 # in % difference, i.e. 2 means 1% agreement
    comp_region=30 # compare the central region of this linear size
    test_int_im = int_im.lens(test_g1, test_g2, test_mag)
    ref_obj = obj.lens(test_g1, test_g2, test_mag)
    # make large images
    im = galsim.ImageD(im_size, im_size)
    ref_im = galsim.ImageD(im_size, im_size)
    test_int_im.drawImage(image=im, scale=pix_scale, method='no_pixel')
    ref_obj.drawImage(image=ref_im, scale=pix_scale)
    # define subregion for comparison
    im_sub = im.subImage(comp_bounds)
    ref_im_sub = ref_im.subImage(comp_bounds)
    diff_im=im_sub-ref_im_sub
    rel = diff_im/im_sub
    zeros_arr = np.zeros((comp_region, comp_region))
    # require relative difference to be smaller than some amount
    np.testing.assert_array_almost_equal(rel.array, zeros_arr,
        test_decimal,
        err_msg='Lensed InterpolatedImage disagrees with reference')
    do_pickle(test_int_im, lambda x: x.drawImage(nx=5, ny=5, scale=0.1, method='no_pixel'),
              irreprable=irreprable)
    do_pickle(test_int_im, irreprable=irreprable)

    # Rotate it, and compare with expectations from GSObjects directly
    test_rot_angle = 32.*galsim.degrees
    test_decimal=2 # in % difference, i.e. 2 means 1% agreement
    comp_region=30 # compare the central region of this linear size
    test_int_im = int_im.rotate(test_rot_angle)
    ref_obj = obj.rotate(test_rot_angle)
    # make large images
    im = galsim.ImageD(im_size, im_size)
    ref_im = galsim.ImageD(im_size, im_size)
    test_int_im.drawImage(image=im, scale=pix_scale, method='no_pixel')
    ref_obj.drawImage(image=ref_im, scale=pix_scale)
    # define subregion for comparison
    im_sub = im.subImage(comp_bounds)
    ref_im_sub = ref_im.subImage(comp_bounds)
    diff_im=im_sub-ref_im_sub
    rel = diff_im/im_sub
    zeros_arr = np.zeros((comp_region, comp_region))
    # require relative difference to be smaller than some amount
    np.testing.assert_array_almost_equal(rel.array, zeros_arr,
        test_decimal,
        err_msg='Rotated InterpolatedImage disagrees with reference')
    do_pickle(test_int_im, lambda x: x.drawImage(nx=5, ny=5, scale=0.1, method='no_pixel'),
              irreprable=irreprable)
    do_pickle(test_int_im, irreprable=irreprable)

    # Shift it, and compare with expectations from GSObjects directly
    x_shift = -0.31
    y_shift = 0.87
    test_decimal=2 # in % difference, i.e. 2 means 1% agreement
    comp_region=30 # compare the central region of this linear size
    test_int_im = int_im.shift(x_shift, y_shift)
    ref_obj = obj.shift(x_shift, y_shift)
    # make large images
    im = galsim.ImageD(im_size, im_size)
    ref_im = galsim.ImageD(im_size, im_size)
    test_int_im.drawImage(image=im, scale=pix_scale, method='no_pixel')
    ref_obj.drawImage(image=ref_im, scale=pix_scale)
    # define subregion for comparison
    im_sub = im.subImage(comp_bounds)
    ref_im_sub = ref_im.subImage(comp_bounds)
    diff_im=im_sub-ref_im_sub
    rel = diff_im/im_sub
    zeros_arr = np.zeros((comp_region, comp_region))
    # require relative difference to be smaller than some amount
    np.testing.assert_array_almost_equal(rel.array, zeros_arr,
        test_decimal,
        err_msg='Shifted InterpolatedImage disagrees with reference')
    do_pickle(test_int_im, lambda x: x.drawImage(nx=5, ny=5, scale=0.1, method='no_pixel'),
              irreprable=irreprable)
    do_pickle(test_int_im, irreprable=irreprable)


@timer
def test_operations():
    """Test of operations on complicated InterpolatedImage: shear, magnification, rotation,
    shifting.
    """
    test_decimal = 3

    # Make some nontrivial image
    im = galsim.fits.read('./real_comparison_images/test_images.fits') # read in first real galaxy
                                                                       # in test catalog
    int_im = galsim.InterpolatedImage(im)
    orig_mom = im.FindAdaptiveMom()

    # Magnify by some amount and make sure change is as expected
    mu = 0.92
    new_int_im = int_im.magnify(mu)
    test_im = galsim.ImageF(im.bounds)
    new_int_im.drawImage(image = test_im, scale = im.scale, method='no_pixel')
    new_mom = test_im.FindAdaptiveMom()
    np.testing.assert_almost_equal(new_mom.moments_sigma/np.sqrt(mu),
        orig_mom.moments_sigma, test_decimal,
        err_msg = 'Size of magnified InterpolatedImage from HST disagrees with expectations')
    np.testing.assert_almost_equal(new_mom.observed_shape.e1, orig_mom.observed_shape.e1,
        test_decimal,
        err_msg = 'e1 of magnified InterpolatedImage from HST disagrees with expectations')
    np.testing.assert_almost_equal(new_mom.observed_shape.e2, orig_mom.observed_shape.e2,
        test_decimal,
        err_msg = 'e2 of magnified InterpolatedImage from HST disagrees with expectations')
    do_pickle(new_int_im, lambda x: x.drawImage(method='no_pixel'))
    do_pickle(new_int_im)

    # Shift, make sure change in moments is as expected
    x_shift = 0.92
    y_shift = -0.16
    new_int_im = int_im.shift(x_shift, y_shift)
    test_im = galsim.ImageF(im.bounds)
    new_int_im.drawImage(image = test_im, scale = im.scale, method='no_pixel')
    new_mom = test_im.FindAdaptiveMom()
    np.testing.assert_almost_equal(new_mom.moments_sigma, orig_mom.moments_sigma,
        test_decimal,
        err_msg = 'Size of shifted InterpolatedImage from HST disagrees with expectations')
    np.testing.assert_almost_equal(new_mom.moments_centroid.x-x_shift, orig_mom.moments_centroid.x,
        test_decimal,
        err_msg = 'x centroid of shifted InterpolatedImage from HST disagrees with expectations')
    np.testing.assert_almost_equal(new_mom.moments_centroid.y-y_shift, orig_mom.moments_centroid.y,
        test_decimal,
        err_msg = 'y centroid of shifted InterpolatedImage from HST disagrees with expectations')
    np.testing.assert_almost_equal(new_mom.observed_shape.e1, orig_mom.observed_shape.e1,
        test_decimal,
        err_msg = 'e1 of shifted InterpolatedImage from HST disagrees with expectations')
    np.testing.assert_almost_equal(new_mom.observed_shape.e2, orig_mom.observed_shape.e2,
        test_decimal,
        err_msg = 'e2 of shifted InterpolatedImage from HST disagrees with expectations')
    do_pickle(new_int_im, lambda x: x.drawImage(method='no_pixel'))
    do_pickle(new_int_im)


@timer
def test_uncorr_padding():
    """Test for uncorrelated noise padding of InterpolatedImage."""
    # Set up some defaults: use weird image sizes / shapes and noise variances.
    decimal_precise=5
    decimal_coarse=2
    orig_nx = 147
    orig_ny = 174
    noise_var = 1.73
    big_nx = 519
    big_ny = 482
    orig_seed = 151241

    # first, make a noise image
    orig_img = galsim.ImageF(orig_nx, orig_ny, scale=1.)
    gd = galsim.GaussianDeviate(orig_seed, mean=0., sigma=np.sqrt(noise_var))
    orig_img.addNoise(galsim.DeviateNoise(gd))

    # make it into an InterpolatedImage with some zero-padding
    # (note that default is zero-padding, by factors of several)
    int_im = galsim.InterpolatedImage(orig_img)
    # draw into a larger image
    big_img = galsim.ImageF(big_nx, big_ny)
    int_im.drawImage(big_img, scale=1., method='no_pixel')
    # check that variance is diluted by expected amount - should be exact, so check precisely!
    # Note that this only works if the big image has the same even/odd-ness in the two sizes.
    # Otherwise the center of the original image will fall between pixels in the big image.
    # Then the variance will be smoothed somewhat by the interpolant.
    big_var_expected = np.var(orig_img.array)*float(orig_nx*orig_ny)/(big_nx*big_ny)
    np.testing.assert_almost_equal(
        np.var(big_img.array), big_var_expected, decimal=decimal_precise,
        err_msg='Variance not diluted by expected amount when zero-padding')
    if __name__ == '__main__':
        do_pickle(int_im, lambda x: x.drawImage(nx=200, ny=200, scale=1, method='no_pixel'))
        do_pickle(int_im)

    # make it into an InterpolatedImage with noise-padding
    int_im = galsim.InterpolatedImage(orig_img, noise_pad=noise_var,
                                      noise_pad_size=max(big_nx,big_ny),
                                      rng = galsim.GaussianDeviate(orig_seed))
    # draw into a larger image
    big_img = galsim.ImageF(big_nx, big_ny)
    int_im.drawImage(big_img, scale=1., method='no_pixel')
    # check that variance is same as original - here, we cannot be too precise because the padded
    # region is not huge and the comparison will be, well, noisy.
    np.testing.assert_almost_equal(
        np.var(big_img.array), noise_var, decimal=decimal_coarse,
        err_msg='Variance not correct after padding image with noise')
    if __name__ == '__main__':
        do_pickle(int_im, lambda x: x.drawImage(nx=200, ny=200, scale=1, method='no_pixel'))
        do_pickle(int_im)

    # check that if we pass in a RNG, it is actually used to pad with the same noise field
    # basically, redo all of the above steps and draw into a new image, make sure it's the same as
    # previous.
    int_im = galsim.InterpolatedImage(orig_img, noise_pad=noise_var,
                                      noise_pad_size=max(big_nx,big_ny),
                                      rng = galsim.GaussianDeviate(orig_seed))
    big_img_2 = galsim.ImageF(big_nx, big_ny)
    int_im.drawImage(big_img_2, scale=1., method='no_pixel')
    np.testing.assert_array_almost_equal(
        big_img_2.array, big_img.array, decimal=decimal_precise,
        err_msg='Cannot reproduce noise-padded image with same choice of seed')
    if __name__ == '__main__':
        do_pickle(int_im, lambda x: x.drawImage(nx=200, ny=200, scale=1, method='no_pixel'))
        do_pickle(int_im)

    # Finally check inputs: what if we give it an input variance that is neg?  A list?
    try:
        np.testing.assert_raises(ValueError,galsim.InterpolatedImage,orig_img,noise_pad=-1.)
    except ImportError:
        print('The assert_raises tests require nose')


@timer
def test_pad_image():
    """Test padding an InterpolatedImage with a pad_image."""
    decimal=2  # all are coarse, since there are slight changes from odd/even centering issues.
    noise_sigma = 1.73
    noise_var = noise_sigma**2
    orig_seed = 12345
    rng = galsim.BaseDeviate(orig_seed)
    noise = galsim.GaussianNoise(rng, sigma=noise_sigma)

    # make the original image
    orig_nx = 64
    orig_ny = 64
    orig_img = galsim.ImageF(orig_nx, orig_ny, scale=1.)
    galsim.Exponential(scale_radius=1.7,flux=1000).drawImage(orig_img, method='no_pixel')
    orig_img.addNoise(noise)
    orig_img.setCenter(0,0)

    # We'll draw into a larger image for the tests
    pad_factor = 4
    big_nx = pad_factor*orig_nx
    big_ny = pad_factor*orig_ny
    big_img = galsim.ImageF(big_nx, big_ny, scale=1.)
    big_img.setCenter(0,0)

    # Use a few different kinds of shapes for that padding.
    for (pad_nx, pad_ny) in [ (160,160), (179,191), (256,256), (305, 307) ]:

        # make the pad_image
        pad_img = galsim.ImageF(pad_nx, pad_ny, scale=1.)
        pad_img.addNoise(noise)
        pad_img.setCenter(0,0)

        # make an interpolated image padded with the pad_image, and outside of that
        int_im = galsim.InterpolatedImage(orig_img, pad_image=pad_img, use_true_center=False)

        # draw into the larger image
        int_im.drawImage(big_img, use_true_center=False, method='no_pixel')

        # check that variance is diluted by expected amount
        # Note -- we don't use np.var, since that computes the variance relative to the
        # actual mean value.  We just want sum(I^2)/Npix relative to the nominal I=0 value.
        var1 = np.sum(orig_img.array**2)
        if pad_nx > big_nx and pad_ny > big_ny:
            var2 = np.sum(pad_img[big_img.bounds].array**2)
        else:
            var2 = np.sum(pad_img.array**2)
        var2 -= np.sum(pad_img[orig_img.bounds].array**2)
        var_expected = (var1 + var2) / (big_nx*big_ny)
        big_img.setCenter(0,0)
        np.testing.assert_almost_equal(
            np.mean(big_img.array**2), var_expected, decimal=decimal,
            err_msg='Variance not correct when padding with image')
        if __name__ == '__main__':
            do_pickle(int_im, lambda x: x.drawImage(nx=200, ny=200, scale=1, method='no_pixel'))
            do_pickle(int_im)

        if pad_nx < big_nx and pad_ny < big_ny:
            # now also pad with noise_pad outside of the pad_image
            int_im = galsim.InterpolatedImage(orig_img, pad_image=pad_img, noise_pad=noise_var/2,
                                              noise_pad_size=max(big_nx,big_ny),
                                              rng=rng, use_true_center=False)
            int_im.drawImage(big_img, use_true_center=False, method='no_pixel')

            var3 = (noise_var/2) * float(big_nx*big_ny - pad_nx*pad_ny)
            var_expected = (var1 + var2 + var3) / (big_nx*big_ny)
            np.testing.assert_almost_equal(
                np.mean(big_img.array**2), var_expected, decimal=decimal,
                err_msg='Variance not correct after padding with image and extra noise')
            if __name__ == '__main__':
                do_pickle(int_im, lambda x: x.drawImage(nx=200, ny=200, scale=1, method='no_pixel'))
                do_pickle(int_im)


@timer
def test_corr_padding():
    """Test for correlated noise padding of InterpolatedImage."""
    # Set up some defaults for tests.
    decimal_precise=4
    decimal_coarse=2
    imgfile = 'fits_files/blankimg.fits'
    orig_nx = 187
    orig_ny = 164
    big_nx = 319
    big_ny = 322
    orig_seed = 151241

    # Read in some small image of a noise field from HST.
    # Rescale it to have a decently large amplitude for the purpose of doing these tests.
    im = 1.e2*galsim.fits.read(imgfile)
    # Make a CorrrlatedNoise out of it.
    cn = galsim.CorrelatedNoise(im, galsim.BaseDeviate(orig_seed))

    # first, make a noise image
    orig_img = galsim.ImageF(orig_nx, orig_ny, scale=1.)
    orig_img.addNoise(cn)

    # make it into an InterpolatedImage with some zero-padding
    # (note that default is zero-padding, by factors of several)
    int_im = galsim.InterpolatedImage(orig_img)
    # draw into a larger image
    big_img = galsim.ImageF(big_nx, big_ny)
    int_im.drawImage(big_img, scale=1., method='no_pixel')
    # check that variance is diluted by expected amount - should be exact, so check precisely!
    big_var_expected = np.var(orig_img.array)*float(orig_nx*orig_ny)/(big_nx*big_ny)
    np.testing.assert_almost_equal(np.var(big_img.array), big_var_expected, decimal=decimal_precise,
        err_msg='Variance not diluted by expected amount when zero-padding')
    if __name__ == '__main__':
        do_pickle(int_im, lambda x: x.drawImage(nx=200, ny=200, scale=1, method='no_pixel'))
        do_pickle(int_im)

    # make it into an InterpolatedImage with noise-padding
    int_im = galsim.InterpolatedImage(orig_img, rng = galsim.GaussianDeviate(orig_seed),
                                      noise_pad = im, noise_pad_size = max(big_nx,big_ny))

    # draw into a larger image
    big_img = galsim.ImageF(big_nx, big_ny)
    int_im.drawImage(big_img, scale=1., method='no_pixel')
    # check that variance is same as original - here, we cannot be too precise because the padded
    # region is not huge and the comparison will be, well, noisy.
    np.testing.assert_almost_equal(np.var(big_img.array), np.var(orig_img.array),
        decimal=decimal_coarse,
        err_msg='Variance not correct after padding image with correlated noise')
    if __name__ == '__main__':
        do_pickle(int_im, lambda x: x.drawImage(nx=200, ny=200, scale=1, method='no_pixel'))
        do_pickle(int_im)

    # check that if we pass in a RNG, it is actually used to pad with the same noise field
    # basically, redo all of the above steps and draw into a new image, make sure it's the same as
    # previous.
    int_im = galsim.InterpolatedImage(
        orig_img, rng=galsim.GaussianDeviate(orig_seed), noise_pad=cn,
        noise_pad_size = max(big_nx,big_ny))
    big_img_2 = galsim.ImageF(big_nx, big_ny)
    int_im.drawImage(big_img_2, scale=1., method='no_pixel')
    np.testing.assert_array_almost_equal(big_img_2.array, big_img.array, decimal=decimal_precise,
        err_msg='Cannot reproduce correlated noise-padded image with same choice of seed')
    if __name__ == '__main__':
        do_pickle(int_im, lambda x: x.drawImage(nx=200, ny=200, scale=1, method='no_pixel'))
        do_pickle(int_im)

    # Finally, check inputs:
    # what if we give it a screwy way of defining the image padding?
    try:
        np.testing.assert_raises(ValueError,galsim.InterpolatedImage,orig_img,noise_pad=-1.)
    except ImportError:
        print('The assert_raises tests require nose')
    # also, check that whether we give it a string, image, or cn, it gives the same noise field
    # (given the same random seed)
    infile = 'fits_files/blankimg.fits'
    inimg = galsim.fits.read(infile)
    incf = galsim.CorrelatedNoise(inimg, galsim.GaussianDeviate()) # input RNG will be ignored below
    int_im2 = galsim.InterpolatedImage(orig_img, rng=galsim.GaussianDeviate(orig_seed),
                                       noise_pad=inimg, noise_pad_size = max(big_nx,big_ny))
    int_im3 = galsim.InterpolatedImage(orig_img, rng=galsim.GaussianDeviate(orig_seed),
                                       noise_pad=incf, noise_pad_size = max(big_nx,big_ny))
    big_img2 = galsim.ImageF(big_nx, big_ny)
    big_img3 = galsim.ImageF(big_nx, big_ny)
    int_im2.drawImage(big_img2, scale=1., method='no_pixel')
    int_im3.drawImage(big_img3, scale=1., method='no_pixel')
    np.testing.assert_equal(big_img2.array, big_img3.array,
                            err_msg='Diff ways of specifying correlated noise give diff answers')
    if __name__ == '__main__':
        do_pickle(int_im2, lambda x: x.drawImage(nx=200, ny=200, scale=1, method='no_pixel'))
        do_pickle(int_im3, lambda x: x.drawImage(nx=200, ny=200, scale=1, method='no_pixel'))
        do_pickle(int_im2)
        do_pickle(int_im3)


@timer
def test_realspace_conv():
    """Test that real-space convolution of an InterpolatedImage matches the FFT result
    """
    # Note: It is not usually a good idea to use real-space convolution with an InterpolatedImage.
    # It will almost always be much slower than the FFT convolution.  So it's probably only
    # a good idea if the image is very small and/or you absolutely need to avoid the ringing
    # that can show up in FFT convolutions.
    # That said, we still need to make sure the code is correct.  Especially since it
    # didn't used to be, as reported in issue #432.  So, here goes.

    # set up image scale and size
    raw_scale = 0.23
    raw_size = 15

    # We draw onto a smaller image so the unit test doesn't take forever!
    target_scale = 0.7
    target_size = 3

    gal = galsim.Exponential(flux=1.7, half_light_radius=1.2)
    gal_im = gal.drawImage(scale=raw_scale, nx=raw_size, ny=raw_size, method='no_pixel')

    psf1 = galsim.Gaussian(flux=1, half_light_radius=0.77)
    psf_im = psf1.drawImage(scale=raw_scale, nx=raw_size, ny=raw_size, method='no_pixel')

    if __name__ == "__main__":
        interp_list = ['linear', 'cubic', 'quintic', 'lanczos3', 'lanczos5', 'lanczos7']
    else:
        interp_list = ['linear', 'cubic', 'quintic']
    for interp in interp_list:
        # Note 1: The Lanczos interpolants pass these tests just fine.  They just take a long
        # time to run, even with the small images we are working with.  So skip them for regular
        # unit testing.  Developers working on this should re-enable those while testing.

        # Note 2: I couldn't get 'nearest' to pass the tests.  Specifically the im3 == im4 test.
        # I don't know whether there is a bug in the Nearest class functions (seems unlikely since
        # they are so simple) or in the real-space convolver or if the nature of the Nearest
        # interpolation (with its very large extent in k-space and hard edges in real space) is
        # such that we don't actually expect the test to pass.  Anyway, it also takes a very long
        # time to run (before failing), so it's probably not a good idea to use it for
        # real-space convolution anyway.

        print('interp = ',interp)

        gal = galsim.InterpolatedImage(gal_im, x_interpolant=interp)

        # First convolve with a Gaussian:
        psf = psf1
        c1 = galsim.Convolve([gal,psf], real_space=True)
        c2 = galsim.Convolve([gal,psf], real_space=False)

        im1 = c1.drawImage(scale=target_scale, nx=target_size, ny=target_size, method='no_pixel')
        im2 = c2.drawImage(scale=target_scale, nx=target_size, ny=target_size, method='no_pixel')
        np.testing.assert_array_almost_equal(im1.array, im2.array, 5)

        # Now make the psf also an InterpolatedImage:
        psf=galsim.InterpolatedImage(psf_im, x_interpolant=interp, flux=1)
        c3 = galsim.Convolve([gal,psf], real_space=True)
        c4 = galsim.Convolve([gal,psf], real_space=False)

        im3 = c3.drawImage(scale=target_scale, nx=target_size, ny=target_size, method='no_pixel')
        im4 = c4.drawImage(scale=target_scale, nx=target_size, ny=target_size, method='no_pixel')
        np.testing.assert_array_almost_equal(im1.array, im3.array, 2)
        # Note: only 2 d.p. since the interpolated image version of the psf is really a different
        # profile from the original.  Especially for the lower order interpolants.  So we don't
        # expect these images to be equal to many decimal places.
        np.testing.assert_array_almost_equal(im3.array, im4.array, 5)

        do_pickle(c1, lambda x: x.xValue(1.123,-0.179))
        do_pickle(c3, lambda x: x.xValue(0.439,4.234))
        do_pickle(c1)
        do_pickle(c3)


@timer
def test_Cubic_ref():
    """Test use of Cubic interpolant against some reference values
    """
    interp = galsim.Cubic(tol=1.e-4)
    testobj = galsim.InterpolatedImage(ref_image, x_interpolant=interp, scale=scale,
                                       normalization='sb')
    testKvals = np.zeros(len(KXVALS))
    # Make test kValues
    for i in range(len(KXVALS)):
        posk = galsim.PositionD(KXVALS[i], KYVALS[i])
        testKvals[i] = np.abs(testobj.kValue(posk))
    # Compare with saved array
    refKvals = np.loadtxt(os.path.join(TESTDIR, "absfKCubic_test.txt"))
    print('ref = ',refKvals)
    print('test = ',testKvals)
    print('kValue(0) = ',testobj.kValue(galsim.PositionD(0.,0.)))
    np.testing.assert_array_almost_equal(
            refKvals/testKvals, 1., 5,
            err_msg="kValues do not match reference values for Cubic interpolant.")

    do_pickle(testobj, lambda x: x.drawImage(method='no_pixel'))
    do_pickle(testobj)


@timer
def test_Quintic_ref():
    """Test use of Quintic interpolant against some reference values
    """
    interp = galsim.Quintic(tol=1.e-4)
    testobj = galsim.InterpolatedImage(ref_image, x_interpolant=interp, scale=scale,
                                       normalization='sb')
    testKvals = np.zeros(len(KXVALS))
    # Make test kValues
    for i in range(len(KXVALS)):
        posk = galsim.PositionD(KXVALS[i], KYVALS[i])
        testKvals[i] = np.abs(testobj.kValue(posk))
    # Compare with saved array
    refKvals = np.loadtxt(os.path.join(TESTDIR, "absfKQuintic_test.txt"))
    print('ref = ',refKvals)
    print('test = ',testKvals)
    np.testing.assert_array_almost_equal(
            refKvals/testKvals, 1., 5,
            err_msg="kValues do not match reference values for Quintic interpolant.")

    do_pickle(testobj, lambda x: x.drawImage(method='no_pixel'))
    do_pickle(testobj)


@timer
def test_Lanczos5_ref():
    """Test use of Lanczos5 interpolant against some reference values
    """
    interp = galsim.Lanczos(5, conserve_dc=False, tol=1.e-4)
    testobj = galsim.InterpolatedImage(ref_image, x_interpolant=interp, scale=scale,
                                       normalization='sb')
    testKvals = np.zeros(len(KXVALS))
    # Make test kValues
    for i in range(len(KXVALS)):
        posk = galsim.PositionD(KXVALS[i], KYVALS[i])
        testKvals[i] = np.abs(testobj.kValue(posk))
    # Compare with saved array
    refKvals = np.loadtxt(os.path.join(TESTDIR, "absfKLanczos5_test.txt"))
    print('ref = ',refKvals)
    print('test = ',testKvals)
    np.testing.assert_array_almost_equal(
            refKvals/testKvals, 1., 5,
            err_msg="kValues do not match reference values for Lanczos-5 interpolant.")

    do_pickle(testobj, lambda x: x.drawImage(method='no_pixel'))
    do_pickle(testobj)


@timer
def test_Lanczos7_ref():
    """Test use of Lanczos7 interpolant against some reference values
    """
    interp = galsim.Lanczos(7, conserve_dc=False, tol=1.e-4)
    testobj = galsim.InterpolatedImage(ref_image, x_interpolant=interp, scale=scale,
                                       normalization='sb')
    testKvals = np.zeros(len(KXVALS))
    # Make test kValues
    for i in range(len(KXVALS)):
        posk = galsim.PositionD(KXVALS[i], KYVALS[i])
        testKvals[i] = np.abs(testobj.kValue(posk))
    # Compare with saved array
    refKvals = np.loadtxt(os.path.join(TESTDIR, "absfKLanczos7_test.txt"))
    print('ref = ',refKvals)
    print('test = ',testKvals)
    np.testing.assert_array_almost_equal(
            refKvals/testKvals, 1., 5,
            err_msg="kValues do not match reference values for Lanczos-7 interpolant.")

    do_pickle(testobj, lambda x: x.drawImage(method='no_pixel'))
    do_pickle(testobj)


@timer
def test_conserve_dc():
    """Test that the conserve_dc option for Lanczos does so.
    Note: the idea of conserving flux is a bit of a misnomer.  No interpolant does so
    precisely in general.  What we are really testing is that a flat background input
    image has a relatively flat output image.
    """
    import numpy

    im1_size = 40
    scale1 = 0.23
    init_val = 1.

    im2_size = 100
    scale2 = 0.011

    im1 = galsim.ImageF(im1_size, im1_size, scale=scale1, init_value=init_val)

    # im2 has a much smaller scale, but the same size, so interpolating an "infinite"
    # constant field.
    im2 = galsim.ImageF(im2_size, im2_size, scale=scale2)

    for interp in ['linear', 'cubic', 'quintic']:
        print('Testing interpolant ',interp)
        obj = galsim.InterpolatedImage(im1, x_interpolant=interp, normalization='sb')
        obj.drawImage(im2, method='sb')
        print('The maximum error is ',numpy.max(abs(im2.array-init_val)))
        numpy.testing.assert_array_almost_equal(
                im2.array,init_val,5,
                '%s did not preserve a flat input flux using xvals.'%interp)

        # Convolve with a delta function to force FFT drawing.
        delta = galsim.Gaussian(sigma=1.e-8)
        obj2 = galsim.Convolve([obj,delta])
        obj2.drawImage(im2, method='sb')
        print('The maximum error is ',numpy.max(abs(im2.array-init_val)))
        numpy.testing.assert_array_almost_equal(
                im2.array,init_val,5,
                '%s did not preserve a flat input flux using uvals.'%interp)

        do_pickle(obj, lambda x: x.drawImage(method='no_pixel'))
        do_pickle(obj2, lambda x: x.drawImage(method='no_pixel'))
        do_pickle(obj)
        do_pickle(obj2)


    for n in [3,4,5,6,7,8]:  # n=8 tests the generic formulae, since not specialized.
        print('Testing Lanczos interpolant with n = ',n)
        lan = galsim.Lanczos(n, conserve_dc=True)
        obj = galsim.InterpolatedImage(im1, x_interpolant=lan, normalization='sb')
        obj.drawImage(im2, method='sb')
        print('The maximum error is ',numpy.max(abs(im2.array-init_val)))
        numpy.testing.assert_array_almost_equal(
                im2.array,init_val,5,
                'Lanczos %d did not preserve a flat input flux using xvals.'%n)

        # Convolve with a delta function to force FFT drawing.
        delta = galsim.Gaussian(sigma=1.e-8)
        obj2 = galsim.Convolve([obj,delta])
        obj2.drawImage(im2, method='sb')
        print('The maximum error is ',numpy.max(abs(im2.array-init_val)))
        numpy.testing.assert_array_almost_equal(
                im2.array,init_val,5,
                'Lanczos %d did not preserve a flat input flux using uvals.'%n)

        do_pickle(obj, lambda x: x.drawImage(method='no_pixel'))
        do_pickle(obj2, lambda x: x.drawImage(method='no_pixel'))
        do_pickle(obj)
        do_pickle(obj2)


@timer
def test_stepk_maxk():
    """Test options to specify (or not) stepk and maxk.
    """
    import numpy

    scale = 0.18
    n = 101 # use an odd number so profile doesn't get recentered at all, modifying stepk

    obj = galsim.Exponential(half_light_radius=2.*scale)
    im = galsim.Image(n, n)
    im = obj.drawImage(image=im, scale=scale)
    int_im = galsim.InterpolatedImage(im)

    step_k_val = int_im.stepk
    max_k_val = int_im.maxk

    mult_val = 0.9
    new_int_im = galsim.InterpolatedImage(im, _force_stepk=mult_val*step_k_val,
                                          _force_maxk=mult_val*max_k_val)
    numpy.testing.assert_almost_equal(
        new_int_im.stepk, mult_val*step_k_val, decimal=7,
        err_msg='InterpolatedImage did not adopt forced value for stepk')
    numpy.testing.assert_almost_equal(
        new_int_im.maxk, mult_val*max_k_val, decimal=7,
        err_msg='InterpolatedImage did not adopt forced value for maxk')

    do_pickle(int_im, lambda x: x.drawImage(method='no_pixel'))
    do_pickle(new_int_im, lambda x: x.drawImage(method='no_pixel'))
    do_pickle(int_im)
    do_pickle(new_int_im)


@timer
def test_kroundtrip():
    """ Test that GSObjects `a` and `b` are the same when b = InterpolatedKImage(a.drawKImage)
    """
    import warnings

    a = final
    kim_a = a.drawKImage()
    b = galsim.InterpolatedKImage(kim_a)

    # Check picklability
    do_pickle(b)
    do_pickle(b, lambda x: x.drawImage())
<<<<<<< HEAD
    do_pickle(b._sbiki, irreprable=True)
=======
    do_pickle(b._sbiki)
>>>>>>> d474bbce

    for kx, ky in zip(KXVALS, KYVALS):
        np.testing.assert_almost_equal(a.kValue(kx, ky), b.kValue(kx, ky), 3,
            err_msg=("InterpolatedKImage evaluated incorrectly at ({0:},{1:})"
                     .format(kx, ky)))

    np.testing.assert_almost_equal(a.flux, b.flux, 6) #Fails at 7th decimal

    kim_b = b.drawKImage(kim_a.copy())
    # Fails at 4th decimal
    np.testing.assert_array_almost_equal(kim_a.array, kim_b.array, 3,
                                         "InterpolatedKImage kimage drawn incorrectly.")

    img_a = a.drawImage()
    img_b = b.drawImage(img_a.copy())
    # This is the one that matters though; fails at 6th decimal
    np.testing.assert_array_almost_equal(img_a.array, img_b.array, 5,
                                         "InterpolatedKImage image drawn incorrectly.")

    # Check that we can construct an interpolatedKImage without a wcs.
    kim_c = a.drawKImage(scale=1)
    c = galsim.InterpolatedKImage(kim_c)
    d = galsim.InterpolatedKImage(galsim.ImageCD(kim_c.array))
    assert c == d, "Failed to construct InterpolatedKImage without wcs."

    # Try some (slightly larger maxk) non-even kimages:
    for dx, dy in zip((2,3,3), (3,2,3)):
        shape = kim_a.array.shape
        kim_a = a.drawKImage(nx=shape[1]+dx, ny=shape[0]+dy, scale=kim_a.scale)
        b = galsim.InterpolatedKImage(kim_a)

        np.testing.assert_almost_equal(a.flux, b.flux, 6) #Fails at 7th decimal
        img_b = b.drawImage(img_a.copy())
        # One of these fails at 6th decimal
        np.testing.assert_array_almost_equal(img_a.array, img_b.array, 5)

    # Try some additional transformations:
    a = a.shear(g1=0.2, g2=-0.2).shift(1.1, -0.2).dilate(0.7)
    b = b.shear(g1=0.2, g2=-0.2).shift(1.1, -0.2).dilate(0.7)
    img_a = a.drawImage()
    img_b = b.drawImage(img_a.copy())
    # Fails at 6th decimal
    np.testing.assert_array_almost_equal(img_a.array, img_b.array, 5,
                                         "Transformed InterpolatedKImage image drawn incorrectly.")

    # Does the stepk parameter do anything?
    a = final
    kim_a = a.drawKImage()
    b = galsim.InterpolatedKImage(kim_a)
    c = galsim.InterpolatedKImage(kim_a, stepk=2*b.stepk)
    np.testing.assert_almost_equal(b.stepk, kim_a.scale)
    np.testing.assert_almost_equal(2*b.stepk, c.stepk)
    np.testing.assert_almost_equal(b.maxk, c.maxk)

    # Smaller stepk is overridden.
    try:
        d = np.testing.assert_warns(UserWarning,
                                    galsim.InterpolatedKImage, kim_a, stepk=0.5*b.stepk)
    except ImportError:
        with warnings.catch_warnings(UserWarning):
            d = galsim.InterpolatedKImage(kim_a, stepk=0.5*b.stepk)
    np.testing.assert_almost_equal(b.stepk, d.stepk)
    np.testing.assert_almost_equal(b.maxk, d.maxk)

    # Test centroid
    for dx, dy in zip(KXVALS, KYVALS):
        a = final.shift(dx, dy)
        b = galsim.InterpolatedKImage(a.drawKImage())
        np.testing.assert_almost_equal(a.centroid.x, b.centroid.x, 4) #Fails at 5th decimal
        np.testing.assert_almost_equal(a.centroid.y, b.centroid.y, 4)

    # Test convolution with another object.
    a = final
    b = galsim.InterpolatedKImage(a.drawKImage())
    c = galsim.Kolmogorov(fwhm=0.8).shear(e1=0.01, e2=0.02).shift(0.01, 0.02)
    a_conv_c = galsim.Convolve(a, c)
    b_conv_c = galsim.Convolve(b, c)
    a_conv_c_img = a_conv_c.drawImage()
    b_conv_c_img = b_conv_c.drawImage(image=a_conv_c_img.copy())
    # Fails at 6th decimal.
    np.testing.assert_array_almost_equal(a_conv_c_img.array, b_conv_c_img.array, 5,
                                         "Convolution of InterpolatedKImage drawn incorrectly.")

@timer
def test_multihdu_readin():
    """Test the ability to read in from a file with multiple FITS extensions.
    """
    # Check that when we read in from the different HDUs using the keyword, we get the expected set
    # of shear values after drawing.  The file was created using
    # fits_files/make_interpim_hdu_test.py, so if that script gets changed, the test has to change
    # too.
    g2_vals = [0., 0.1, 0.7, 0.3]
    scale = 0.2
    infile = os.path.join(path, "fits_files", 'interpim_hdu_test.fits')
    for ind,g2 in enumerate(g2_vals):
        obj = galsim.InterpolatedImage(image=infile, hdu=ind)
        im = obj.drawImage(scale=scale, method='no_pixel')
        test_g2 = im.FindAdaptiveMom().observed_shape.g2
        np.testing.assert_almost_equal(
            test_g2, g2, decimal=3,
            err_msg='Did not get right shape image after reading from HDU')

    # Repeat for InterpolatedKImage, drawing in k space for the check.
    kfile = os.path.join(path, "fits_files", 'interpkim_hdu_test.fits')
    for ind,g2 in enumerate(g2_vals):
        obj2 = galsim.InterpolatedKImage(real_kimage=kfile, real_hdu=2*ind,
                                         imag_kimage=kfile, imag_hdu=2*ind+1)
        im = obj2.drawKImage(scale=scale)
        test_g2 = im.real.FindAdaptiveMom().observed_shape.g2
        np.testing.assert_almost_equal(
            test_g2, -g2, decimal=3,
            err_msg='Did not get right shape image after reading real_kimage from HDU')

    # Check for exception with invalid HDU.
    try:
        np.testing.assert_raises((OSError, IOError), galsim.InterpolatedImage, infile, hdu=37)
        np.testing.assert_raises((OSError, IOError), galsim.InterpolatedKImage,
                                 real_kimage=infile, imag_kimage=infile, real_hdu=37, imag_hdu=1)
        np.testing.assert_raises((OSError, IOError), galsim.InterpolatedKImage,
                                 real_kimage=infile, imag_kimage=infile, real_hdu=1, imag_hdu=37)
    except ImportError:
        print('The assert_raises tests require nose')


@timer
def test_ne():
    """ Check that inequality works as expected for corner cases where the reprs of two
    unequal InterpolatedImages or InterpolatedKImages may be the same due to truncation.
    """
    obj1 = galsim.InterpolatedImage(ref_image, calculate_maxk=False, calculate_stepk=False)

    # Copy ref_image and perturb it slightly in the middle, away from where the InterpolatedImage
    # repr string will report.
    perturb_image = ref_image.copy()
    perturb_image.array[64, 64] *= 1000
    obj2 = galsim.InterpolatedImage(perturb_image, calculate_maxk=False, calculate_stepk=False)

    # These tests won't always work if astropy < 1.0.6 has been imported, so look for that.
    import sys
    if 'astropy' in sys.modules:
        import astropy  # Just b/c someone imported it, doesn't mean we can see it yet.
        from distutils.version import LooseVersion
        if LooseVersion(astropy.__version__) < LooseVersion('1.0.6'):
            return

    with galsim.utilities.printoptions(threshold=128*128):
        assert repr(obj1) != repr(obj2), "Reprs unexpectedly agree: %r"%obj1

    with galsim.utilities.printoptions(threshold=1000):
        assert repr(obj1) == repr(obj2), "Reprs disagree: repr(obj1)=%r\nrepr(obj2)=%r"%(
                obj1, obj2)

    assert obj1 != obj2

    # Now repeat for InterpolatedKImage
    kim = obj1.drawKImage(nx=128, ny=128, scale=1)
    obj3 = galsim.InterpolatedKImage(kim)
    perturb = kim.copy()
    x = np.arange(128)
    x, y = np.meshgrid(x, x)
    w = ((perturb.real.array**2 - perturb.imag.array**2 > 1e-10) &
         (50 < x) & (x < (128-50)) &
         (50 < y) & (y < (128-50)))
    perturb.array[w] *= 2

    obj4 = galsim.InterpolatedKImage(perturb)

    with galsim.utilities.printoptions(threshold=128*128):
        assert repr(obj3) != repr(obj4)

    with galsim.utilities.printoptions(threshold=1000):
        assert repr(obj3) == repr(obj4)

    assert obj3 != obj4

    # And now do the same types of tests as in test_base.py and test_chromatic.py to make sure that
    # slightly different objects compare and hash appropriately.
    gsp = galsim.GSParams(maxk_threshold=1.1e-3, folding_threshold=5.1e-3)
    gals = [galsim.InterpolatedImage(ref_image),
            galsim.InterpolatedImage(ref_image, calculate_maxk=False),
            galsim.InterpolatedImage(ref_image, calculate_stepk=False),
            galsim.InterpolatedImage(ref_image, flux=1.1),
            galsim.InterpolatedImage(ref_image, offset=(0.0, 1.1)),
            galsim.InterpolatedImage(ref_image, x_interpolant='Linear'),
            galsim.InterpolatedImage(ref_image, k_interpolant='Linear'),
            galsim.InterpolatedImage(ref_image, pad_factor=1.),
            galsim.InterpolatedImage(ref_image, normalization='sb'),
            galsim.InterpolatedImage(ref_image, noise_pad_size=100, noise_pad=0.1),
            galsim.InterpolatedImage(ref_image, noise_pad_size=100, noise_pad=0.2),
            galsim.InterpolatedImage(ref_image, noise_pad_size=100, noise_pad=0.2),
            galsim.InterpolatedImage(ref_image, _force_stepk=1.0),
            galsim.InterpolatedImage(ref_image, _force_maxk=1.0),
            galsim.InterpolatedImage(ref_image, scale=0.2),
            galsim.InterpolatedImage(ref_image, use_true_center=False),
            galsim.InterpolatedImage(ref_image, gsparams=gsp)]
    all_obj_diff(gals)

    # And repeat for InterpolatedKImage
    gals = [galsim.InterpolatedKImage(kim),
            galsim.InterpolatedKImage(kim, k_interpolant='Linear'),
            galsim.InterpolatedKImage(kim, stepk=1.1),
            galsim.InterpolatedKImage(kim, gsparams=gsp)]
    all_obj_diff(gals)


if __name__ == "__main__":
    test_roundtrip()
    test_fluxnorm()
    test_exceptions()
    test_operations_simple()
    test_operations()
    test_uncorr_padding()
    test_pad_image()
    test_corr_padding()
    test_realspace_conv()
    test_Cubic_ref()
    test_Quintic_ref()
    test_Lanczos5_ref()
    test_Lanczos7_ref()
    test_conserve_dc()
    test_stepk_maxk()
    test_kroundtrip()
    test_multihdu_readin()
    test_ne()<|MERGE_RESOLUTION|>--- conflicted
+++ resolved
@@ -105,12 +105,8 @@
         # Check picklability
         do_pickle(interp, lambda x: x.drawImage(method='no_pixel'))
         do_pickle(interp)
-<<<<<<< HEAD
         # interp.SBProfile is not actually an SBInterpolatedImage.  That's stored as _sbii.
         do_pickle(interp._sbii, irreprable=True)
-=======
-        do_pickle(interp._sbii)  # _sbp isn't an SBInterpolatedImage, but _sbii is.
->>>>>>> d474bbce
 
     # Test using a non-c-contiguous image  (.T transposes the image, making it Fortran order)
     image_T = galsim.Image(ref_array.astype(array_type).T)
@@ -1007,11 +1003,7 @@
     # Check picklability
     do_pickle(b)
     do_pickle(b, lambda x: x.drawImage())
-<<<<<<< HEAD
     do_pickle(b._sbiki, irreprable=True)
-=======
-    do_pickle(b._sbiki)
->>>>>>> d474bbce
 
     for kx, ky in zip(KXVALS, KYVALS):
         np.testing.assert_almost_equal(a.kValue(kx, ky), b.kValue(kx, ky), 3,
