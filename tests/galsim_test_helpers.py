--- conflicted
+++ resolved
@@ -308,11 +308,7 @@
     assert prof.isAxisymmetric()
     # In this tight loop, it is worth optimizing away the parse_pos_args step.
     # It makes a rather significant difference in the running time of this function.
-<<<<<<< HEAD
     # (I.e., use prof._xValue() instead of prof.xValue() )
-=======
-    # (I.e., use prof.SBProfile.xValue() instead of prof.xValue() )
->>>>>>> 2ced30e0
     f = lambda r: 2 * np.pi * r * prof._xValue(galsim.PositionD(r,0))
     return galsim.integ.int1d(f, minr, maxr)
 
