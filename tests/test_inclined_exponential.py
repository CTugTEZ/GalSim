--- conflicted
+++ resolved
@@ -365,15 +365,6 @@
         np.testing.assert_equal(test_profile.scale_radius, scale_radius)
         np.testing.assert_equal(test_profile.scale_height, scale_height)
         np.testing.assert_equal(test_profile.flux, flux)
-<<<<<<< HEAD
-
-        # Check accessing construction args
-        np.testing.assert_equal(test_profile.inclination, inc_angle * galsim.radians)
-        np.testing.assert_equal(test_profile.scale_radius, scale_radius)
-        np.testing.assert_equal(test_profile.scale_height, scale_height)
-        np.testing.assert_equal(test_profile.flux, flux)
-=======
->>>>>>> 6488d49a
 
         # Check that h/r is properly given by the method and property for it
         np.testing.assert_allclose(test_profile.scale_height / test_profile.scale_radius,
@@ -592,10 +583,6 @@
         prof = get_prof(mode, trunc=4.5, inclination=0.1 * galsim.radians, scale_radius=3.0,
                                          scale_height=0.3)
         do_pickle(prof)
-<<<<<<< HEAD
-=======
-        do_pickle(prof._sbp)
->>>>>>> 6488d49a
 
         do_pickle(get_prof(mode, trunc=4.5, inclination=0.1 * galsim.radians, scale_radius=3.0))
         do_pickle(get_prof(mode, trunc=4.5, inclination=0.1 * galsim.radians, scale_radius=3.0,
