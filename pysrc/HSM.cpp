--- conflicted
+++ resolved
@@ -112,17 +112,10 @@
                  bp::arg("hsmparams")=bp::object()),
                 "Find adaptive moments of an image (with some optional args).");
 
-<<<<<<< HEAD
         typedef void (*ESH_func)(ShapeData&, const BaseImage<U>&, const BaseImage<V>&,
                                  const BaseImage<int>&, float, const char *,
-                                 const std::string&, double, double, double, Position<double>,
+                                 const char*, double, double, double, Position<double>,
                                  const HSMParams&);
-=======
-        typedef CppShapeData (*ESH_func)(const BaseImage<U>&, const BaseImage<V>&,
-                                         const BaseImage<int>&, float, const char *,
-                                         const char*, double, double, double, Position<double>,
-                                         boost::shared_ptr<HSMParams>);
->>>>>>> 2d46509e
         bp::def("_EstimateShearView",
                 ESH_func(&EstimateShearView),
                 (bp::arg("result"),
