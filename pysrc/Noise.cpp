--- conflicted
+++ resolved
@@ -130,11 +130,8 @@
             pyGaussianNoise
                 .def("getSigma", &GaussianNoise::getSigma, "")
                 .add_property("sigma", &GaussianNoise::getSigma)
-<<<<<<< HEAD
-                .enable_pickling()
-=======
                 .def("_setSigma", &GaussianNoise::setSigma, "")
->>>>>>> 59dc7dcd
+                .enable_pickling()
                 ;
         }
 
@@ -152,11 +149,8 @@
             pyPoissonNoise
                 .def("getSkyLevel", &PoissonNoise::getSkyLevel, "")
                 .add_property("sky_level", &PoissonNoise::getSkyLevel)
-<<<<<<< HEAD
-                .enable_pickling()
-=======
                 .def("_setSkyLevel", &PoissonNoise::setSkyLevel, "")
->>>>>>> 59dc7dcd
+                .enable_pickling()
                 ;
         }
 
@@ -179,13 +173,10 @@
                 .add_property("sky_level", &CCDNoise::getSkyLevel)
                 .add_property("gain", &CCDNoise::getGain)
                 .add_property("read_noise", &CCDNoise::getReadNoise)
-<<<<<<< HEAD
-                .enable_pickling()
-=======
                 .def("_setSkyLevel", &CCDNoise::setSkyLevel, "")
                 .def("_setGain", &CCDNoise::setGain, "")
                 .def("_setReadNoise", &CCDNoise::setReadNoise, "")
->>>>>>> 59dc7dcd
+                .enable_pickling()
                 ;
         }
 
