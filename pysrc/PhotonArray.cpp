/* -*- c++ -*-
 * Copyright (c) 2012-2016 by the GalSim developers team on GitHub
 * https://github.com/GalSim-developers
 *
 * This file is part of GalSim: The modular galaxy image simulation toolkit.
 * https://github.com/GalSim-developers/GalSim
 *
 * GalSim is free software: redistribution and use in source and binary forms,
 * with or without modification, are permitted provided that the following
 * conditions are met:
 *
 * 1. Redistributions of source code must retain the above copyright notice, this
 *    list of conditions, and the disclaimer given in the accompanying LICENSE
 *    file.
 * 2. Redistributions in binary form must reproduce the above copyright notice,
 *    this list of conditions, and the disclaimer given in the documentation
 *    and/or other materials provided with the distribution.
 */

#include "galsim/IgnoreWarnings.h"

#define BOOST_NO_CXX11_SMART_PTR
#include <boost/python.hpp> // header that includes Python.h always needs to come first
#include <boost/python/stl_iterator.hpp>

#include "PhotonArray.h"
#include "NumpyHelper.h"

namespace bp = boost::python;

namespace galsim {
namespace {

    struct PyPhotonArray {

        template <typename U, typename W>
        static void wrapTemplates(W & wrapper) {
            wrapper
                .def(bp::init<const BaseImage<U>&, double, UniformDeviate>(
                        bp::args("image", "maxFlux", "ud")))
                .def("addTo",
                     (double (PhotonArray::*)(ImageView<U>) const)&PhotonArray::addTo,
                     (bp::arg("image")),
                     "Add flux of photons to an image by binning into pixels.")
                ;
        }

        static bp::object GetXArray(PhotonArray& phot)
        {
            return MakeNumpyArray(&phot.getXVector()[0], phot.size(), 1, false,
                                  boost::shared_ptr<double>());
        }

        static bp::object GetYArray(PhotonArray& phot)
        {
            return MakeNumpyArray(&phot.getYVector()[0], phot.size(), 1, false,
                                  boost::shared_ptr<double>());
        }

        static bp::object GetFluxArray(PhotonArray& phot)
        {
            return MakeNumpyArray(&phot.getFluxVector()[0], phot.size(), 1, false,
                                  boost::shared_ptr<double>());
        }

        static bp::object GetDXDZArray(PhotonArray& phot)
        {
            return MakeNumpyArray(&phot.getDXDZVector()[0], phot.size(), 1, false,
                                  boost::shared_ptr<double>());
        }

        static bp::object GetDYDZArray(PhotonArray& phot)
        {
            return MakeNumpyArray(&phot.getDYDZVector()[0], phot.size(), 1, false,
                                  boost::shared_ptr<double>());
        }

<<<<<<< HEAD
        static bp::object GetLambdaArray(PhotonArray& phot)
        {
            return MakeNumpyArray(&phot.getLambdaVector()[0], phot.size(), 1, false,
=======
        static bp::object GetWavelengthArray(PhotonArray& phot)
        {
            return MakeNumpyArray(&phot.getWavelengthVector()[0], phot.size(), 1, false,
>>>>>>> 58baa47c
                                  boost::shared_ptr<double>());
        }

        static void wrap()
        {
            bp::class_<PhotonArray> pyPhotonArray("PhotonArray", bp::no_init);
            pyPhotonArray
                .def(bp::init<int>(bp::args("N")))
                .def("size", &PhotonArray::size,
                     "Return the number of photons")
                .def("setPhoton", &PhotonArray::setPhoton,
                     (bp::arg("i"), bp::arg("x"), bp::arg("y"), bp::arg("flux")),
                     "Set x,y,flux for photon number i")
                .def("getX", &PhotonArray::getX, (bp::arg("i")),
                     "Get x for photon number i")
                .def("getY", &PhotonArray::getY, (bp::arg("i")),
                     "Get y for photon number i")
                .def("getFlux", &PhotonArray::getFlux, (bp::arg("i")),
                     "Get flux for photon number i")
                .def("getDXDZ", &PhotonArray::getDXDZ, (bp::arg("i")),
                     "Get dxdz for photon number i")
                .def("getDYDZ", &PhotonArray::getDYDZ, (bp::arg("i")),
                     "Get dydz for photon number i")
<<<<<<< HEAD
                .def("getLambda", &PhotonArray::getLambda, (bp::arg("i")),
=======
                .def("getWavelength", &PhotonArray::getWavelength, (bp::arg("i")),
>>>>>>> 58baa47c
                     "Get wavelength for photon number i")
                .def("getXArray", GetXArray,
                     "Get numpy array of x positions")
                .def("getYArray", GetYArray,
                     "Get numpy array of y positions")
                .def("getFluxArray", GetFluxArray,
                     "Get numpy array of fluxes")
<<<<<<< HEAD
=======
                .def("hasAllocatedAngles", &PhotonArray::hasAllocatedAngles,
                     "Returns whether the dxdz and dydz arrays are allocated")
                .def("hasAllocatedWavelengths", &PhotonArray::hasAllocatedWavelengths,
                     "Returns whether the wavelength arrays are allocated")
>>>>>>> 58baa47c
                .def("getDXDZArray", GetDXDZArray,
                     "Get numpy array of dxdz values")
                .def("getDYDZArray", GetDYDZArray,
                     "Get numpy array of dydz values")
<<<<<<< HEAD
                .def("getLambdaArray", GetLambdaArray,
=======
                .def("getWavelengthArray", GetWavelengthArray,
>>>>>>> 58baa47c
                     "Get numpy array of wavelengths")
                .def("getTotalFlux", &PhotonArray::getTotalFlux,
                     "Return the total flux of all photons")
                .def("setTotalFlux", &PhotonArray::setTotalFlux, (bp::arg("flux")),
                     "Set the total flux to a new value")
                .def("scaleFlux", &PhotonArray::scaleFlux, (bp::arg("scale")),
                     "Scale the total flux by a given factor")
                .def("assignAt", &PhotonArray::assignAt, (bp::args("istart", "rhs")),
                     "Assign the contents of another PhotonArray to this one starting at istart.")
                .enable_pickling()
                ;
            bp::register_ptr_to_python< boost::shared_ptr<PhotonArray> >();
            wrapTemplates<double>(pyPhotonArray);
            wrapTemplates<float>(pyPhotonArray);
        }
    }; // struct PyPhotonArray

} // anonymous

void pyExportPhotonArray()
{
    PyPhotonArray::wrap();
}

} // namespace galsim<|MERGE_RESOLUTION|>--- conflicted
+++ resolved
@@ -75,15 +75,9 @@
                                   boost::shared_ptr<double>());
         }
 
-<<<<<<< HEAD
-        static bp::object GetLambdaArray(PhotonArray& phot)
-        {
-            return MakeNumpyArray(&phot.getLambdaVector()[0], phot.size(), 1, false,
-=======
         static bp::object GetWavelengthArray(PhotonArray& phot)
         {
             return MakeNumpyArray(&phot.getWavelengthVector()[0], phot.size(), 1, false,
->>>>>>> 58baa47c
                                   boost::shared_ptr<double>());
         }
 
@@ -107,11 +101,7 @@
                      "Get dxdz for photon number i")
                 .def("getDYDZ", &PhotonArray::getDYDZ, (bp::arg("i")),
                      "Get dydz for photon number i")
-<<<<<<< HEAD
-                .def("getLambda", &PhotonArray::getLambda, (bp::arg("i")),
-=======
                 .def("getWavelength", &PhotonArray::getWavelength, (bp::arg("i")),
->>>>>>> 58baa47c
                      "Get wavelength for photon number i")
                 .def("getXArray", GetXArray,
                      "Get numpy array of x positions")
@@ -119,22 +109,15 @@
                      "Get numpy array of y positions")
                 .def("getFluxArray", GetFluxArray,
                      "Get numpy array of fluxes")
-<<<<<<< HEAD
-=======
                 .def("hasAllocatedAngles", &PhotonArray::hasAllocatedAngles,
                      "Returns whether the dxdz and dydz arrays are allocated")
                 .def("hasAllocatedWavelengths", &PhotonArray::hasAllocatedWavelengths,
                      "Returns whether the wavelength arrays are allocated")
->>>>>>> 58baa47c
                 .def("getDXDZArray", GetDXDZArray,
                      "Get numpy array of dxdz values")
                 .def("getDYDZArray", GetDYDZArray,
                      "Get numpy array of dydz values")
-<<<<<<< HEAD
-                .def("getLambdaArray", GetLambdaArray,
-=======
                 .def("getWavelengthArray", GetWavelengthArray,
->>>>>>> 58baa47c
                      "Get numpy array of wavelengths")
                 .def("getTotalFlux", &PhotonArray::getTotalFlux,
                      "Return the total flux of all photons")
